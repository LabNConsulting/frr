--- conflicted
+++ resolved
@@ -246,25 +246,17 @@
 		zl.route.instance = kr->route_instance;
 	}
 
-<<<<<<< HEAD
-	/*
-	 * For broken LSPs, instruct the forwarding plane to pop the top-level
-=======
 	/* If allow-broken-lsps is enabled then if an lsp is received with
 	 * no remote label, instruct the forwarding plane to pop the top-level
->>>>>>> f44e7a37
 	 * label and forward packets normally. This is a best-effort attempt
 	 * to deliver labeled IP packets to their final destination (instead of
 	 * dropping them).
 	 */
-<<<<<<< HEAD
-=======
 	if (kr->remote_label == NO_LABEL
 	    && !(ldpd_conf->flags & F_LDPD_ALLOW_BROKEN_LSP)
 	    && cmd == ZEBRA_MPLS_LABELS_ADD)
 		return 0;
 
->>>>>>> f44e7a37
 	if (kr->remote_label == NO_LABEL)
 		kr->remote_label = MPLS_LABEL_IMPLICIT_NULL;
 
