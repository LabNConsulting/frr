#!/usr/bin/env python
# SPDX-License-Identifier: ISC

#
# Copyright (c) 2022 by
# Donatas Abraitis <donatas@opensourcerouting.org>
#

"""
r7 sets aigp-metric for 10.0.0.71/32 to 71, and 72 for 10.0.0.72/32.

r6 receives those routes with aigp-metric TLV.

r2 and r3 receives those routes with aigp-metric TLV increased by 20,
and 30 appropriately.

r1 receives routes with aigp-metric TLV 111,131 and 112,132 appropriately.
"""

import os
import sys
import json
import pytest
import functools

CWD = os.path.dirname(os.path.realpath(__file__))
sys.path.append(os.path.join(CWD, "../"))

# pylint: disable=C0413
from lib import topotest
from lib.topogen import Topogen, TopoRouter, get_topogen
from lib.common_config import step

pytestmark = [pytest.mark.bgpd]


def build_topo(tgen):
    for routern in range(1, 8):
        tgen.add_router("r{}".format(routern))

    switch = tgen.add_switch("s1")
    switch.add_link(tgen.gears["r1"])
    switch.add_link(tgen.gears["r2"])

    switch = tgen.add_switch("s2")
    switch.add_link(tgen.gears["r1"])
    switch.add_link(tgen.gears["r3"])

    switch = tgen.add_switch("s3")
    switch.add_link(tgen.gears["r2"])
    switch.add_link(tgen.gears["r4"])

    switch = tgen.add_switch("s4")
    switch.add_link(tgen.gears["r3"])
    switch.add_link(tgen.gears["r5"])

    switch = tgen.add_switch("s5")
    switch.add_link(tgen.gears["r4"])
    switch.add_link(tgen.gears["r6"])

    switch = tgen.add_switch("s6")
    switch.add_link(tgen.gears["r5"])
    switch.add_link(tgen.gears["r6"])

    switch = tgen.add_switch("s7")
    switch.add_link(tgen.gears["r6"])
    switch.add_link(tgen.gears["r7"])


def setup_module(mod):
    tgen = Topogen(build_topo, mod.__name__)
    tgen.start_topology()

    router_list = tgen.routers()

    for i, (rname, router) in enumerate(router_list.items(), 1):
        router.load_config(
            TopoRouter.RD_ZEBRA, os.path.join(CWD, "{}/zebra.conf".format(rname))
        )
        router.load_config(
            TopoRouter.RD_OSPF, os.path.join(CWD, "{}/ospfd.conf".format(rname))
        )
        router.load_config(
            TopoRouter.RD_BGP, os.path.join(CWD, "{}/bgpd.conf".format(rname))
        )

    tgen.start_router()


def teardown_module(mod):
    tgen = get_topogen()
    tgen.stop_topology()


def test_bgp_aigp():
    tgen = get_topogen()

    if tgen.routers_have_failure():
        pytest.skip(tgen.errors)

    r1 = tgen.gears["r1"]
    r2 = tgen.gears["r2"]
    r3 = tgen.gears["r3"]
    r4 = tgen.gears["r4"]
    r5 = tgen.gears["r5"]

    def _bgp_converge():
        output = json.loads(r1.vtysh_cmd("show bgp ipv4 unicast 10.0.0.71/32 json"))
        expected = {
            "paths": [
                {
                    "aigpMetric": 111,
                    "valid": True,
                    "nexthops": [{"hostname": "r3", "accessible": True}],
                },
                {
                    "aigpMetric": 131,
                    "valid": True,
                    "bestpath": {"selectionReason": "Neighbor IP"},
                    "nexthops": [{"hostname": "r2", "accessible": True}],
                },
            ]
        }
        return topotest.json_cmp(output, expected)

    def _bgp_check_aigp_metric(router, prefix, aigp):
        output = json.loads(
            router.vtysh_cmd("show bgp ipv4 unicast {} json".format(prefix))
        )
        expected = {"paths": [{"aigpMetric": aigp, "valid": True}]}
        return topotest.json_cmp(output, expected)

    def _bgp_check_aigp_metric_bestpath():
        output = json.loads(
            r1.vtysh_cmd(
                "show bgp ipv4 unicast 10.0.0.64/28 longer-prefixes json detail"
            )
        )
        expected = {
            "routes": {
<<<<<<< HEAD
                "10.0.0.71/32": [
                    {
                        "aigpMetric": 111,
                        "bestpath": {"selectionReason": "AIGP"},
                        "valid": True,
                        "nexthops": [{"hostname": "r3", "accessible": True}],
                    },
                    {
                        "aigpMetric": 131,
                        "valid": True,
                        "nexthops": [{"hostname": "r2", "accessible": True}],
                    },
                ],
                "10.0.0.72/32": [
                    {
                        "aigpMetric": 112,
                        "bestpath": {"selectionReason": "AIGP"},
                        "valid": True,
                        "nexthops": [{"hostname": "r3", "accessible": True}],
                    },
                    {
                        "aigpMetric": 132,
                        "valid": True,
                        "nexthops": [{"hostname": "r2", "accessible": True}],
                    },
                ],
=======
                "10.0.0.71/32": {
                    "paths": [
                        {
                            "aigpMetric": 111,
                            "bestpath": {"selectionReason": "AIGP"},
                            "valid": True,
                            "nexthops": [{"hostname": "r3", "accessible": True}],
                        },
                        {
                            "aigpMetric": 131,
                            "valid": True,
                            "nexthops": [{"hostname": "r2", "accessible": True}],
                        },
                    ],
                },
                "10.0.0.72/32": {
                    "paths": [
                        {
                            "aigpMetric": 112,
                            "bestpath": {"selectionReason": "AIGP"},
                            "valid": True,
                            "nexthops": [{"hostname": "r3", "accessible": True}],
                        },
                        {
                            "aigpMetric": 132,
                            "valid": True,
                            "nexthops": [{"hostname": "r2", "accessible": True}],
                        },
                    ],
                },
>>>>>>> 03a143cd
            }
        }
        return topotest.json_cmp(output, expected)

    # Initial converge, AIGP is not involved in best-path selection process
    test_func = functools.partial(_bgp_converge)
    _, result = topotest.run_and_expect(test_func, None, count=60, wait=1)
    assert result is None, "can't converge initially"

    # Enable `bgp bestpath aigp`
    r1.vtysh_cmd(
        """
    configure terminal
        router bgp
            bgp bestpath aigp
    """
    )

    # r4, 10.0.0.71/32 with aigp-metric 71
    test_func = functools.partial(_bgp_check_aigp_metric, r4, "10.0.0.71/32", 71)
    _, result = topotest.run_and_expect(test_func, None, count=60, wait=1)
    assert result is None, "aigp-metric for 10.0.0.71/32 is not 71"

    # r5, 10.0.0.72/32 with aigp-metric 72
    test_func = functools.partial(_bgp_check_aigp_metric, r5, "10.0.0.72/32", 72)
    _, result = topotest.run_and_expect(test_func, None, count=60, wait=1)
    assert result is None, "aigp-metric for 10.0.0.72/32 is not 72"

    # r2, 10.0.0.71/32 with aigp-metric 101 (71 + 30)
    test_func = functools.partial(_bgp_check_aigp_metric, r2, "10.0.0.71/32", 101)
    _, result = topotest.run_and_expect(test_func, None, count=60, wait=1)
    assert result is None, "aigp-metric for 10.0.0.71/32 is not 101"

    # r3, 10.0.0.72/32 with aigp-metric 92 (72 + 20)
    test_func = functools.partial(_bgp_check_aigp_metric, r3, "10.0.0.72/32", 92)
    _, result = topotest.run_and_expect(test_func, None, count=60, wait=1)
    assert result is None, "aigp-metric for 10.0.0.72/32 is not 92"

    # r1, check if AIGP is considered in best-path selection (lowest wins)
    test_func = functools.partial(_bgp_check_aigp_metric_bestpath)
    _, result = topotest.run_and_expect(test_func, None, count=60, wait=1)
    assert result is None, "AIGP attribute is not considered in best-path selection"


if __name__ == "__main__":
    args = ["-s"] + sys.argv[1:]
    sys.exit(pytest.main(args))<|MERGE_RESOLUTION|>--- conflicted
+++ resolved
@@ -138,34 +138,6 @@
         )
         expected = {
             "routes": {
-<<<<<<< HEAD
-                "10.0.0.71/32": [
-                    {
-                        "aigpMetric": 111,
-                        "bestpath": {"selectionReason": "AIGP"},
-                        "valid": True,
-                        "nexthops": [{"hostname": "r3", "accessible": True}],
-                    },
-                    {
-                        "aigpMetric": 131,
-                        "valid": True,
-                        "nexthops": [{"hostname": "r2", "accessible": True}],
-                    },
-                ],
-                "10.0.0.72/32": [
-                    {
-                        "aigpMetric": 112,
-                        "bestpath": {"selectionReason": "AIGP"},
-                        "valid": True,
-                        "nexthops": [{"hostname": "r3", "accessible": True}],
-                    },
-                    {
-                        "aigpMetric": 132,
-                        "valid": True,
-                        "nexthops": [{"hostname": "r2", "accessible": True}],
-                    },
-                ],
-=======
                 "10.0.0.71/32": {
                     "paths": [
                         {
@@ -196,7 +168,6 @@
                         },
                     ],
                 },
->>>>>>> 03a143cd
             }
         }
         return topotest.json_cmp(output, expected)
