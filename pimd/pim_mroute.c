--- conflicted
+++ resolved
@@ -167,7 +167,6 @@
 	memset(&sg, 0, sizeof(sg));
 	sg.src = msg->msg_im_src;
 	sg.grp = msg->msg_im_dst;
-<<<<<<< HEAD
 
 	if (!pim_ifp) {
 		if (PIM_DEBUG_MROUTE)
@@ -177,17 +176,6 @@
 		return 0;
 	}
 
-=======
-
-	if (!pim_ifp) {
-		if (PIM_DEBUG_MROUTE)
-			zlog_debug(
-				"%s: PIM not enabled on interface, dropping packet to %pSG",
-				ifp->name, &sg);
-		return 0;
-	}
-
->>>>>>> 04c9a280
 	rpg = RP(pim_ifp->pim, msg->msg_im_dst);
 	/*
 	 * If the incoming interface is unknown OR
