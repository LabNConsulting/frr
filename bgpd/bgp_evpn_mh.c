// SPDX-License-Identifier: GPL-2.0-or-later
/* EVPN Multihoming procedures
 *
 * Copyright (C) 2019 Cumulus Networks, Inc.
 * Anuradha Karuppiah
 *
 */

#include <zebra.h>

#include "command.h"
#include "filter.h"
#include "prefix.h"
#include "log.h"
#include "memory.h"
#include "stream.h"
#include "hash.h"
#include "jhash.h"
#include "zclient.h"

#include "lib/printfrr.h"

#include "bgpd/bgp_attr_evpn.h"
#include "bgpd/bgpd.h"
#include "bgpd/bgp_table.h"
#include "bgpd/bgp_route.h"
#include "bgpd/bgp_attr.h"
#include "bgpd/bgp_mplsvpn.h"
#include "bgpd/bgp_evpn.h"
#include "bgpd/bgp_evpn_private.h"
#include "bgpd/bgp_evpn_mh.h"
#include "bgpd/bgp_ecommunity.h"
#include "bgpd/bgp_encap_types.h"
#include "bgpd/bgp_debug.h"
#include "bgpd/bgp_errors.h"
#include "bgpd/bgp_aspath.h"
#include "bgpd/bgp_zebra.h"
#include "bgpd/bgp_addpath.h"
#include "bgpd/bgp_label.h"
#include "bgpd/bgp_nhg.h"
#include "bgpd/bgp_mpath.h"
#include "bgpd/bgp_trace.h"

static void bgp_evpn_local_es_down(struct bgp *bgp,
		struct bgp_evpn_es *es);
static void bgp_evpn_local_type1_evi_route_del(struct bgp *bgp,
		struct bgp_evpn_es *es);
static struct bgp_evpn_es_vtep *bgp_evpn_es_vtep_add(struct bgp *bgp,
						     struct bgp_evpn_es *es,
						     struct in_addr vtep_ip,
						     bool esr, uint8_t df_alg,
						     uint16_t df_pref);
static void bgp_evpn_es_vtep_del(struct bgp *bgp,
		struct bgp_evpn_es *es, struct in_addr vtep_ip, bool esr);
static void bgp_evpn_es_cons_checks_pend_add(struct bgp_evpn_es *es);
static void bgp_evpn_es_cons_checks_pend_del(struct bgp_evpn_es *es);
static struct bgp_evpn_es_evi *
bgp_evpn_local_es_evi_do_del(struct bgp_evpn_es_evi *es_evi);
static uint32_t bgp_evpn_es_get_active_vtep_cnt(struct bgp_evpn_es *es);
static void bgp_evpn_l3nhg_update_on_vtep_chg(struct bgp_evpn_es *es);
static struct bgp_evpn_es *bgp_evpn_es_new(struct bgp *bgp, const esi_t *esi);
static void bgp_evpn_es_free(struct bgp_evpn_es *es, const char *caller);
static void bgp_evpn_path_es_unlink(struct bgp_path_es_info *es_info);
static void bgp_evpn_mac_update_on_es_local_chg(struct bgp_evpn_es *es,
						bool is_local);

esi_t zero_esi_buf, *zero_esi = &zero_esi_buf;
static void bgp_evpn_run_consistency_checks(struct event *t);
static void bgp_evpn_path_nh_info_free(struct bgp_path_evpn_nh_info *nh_info);
static void bgp_evpn_path_nh_unlink(struct bgp_path_evpn_nh_info *nh_info);

/******************************************************************************
 * per-ES (Ethernet Segment) routing table
 *
 * Following routes are added to the ES's routing table -
 * 1. Local and remote ESR (Type-4)
 * 2. Local EAD-per-ES (Type-1).
 *
 * Key for these routes is {ESI, VTEP-IP} so the path selection is practically
 * a no-op i.e. all paths lead to same VTEP-IP (i.e. result in the same VTEP
 * being added to same ES).
 *
 * Note the following routes go into the VNI routing table (instead of the
 * ES routing table) -
 * 1. Remote EAD-per-ES
 * 2. Local and remote EAD-per-EVI
 */

/* Calculate the best path for a multi-homing (Type-1 or Type-4) route
 * installed in the ES's routing table.
 */
static int bgp_evpn_es_route_select_install(struct bgp *bgp,
					    struct bgp_evpn_es *es,
					    struct bgp_dest *dest)
{
	int ret = 0;
	afi_t afi = AFI_L2VPN;
	safi_t safi = SAFI_EVPN;
	struct bgp_path_info *old_select; /* old best */
	struct bgp_path_info *new_select; /* new best */
	struct bgp_path_info_pair old_and_new;

	/* Compute the best path. */
	bgp_best_selection(bgp, dest, &bgp->maxpaths[afi][safi], &old_and_new,
			   afi, safi);
	old_select = old_and_new.old;
	new_select = old_and_new.new;

	/*
	 * If the best path hasn't changed - see if something needs to be
	 * updated
	 */
	if (old_select && old_select == new_select
	    && old_select->type == ZEBRA_ROUTE_BGP
	    && old_select->sub_type == BGP_ROUTE_IMPORTED
	    && !CHECK_FLAG(dest->flags, BGP_NODE_USER_CLEAR)
	    && !CHECK_FLAG(old_select->flags, BGP_PATH_ATTR_CHANGED)
	    && !bgp_addpath_is_addpath_used(&bgp->tx_addpath, afi, safi)) {
		if (bgp_zebra_has_route_changed(old_select)) {
			bgp_evpn_es_vtep_add(bgp, es, old_select->attr->nexthop,
					     true /*esr*/,
					     old_select->attr->df_alg,
					     old_select->attr->df_pref);
		}
		UNSET_FLAG(old_select->flags, BGP_PATH_MULTIPATH_CHG);
		bgp_zebra_clear_route_change_flags(dest);
		return ret;
	}

	/* If the user did a "clear" this flag will be set */
	UNSET_FLAG(dest->flags, BGP_NODE_USER_CLEAR);

	/* bestpath has changed; update relevant fields and install or uninstall
	 * into the zebra RIB.
	 */
	if (old_select || new_select)
		bgp_bump_version(dest);

	if (old_select)
		bgp_path_info_unset_flag(dest, old_select, BGP_PATH_SELECTED);
	if (new_select) {
		bgp_path_info_set_flag(dest, new_select, BGP_PATH_SELECTED);
		bgp_path_info_unset_flag(dest, new_select,
					 BGP_PATH_ATTR_CHANGED);
		UNSET_FLAG(new_select->flags, BGP_PATH_MULTIPATH_CHG);
	}

	if (new_select && new_select->type == ZEBRA_ROUTE_BGP
			&& new_select->sub_type == BGP_ROUTE_IMPORTED) {
		bgp_evpn_es_vtep_add(bgp, es, new_select->attr->nexthop,
				     true /*esr */, new_select->attr->df_alg,
				     new_select->attr->df_pref);
	} else {
		if (old_select && old_select->type == ZEBRA_ROUTE_BGP
				&& old_select->sub_type == BGP_ROUTE_IMPORTED)
			bgp_evpn_es_vtep_del(
					bgp, es, old_select->attr->nexthop,
					true /*esr*/);
	}

	/* Clear any route change flags. */
	bgp_zebra_clear_route_change_flags(dest);

	/* Reap old select bgp_path_info, if it has been removed */
	if (old_select && CHECK_FLAG(old_select->flags, BGP_PATH_REMOVED))
		bgp_path_info_reap(dest, old_select);

	return ret;
}

/* Install Type-1/Type-4 route entry in the per-ES routing table */
static int bgp_evpn_es_route_install(struct bgp *bgp,
		struct bgp_evpn_es *es, struct prefix_evpn *p,
		struct bgp_path_info *parent_pi)
{
	int ret = 0;
	struct bgp_dest *dest = NULL;
	struct bgp_path_info *pi = NULL;
	struct attr *attr_new = NULL;

	/* Create (or fetch) route within the VNI.
	 * NOTE: There is no RD here.
	 */
	dest = bgp_node_get(es->route_table, (struct prefix *)p);

	/* Check if route entry is already present. */
	for (pi = bgp_dest_get_bgp_path_info(dest); pi; pi = pi->next)
		if (pi->extra && pi->extra->vrfleak &&
		    (struct bgp_path_info *)pi->extra->vrfleak->parent ==
			    parent_pi)
			break;

	if (!pi) {
		/* Add (or update) attribute to hash. */
		attr_new = bgp_attr_intern(parent_pi->attr);

		/* Create new route with its attribute. */
		pi = info_make(parent_pi->type, BGP_ROUTE_IMPORTED, 0,
			       parent_pi->peer, attr_new, dest);
		SET_FLAG(pi->flags, BGP_PATH_VALID);
		bgp_path_info_extra_get(pi);
		if (!pi->extra->vrfleak)
			pi->extra->vrfleak =
				XCALLOC(MTYPE_BGP_ROUTE_EXTRA_VRFLEAK,
					sizeof(struct bgp_path_info_extra_vrfleak));
		pi->extra->vrfleak->parent = bgp_path_info_lock(parent_pi);
		bgp_dest_lock_node((struct bgp_dest *)parent_pi->net);
		bgp_path_info_add(dest, pi);
	} else {
		if (attrhash_cmp(pi->attr, parent_pi->attr)
				&& !CHECK_FLAG(pi->flags, BGP_PATH_REMOVED)) {
			bgp_dest_unlock_node(dest);
			return 0;
		}
		/* The attribute has changed. */
		/* Add (or update) attribute to hash. */
		attr_new = bgp_attr_intern(parent_pi->attr);

		/* Restore route, if needed. */
		if (CHECK_FLAG(pi->flags, BGP_PATH_REMOVED))
			bgp_path_info_restore(dest, pi);

		/* Mark if nexthop has changed. */
		if (!IPV4_ADDR_SAME(&pi->attr->nexthop, &attr_new->nexthop))
			SET_FLAG(pi->flags, BGP_PATH_IGP_CHANGED);

		/* Unintern existing, set to new. */
		bgp_attr_unintern(&pi->attr);
		pi->attr = attr_new;
		pi->uptime = monotime(NULL);
	}

	/* Perform route selection and update zebra, if required. */
	ret = bgp_evpn_es_route_select_install(bgp, es, dest);

	bgp_dest_unlock_node(dest);

	return ret;
}

/* Uninstall Type-1/Type-4 route entry from the ES routing table */
static int bgp_evpn_es_route_uninstall(struct bgp *bgp, struct bgp_evpn_es *es,
		struct prefix_evpn *p, struct bgp_path_info *parent_pi)
{
	int ret;
	struct bgp_dest *dest;
	struct bgp_path_info *pi;

	if (!es->route_table)
		return 0;

	/* Locate route within the ESI.
	 * NOTE: There is no RD here.
	 */
	dest = bgp_node_lookup(es->route_table, (struct prefix *)p);
	if (!dest)
		return 0;

	/* Find matching route entry. */
	for (pi = bgp_dest_get_bgp_path_info(dest); pi; pi = pi->next)
		if (pi->extra && pi->extra->vrfleak &&
		    (struct bgp_path_info *)pi->extra->vrfleak->parent ==
			    parent_pi)
			break;

	if (!pi) {
		bgp_dest_unlock_node(dest);
		return 0;
	}

	/* Mark entry for deletion */
	bgp_path_info_delete(dest, pi);

	/* Perform route selection and update zebra, if required. */
	ret = bgp_evpn_es_route_select_install(bgp, es, dest);

	/* Unlock route node. */
	bgp_dest_unlock_node(dest);

	return ret;
}

/* Install or unistall a Type-4 route in the per-ES routing table */
int bgp_evpn_es_route_install_uninstall(struct bgp *bgp, struct bgp_evpn_es *es,
		afi_t afi, safi_t safi, struct prefix_evpn *evp,
		struct bgp_path_info *pi, int install)
{
	int ret = 0;

	if (install)
		ret = bgp_evpn_es_route_install(bgp, es, evp, pi);
	else
		ret = bgp_evpn_es_route_uninstall(bgp, es, evp, pi);

	if (ret) {
		flog_err(
				EC_BGP_EVPN_FAIL,
				"%u: Failed to %s EVPN %s route in ESI %s",
				bgp->vrf_id,
				install ? "install" : "uninstall",
				"ES", es->esi_str);
		return ret;
	}
	return 0;
}

/* Delete (and withdraw) local routes for specified ES from global and ES table.
 * Also remove all remote routes from the per ES table. Invoked when ES
 * is deleted.
 */
static void bgp_evpn_es_route_del_all(struct bgp *bgp, struct bgp_evpn_es *es)
{
	struct bgp_dest *dest;
	struct bgp_path_info *pi, *nextpi;

	/* de-activate the ES */
	bgp_evpn_local_es_down(bgp, es);
	bgp_evpn_local_type1_evi_route_del(bgp, es);

	/* Walk this ES's routing table and delete all routes. */
	for (dest = bgp_table_top(es->route_table); dest;
	     dest = bgp_route_next(dest)) {
		for (pi = bgp_dest_get_bgp_path_info(dest);
		     (pi != NULL) && (nextpi = pi->next, 1); pi = nextpi) {
			bgp_path_info_delete(dest, pi);
			dest = bgp_path_info_reap(dest, pi);

			assert(dest);
		}
	}
}

/*****************************************************************************
 * Base APIs for creating MH routes (Type-1 or Type-4) on local ethernet
 * segment updates.
 */

/* create or update local EVPN type1/type4 route entry.
 *
 * This could be in -
 *     the ES table if ESR/EAD-ES (or)
 *     the VNI table if EAD-EVI (or)
 *     the global table if ESR/EAD-ES/EAD-EVI
 *
 * Note: vpn is applicable only to EAD-EVI routes (NULL for EAD-ES and
 * ESR).
 */
int bgp_evpn_mh_route_update(struct bgp *bgp, struct bgp_evpn_es *es,
			     struct bgpevpn *vpn, afi_t afi, safi_t safi,
			     struct bgp_dest *dest, struct attr *attr,
			     struct bgp_path_info **ri, int *route_changed)
{
	struct bgp_path_info *tmp_pi = NULL;
	struct bgp_path_info *local_pi = NULL;  /* local route entry if any */
	struct bgp_path_info *remote_pi = NULL; /* remote route entry if any */
	struct attr *attr_new = NULL;
	struct prefix_evpn *evp;

	*ri = NULL;
	evp = (struct prefix_evpn *)bgp_dest_get_prefix(dest);
	*route_changed = 1;

	/* locate the local and remote entries if any */
	for (tmp_pi = bgp_dest_get_bgp_path_info(dest); tmp_pi;
	     tmp_pi = tmp_pi->next) {
		if (tmp_pi->peer == bgp->peer_self
				&& tmp_pi->type == ZEBRA_ROUTE_BGP
				&& tmp_pi->sub_type == BGP_ROUTE_STATIC)
			local_pi = tmp_pi;
		if (tmp_pi->type == ZEBRA_ROUTE_BGP
				&& tmp_pi->sub_type == BGP_ROUTE_IMPORTED
				&& CHECK_FLAG(tmp_pi->flags, BGP_PATH_VALID))
			remote_pi = tmp_pi;
	}

	/* we don't expect to see a remote_pi at this point as
	 * an ES route has {esi, vtep_ip} as the key in the ES-rt-table
	 * in the VNI-rt-table.
	 */
	if (remote_pi) {
		flog_err(
			EC_BGP_ES_INVALID,
			"%u ERROR: local es route for ESI: %s vtep %pI4 also learnt from remote",
			bgp->vrf_id, es ? es->esi_str : "Null",
			es ? &es->originator_ip : NULL);
		return -1;
	}

	/* create or update the entry */
	if (!local_pi) {

		/* Add or update attribute to hash */
		attr_new = bgp_attr_intern(attr);

		/* Create new route with its attribute. */
		tmp_pi = info_make(ZEBRA_ROUTE_BGP, BGP_ROUTE_STATIC, 0,
				   bgp->peer_self, attr_new, dest);
		SET_FLAG(tmp_pi->flags, BGP_PATH_VALID);

		if (evp->prefix.route_type == BGP_EVPN_AD_ROUTE) {
			bgp_path_info_extra_get(tmp_pi);
			tmp_pi->extra->num_labels = 1;
			if (vpn)
				vni2label(vpn->vni, &tmp_pi->extra->label[0]);
			else
				tmp_pi->extra->label[0] = 0;
		}

		/* add the newly created path to the route-node */
		bgp_path_info_add(dest, tmp_pi);
	} else {
		tmp_pi = local_pi;
		if (attrhash_cmp(tmp_pi->attr, attr)
				&& !CHECK_FLAG(tmp_pi->flags, BGP_PATH_REMOVED))
			*route_changed = 0;
		else {
			/* The attribute has changed.
			 * Add (or update) attribute to hash.
			 */
			attr_new = bgp_attr_intern(attr);
			bgp_path_info_set_flag(dest, tmp_pi,
					       BGP_PATH_ATTR_CHANGED);

			/* Restore route, if needed. */
			if (CHECK_FLAG(tmp_pi->flags, BGP_PATH_REMOVED))
				bgp_path_info_restore(dest, tmp_pi);

			/* Unintern existing, set to new. */
			bgp_attr_unintern(&tmp_pi->attr);
			tmp_pi->attr = attr_new;
			tmp_pi->uptime = monotime(NULL);
		}
	}

	if (*route_changed) {
		if (BGP_DEBUG(evpn_mh, EVPN_MH_RT))
			zlog_debug(
				"local ES %s vni %u route-type %s nexthop %pI4 updated",
				es ? es->esi_str : "Null", vpn ? vpn->vni : 0,
				evp->prefix.route_type == BGP_EVPN_ES_ROUTE
					? "esr"
					: (vpn ? "ead-evi" : "ead-es"),
				&attr->mp_nexthop_global_in);

		frrtrace(4, frr_bgp, evpn_mh_local_ead_es_evi_route_upd,
			 &es->esi, (vpn ? vpn->vni : 0), evp->prefix.route_type,
			 attr->mp_nexthop_global_in);
	}

	/* Return back the route entry. */
	*ri = tmp_pi;
	return 0;
}

/* Delete local EVPN ESR (type-4) and EAD (type-1) route
 *
 * Note: vpn is applicable only to EAD-EVI routes (NULL for EAD-ES and
 * ESR).
 */
static int bgp_evpn_mh_route_delete(struct bgp *bgp, struct bgp_evpn_es *es,
				    struct bgpevpn *vpn,
				    struct bgp_evpn_es_frag *es_frag,
				    struct prefix_evpn *p)
{
	afi_t afi = AFI_L2VPN;
	safi_t safi = SAFI_EVPN;
	struct bgp_path_info *pi;
	struct bgp_dest *dest = NULL;	     /* dest in esi table */
	struct bgp_dest *global_dest = NULL; /* dest in global table */
	struct bgp_table *rt_table;
	struct prefix_rd *prd;

	if (vpn) {
		rt_table = vpn->ip_table;
		prd = &vpn->prd;
	} else {
		rt_table = es->route_table;
		prd = &es_frag->prd;
	}

	/* First, locate the route node within the ESI or VNI.
	 * If it doesn't exist, ther is nothing to do.
	 * Note: there is no RD here.
	 */
	dest = bgp_node_lookup(rt_table, (struct prefix *)p);
	if (!dest)
		return 0;

	if (BGP_DEBUG(evpn_mh, EVPN_MH_RT))
		zlog_debug(
			"local ES %s vni %u route-type %s nexthop %pI4 delete",
			es->esi_str, vpn ? vpn->vni : 0,
			p->prefix.route_type == BGP_EVPN_ES_ROUTE
				? "esr"
				: (vpn ? "ead-evi" : "ead-es"),
			&es->originator_ip);

	frrtrace(4, frr_bgp, evpn_mh_local_ead_es_evi_route_del, &es->esi,
		 (vpn ? vpn->vni : 0), p->prefix.route_type, es->originator_ip);
	/* Next, locate route node in the global EVPN routing table.
	 * Note that this table is a 2-level tree (RD-level + Prefix-level)
	 */
	global_dest = bgp_evpn_global_node_lookup(bgp->rib[afi][safi], safi, p,
						  prd, NULL);
	if (global_dest) {

		/* Delete route entry in the global EVPN table. */
		delete_evpn_route_entry(bgp, afi, safi, global_dest, &pi);

		/* Schedule for processing - withdraws to peers happen from
		 * this table.
		 */
		if (pi)
			bgp_process(bgp, global_dest, afi, safi);
		bgp_dest_unlock_node(global_dest);
	}

	/*
	 * Delete route entry in the ESI or VNI routing table.
	 * This can just be removed.
	 */
	delete_evpn_route_entry(bgp, afi, safi, dest, &pi);
	if (pi)
		dest = bgp_path_info_reap(dest, pi);

	assert(dest);
	bgp_dest_unlock_node(dest);

	return 0;
}

/*
 * This function is called when the VNI RD changes.
 * Delete all EAD/EVI local routes for this VNI from the global routing table.
 * These routes are scheduled for withdraw from peers.
 */
int delete_global_ead_evi_routes(struct bgp *bgp, struct bgpevpn *vpn)
{
	afi_t afi;
	safi_t safi;
	struct bgp_dest *rdrn, *bd;
	struct bgp_table *table;
	struct bgp_path_info *pi;

	afi = AFI_L2VPN;
	safi = SAFI_EVPN;

	/* Find the RD node for the VNI in the global table */
	rdrn = bgp_node_lookup(bgp->rib[afi][safi], (struct prefix *)&vpn->prd);
	if (rdrn && bgp_dest_has_bgp_path_info_data(rdrn)) {
		table = bgp_dest_get_bgp_table_info(rdrn);

		/*
		 * Iterate over all the routes in this table and delete EAD/EVI
		 * routes
		 */
		for (bd = bgp_table_top(table); bd; bd = bgp_route_next(bd)) {
			struct prefix_evpn *evp = (struct prefix_evpn *)&bd->rn->p;

			if (evp->prefix.route_type != BGP_EVPN_AD_ROUTE)
				continue;

			delete_evpn_route_entry(bgp, afi, safi, bd, &pi);
			if (pi)
				bgp_process(bgp, bd, afi, safi);
		}
	}

	/* Unlock RD node. */
	if (rdrn)
		bgp_dest_unlock_node(rdrn);

	return 0;
}

/*****************************************************************************
 * Ethernet Segment (Type-4) Routes
 * ESRs are used for DF election. Currently service-carving described in
 * RFC 7432 is NOT supported. Instead preference based DF election is
 * used by default.
 * Reference: draft-ietf-bess-evpn-pref-df
 */
/* Build extended community for EVPN ES (type-4) route */
static void bgp_evpn_type4_route_extcomm_build(struct bgp_evpn_es *es,
		struct attr *attr)
{
	struct ecommunity ecom_encap;
	struct ecommunity ecom_es_rt;
	struct ecommunity ecom_df;
	struct ecommunity_val eval;
	struct ecommunity_val eval_es_rt;
	struct ecommunity_val eval_df;
	bgp_encap_types tnl_type;
	struct ethaddr mac;

	/* Encap */
	tnl_type = BGP_ENCAP_TYPE_VXLAN;
	memset(&ecom_encap, 0, sizeof(ecom_encap));
	encode_encap_extcomm(tnl_type, &eval);
	ecom_encap.size = 1;
	ecom_encap.unit_size = ECOMMUNITY_SIZE;
	ecom_encap.val = (uint8_t *)eval.val;
	bgp_attr_set_ecommunity(attr, ecommunity_dup(&ecom_encap));

	/* ES import RT */
	memset(&mac, 0, sizeof(mac));
	memset(&ecom_es_rt, 0, sizeof(ecom_es_rt));
	es_get_system_mac(&es->esi, &mac);
	encode_es_rt_extcomm(&eval_es_rt, &mac);
	ecom_es_rt.size = 1;
	ecom_es_rt.unit_size = ECOMMUNITY_SIZE;
	ecom_es_rt.val = (uint8_t *)eval_es_rt.val;
	bgp_attr_set_ecommunity(
		attr,
		ecommunity_merge(bgp_attr_get_ecommunity(attr), &ecom_es_rt));

	/* DF election extended community */
	memset(&ecom_df, 0, sizeof(ecom_df));
	encode_df_elect_extcomm(&eval_df, es->df_pref);
	ecom_df.size = 1;
	ecom_df.val = (uint8_t *)eval_df.val;
	bgp_attr_set_ecommunity(
		attr,
		ecommunity_merge(bgp_attr_get_ecommunity(attr), &ecom_df));
}

/* Create or update local type-4 route */
static int bgp_evpn_type4_route_update(struct bgp *bgp,
		struct bgp_evpn_es *es, struct prefix_evpn *p)
{
	int ret = 0;
	int route_changed = 0;
	afi_t afi = AFI_L2VPN;
	safi_t safi = SAFI_EVPN;
	struct attr attr;
	struct attr *attr_new = NULL;
	struct bgp_dest *dest = NULL;
	struct bgp_path_info *pi = NULL;

	memset(&attr, 0, sizeof(attr));

	/* Build path-attribute for this route. */
	bgp_attr_default_set(&attr, bgp, BGP_ORIGIN_IGP);
	attr.nexthop = es->originator_ip;
	attr.mp_nexthop_global_in = es->originator_ip;
	attr.mp_nexthop_len = BGP_ATTR_NHLEN_IPV4;

	/* Set up extended community. */
	bgp_evpn_type4_route_extcomm_build(es, &attr);

	/* First, create (or fetch) route node within the ESI. */
	/* NOTE: There is no RD here. */
	dest = bgp_node_get(es->route_table, (struct prefix *)p);

	/* Create or update route entry. */
	ret = bgp_evpn_mh_route_update(bgp, es, NULL, afi, safi, dest, &attr,
				       &pi, &route_changed);
	if (ret != 0)
		flog_err(
			EC_BGP_ES_INVALID,
			"%u ERROR: Failed to updated ES route ESI: %s VTEP %pI4",
			bgp->vrf_id, es->esi_str, &es->originator_ip);

	assert(pi);
	attr_new = pi->attr;

	/* Perform route selection;
	 * this is just to set the flags correctly
	 * as local route in the ES always wins.
	 */
	bgp_evpn_es_route_select_install(bgp, es, dest);
	bgp_dest_unlock_node(dest);

	/* If this is a new route or some attribute has changed, export the
	 * route to the global table. The route will be advertised to peers
	 * from there. Note that this table is a 2-level tree (RD-level +
	 * Prefix-level) similar to L3VPN routes.
	 */
	if (route_changed) {
		struct bgp_path_info *global_pi;

		dest = bgp_evpn_global_node_get(bgp->rib[afi][safi], afi, safi,
						p, &es->es_base_frag->prd,
						NULL);
		bgp_evpn_mh_route_update(bgp, es, NULL, afi, safi, dest,
					 attr_new, &global_pi, &route_changed);

		/* Schedule for processing and unlock node. */
		bgp_process(bgp, dest, afi, safi);
		bgp_dest_unlock_node(dest);
	}

	/* Unintern temporary. */
	aspath_unintern(&attr.aspath);
	return 0;
}

/* Delete local type-4 route */
static int bgp_evpn_type4_route_delete(struct bgp *bgp,
		struct bgp_evpn_es *es, struct prefix_evpn *p)
{
	if (!es->es_base_frag)
		return -1;

	return bgp_evpn_mh_route_delete(bgp, es, NULL /* l2vni */,
					es->es_base_frag, p);
}

/* Process remote/received EVPN type-4 route (advertise or withdraw)  */
int bgp_evpn_type4_route_process(struct peer *peer, afi_t afi, safi_t safi,
		struct attr *attr, uint8_t *pfx, int psize,
		uint32_t addpath_id)
{
	esi_t esi;
	uint8_t ipaddr_len;
	struct in_addr vtep_ip;
	struct prefix_rd prd;
	struct prefix_evpn p;

	/* Type-4 route should be either 23 or 35 bytes
	 *  RD (8), ESI (10), ip-len (1), ip (4 or 16)
	 */
	if (psize != BGP_EVPN_TYPE4_V4_PSIZE &&
			psize != BGP_EVPN_TYPE4_V6_PSIZE) {
		flog_err(EC_BGP_EVPN_ROUTE_INVALID,
				"%u:%s - Rx EVPN Type-4 NLRI with invalid length %d",
				peer->bgp->vrf_id, peer->host, psize);
		return -1;
	}

	/* Make prefix_rd */
	prd.family = AF_UNSPEC;
	prd.prefixlen = 64;
	memcpy(&prd.val, pfx, RD_BYTES);
	pfx += RD_BYTES;

	/* get the ESI */
	memcpy(&esi, pfx, ESI_BYTES);
	pfx += ESI_BYTES;


	/* Get the IP. */
	ipaddr_len = *pfx++;
	if (ipaddr_len == IPV4_MAX_BITLEN) {
		memcpy(&vtep_ip, pfx, IPV4_MAX_BYTELEN);
	} else {
		flog_err(
				EC_BGP_EVPN_ROUTE_INVALID,
				"%u:%s - Rx EVPN Type-4 NLRI with unsupported IP address length %d",
				peer->bgp->vrf_id, peer->host, ipaddr_len);
		return -1;
	}

	build_evpn_type4_prefix(&p, &esi, vtep_ip);
	/* Process the route. */
	if (attr) {
		bgp_update(peer, (struct prefix *)&p, addpath_id, attr, afi,
			   safi, ZEBRA_ROUTE_BGP, BGP_ROUTE_NORMAL, &prd, NULL,
			   0, 0, NULL);
	} else {
		bgp_withdraw(peer, (struct prefix *)&p, addpath_id, afi, safi,
			     ZEBRA_ROUTE_BGP, BGP_ROUTE_NORMAL, &prd, NULL, 0,
			     NULL);
	}
	return 0;
}

/* Check if a prefix belongs to the local ES */
static bool bgp_evpn_type4_prefix_match(struct prefix_evpn *p,
		struct bgp_evpn_es *es)
{
	return (p->prefix.route_type == BGP_EVPN_ES_ROUTE) &&
		!memcmp(&p->prefix.es_addr.esi, &es->esi, sizeof(esi_t));
}

/* Import remote ESRs on local ethernet segment add  */
static int bgp_evpn_type4_remote_routes_import(struct bgp *bgp,
		struct bgp_evpn_es *es, bool install)
{
	int ret;
	afi_t afi;
	safi_t safi;
	struct bgp_dest *rd_dest, *dest;
	struct bgp_table *table;
	struct bgp_path_info *pi;

	afi = AFI_L2VPN;
	safi = SAFI_EVPN;

	/* Walk entire global routing table and evaluate routes which could be
	 * imported into this Ethernet Segment.
	 */
	for (rd_dest = bgp_table_top(bgp->rib[afi][safi]); rd_dest;
	     rd_dest = bgp_route_next(rd_dest)) {
		table = bgp_dest_get_bgp_table_info(rd_dest);
		if (!table)
			continue;

		for (dest = bgp_table_top(table); dest;
		     dest = bgp_route_next(dest)) {
			struct prefix_evpn *evp =
				(struct prefix_evpn *)bgp_dest_get_prefix(dest);

			for (pi = bgp_dest_get_bgp_path_info(dest); pi;
			     pi = pi->next) {
				/*
				 * Consider "valid" remote routes applicable for
				 * this ES.
				 */
				if (!(CHECK_FLAG(pi->flags, BGP_PATH_VALID)
					&& pi->type == ZEBRA_ROUTE_BGP
					&& pi->sub_type == BGP_ROUTE_NORMAL))
					continue;

				if (!bgp_evpn_type4_prefix_match(evp, es))
					continue;

				if (install)
					ret = bgp_evpn_es_route_install(
							bgp, es, evp, pi);
				else
					ret = bgp_evpn_es_route_uninstall(
							bgp, es, evp, pi);

				if (ret) {
					flog_err(
						EC_BGP_EVPN_FAIL,
						"Failed to %s EVPN %pFX route in ESI %s",
						install ? "install"
							: "uninstall",
						evp, es->esi_str);

					bgp_dest_unlock_node(rd_dest);
					bgp_dest_unlock_node(dest);
					return ret;
				}
			}
		}
	}
	return 0;
}

/*****************************************************************************
 * Ethernet Auto Discovery (EAD/Type-1) route handling
 * There are two types of EAD routes -
 * 1. EAD-per-ES - Key: {ESI, ET=0xffffffff}
 * 2. EAD-per-EVI - Key: {ESI, ET=0}
 */

/* Extended communities associated with EAD-per-ES */
static void
bgp_evpn_type1_es_route_extcomm_build(struct bgp_evpn_es_frag *es_frag,
				      struct attr *attr)
{
	struct ecommunity ecom_encap;
	struct ecommunity ecom_esi_label;
	struct ecommunity_val eval;
	struct ecommunity_val eval_esi_label;
	bgp_encap_types tnl_type;
	struct listnode *evi_node, *rt_node;
	struct ecommunity *ecom;
	struct bgp_evpn_es_evi *es_evi;

	/* Encap */
	tnl_type = BGP_ENCAP_TYPE_VXLAN;
	memset(&ecom_encap, 0, sizeof(ecom_encap));
	encode_encap_extcomm(tnl_type, &eval);
	ecom_encap.size = 1;
	ecom_encap.unit_size = ECOMMUNITY_SIZE;
	ecom_encap.val = (uint8_t *)eval.val;
	bgp_attr_set_ecommunity(attr, ecommunity_dup(&ecom_encap));

	/* ESI label */
	encode_esi_label_extcomm(&eval_esi_label,
			false /*single_active*/);
	ecom_esi_label.size = 1;
	ecom_esi_label.unit_size = ECOMMUNITY_SIZE;
	ecom_esi_label.val = (uint8_t *)eval_esi_label.val;
	bgp_attr_set_ecommunity(attr,
				ecommunity_merge(bgp_attr_get_ecommunity(attr),
						 &ecom_esi_label));

	/* Add export RTs for all L2-VNIs associated with this ES */
	/* XXX - suppress EAD-ES advertisment if there are no EVIs associated
	 * with it.
	 */
	if (listcount(bgp_mh_info->ead_es_export_rtl)) {
		for (ALL_LIST_ELEMENTS_RO(bgp_mh_info->ead_es_export_rtl,
					  rt_node, ecom))
			bgp_attr_set_ecommunity(
				attr, ecommunity_merge(attr->ecommunity, ecom));
	} else {
		for (ALL_LIST_ELEMENTS_RO(es_frag->es_evi_frag_list, evi_node,
					  es_evi)) {
			if (!CHECK_FLAG(es_evi->flags, BGP_EVPNES_EVI_LOCAL))
				continue;
			for (ALL_LIST_ELEMENTS_RO(es_evi->vpn->export_rtl,
						  rt_node, ecom))
				bgp_attr_set_ecommunity(
					attr, ecommunity_merge(attr->ecommunity,
							       ecom));
		}
	}
}

/* Extended communities associated with EAD-per-EVI */
static void bgp_evpn_type1_evi_route_extcomm_build(struct bgp_evpn_es *es,
		struct bgpevpn *vpn, struct attr *attr)
{
	struct ecommunity ecom_encap;
	struct ecommunity_val eval;
	bgp_encap_types tnl_type;
	struct listnode *rt_node;
	struct ecommunity *ecom;

	/* Encap */
	tnl_type = BGP_ENCAP_TYPE_VXLAN;
	memset(&ecom_encap, 0, sizeof(ecom_encap));
	encode_encap_extcomm(tnl_type, &eval);
	ecom_encap.size = 1;
	ecom_encap.unit_size = ECOMMUNITY_SIZE;
	ecom_encap.val = (uint8_t *)eval.val;
	bgp_attr_set_ecommunity(attr, ecommunity_dup(&ecom_encap));

	/* Add export RTs for the L2-VNI */
	for (ALL_LIST_ELEMENTS_RO(vpn->export_rtl, rt_node, ecom))
		bgp_attr_set_ecommunity(
			attr,
			ecommunity_merge(bgp_attr_get_ecommunity(attr), ecom));
}

/* Update EVPN EAD (type-1) route -
 * vpn - valid for EAD-EVI routes and NULL for EAD-ES routes
 */
static int bgp_evpn_type1_route_update(struct bgp *bgp, struct bgp_evpn_es *es,
				       struct bgpevpn *vpn,
				       struct bgp_evpn_es_frag *es_frag,
				       struct prefix_evpn *p)
{
	int ret = 0;
	afi_t afi = AFI_L2VPN;
	safi_t safi = SAFI_EVPN;
	struct attr attr;
	struct attr *attr_new = NULL;
	struct bgp_dest *dest = NULL;
	struct bgp_path_info *pi = NULL;
	int route_changed = 0;
	struct prefix_rd *global_rd;

	memset(&attr, 0, sizeof(attr));

	/* Build path-attribute for this route. */
	bgp_attr_default_set(&attr, bgp, BGP_ORIGIN_IGP);
	attr.nexthop = es->originator_ip;
	attr.mp_nexthop_global_in = es->originator_ip;
	attr.mp_nexthop_len = BGP_ATTR_NHLEN_IPV4;

	if (vpn) {
		/* EAD-EVI route update */
		/* MPLS label */
		vni2label(vpn->vni, &(attr.label));

		/* Set up extended community */
		bgp_evpn_type1_evi_route_extcomm_build(es, vpn, &attr);

		/* First, create (or fetch) route node within the VNI. */
		dest = bgp_node_get(vpn->ip_table, (struct prefix *)p);

		/* Create or update route entry. */
		ret = bgp_evpn_mh_route_update(bgp, es, vpn, afi, safi, dest,
					       &attr, &pi, &route_changed);
		if (ret != 0)
			flog_err(
				EC_BGP_ES_INVALID,
				"%u Failed to update EAD-EVI route ESI: %s VNI %u VTEP %pI4",
				bgp->vrf_id, es->esi_str, vpn->vni,
				&es->originator_ip);
		global_rd = &vpn->prd;
	} else {
		/* EAD-ES route update */
		/* MPLS label is 0 for EAD-ES route */

		/* Set up extended community */
		bgp_evpn_type1_es_route_extcomm_build(es_frag, &attr);

		/* First, create (or fetch) route node within the ES. */
		/* NOTE: There is no RD here. */
		/* XXX: fragment ID must be included as a part of the prefix. */
		dest = bgp_node_get(es->route_table, (struct prefix *)p);

		/* Create or update route entry. */
		ret = bgp_evpn_mh_route_update(bgp, es, vpn, afi, safi, dest,
					       &attr, &pi, &route_changed);
		if (ret != 0) {
			flog_err(
				EC_BGP_ES_INVALID,
				"%u ERROR: Failed to updated EAD-ES route ESI: %s VTEP %pI4",
				bgp->vrf_id, es->esi_str, &es->originator_ip);
		}
		global_rd = &es_frag->prd;
	}


	assert(pi);
	attr_new = pi->attr;

	/* Perform route selection;
	 * this is just to set the flags correctly as local route in
	 * the ES always wins.
	 */
	evpn_route_select_install(bgp, vpn, dest);
	bgp_dest_unlock_node(dest);

	/* If this is a new route or some attribute has changed, export the
	 * route to the global table. The route will be advertised to peers
	 * from there. Note that this table is a 2-level tree (RD-level +
	 * Prefix-level) similar to L3VPN routes.
	 */
	if (route_changed) {
		struct bgp_path_info *global_pi;

		dest = bgp_evpn_global_node_get(bgp->rib[afi][safi], afi, safi,
						p, global_rd, NULL);
		bgp_evpn_mh_route_update(bgp, es, vpn, afi, safi, dest,
					 attr_new, &global_pi, &route_changed);

		/* Schedule for processing and unlock node. */
		bgp_process(bgp, dest, afi, safi);
		bgp_dest_unlock_node(dest);
	}

	/* Unintern temporary. */
	aspath_unintern(&attr.aspath);
	return 0;
}

/*
 * This function is called when the export RT for a VNI changes.
 * Update all type-1 local routes for this VNI from VNI/ES tables and the global
 * table and advertise these routes to peers.
 */

static void bgp_evpn_ead_es_route_update(struct bgp *bgp,
					 struct bgp_evpn_es *es)
{
	struct listnode *node;
	struct bgp_evpn_es_frag *es_frag;
	struct prefix_evpn p;

	build_evpn_type1_prefix(&p, BGP_EVPN_AD_ES_ETH_TAG, &es->esi,
				es->originator_ip);
	for (ALL_LIST_ELEMENTS_RO(es->es_frag_list, node, es_frag)) {
		if (!listcount(es_frag->es_evi_frag_list))
			continue;

		p.prefix.ead_addr.frag_id = es_frag->rd_id;
		if (bgp_evpn_type1_route_update(bgp, es, NULL, es_frag, &p))
			flog_err(
				EC_BGP_EVPN_ROUTE_CREATE,
				"EAD-ES route creation failure for ESI %s frag %u",
				es->esi_str, es_frag->rd_id);
	}
}

static void bgp_evpn_ead_evi_route_update(struct bgp *bgp,
					  struct bgp_evpn_es *es,
					  struct bgpevpn *vpn,
					  struct prefix_evpn *p)
{
	if (bgp_evpn_type1_route_update(bgp, es, vpn, NULL, p))
		flog_err(EC_BGP_EVPN_ROUTE_CREATE,
			 "EAD-EVI route creation failure for ESI %s VNI %u",
			 es->esi_str, vpn->vni);
}

void update_type1_routes_for_evi(struct bgp *bgp, struct bgpevpn *vpn)
{
	struct prefix_evpn p;
	struct bgp_evpn_es *es;
	struct bgp_evpn_es_evi *es_evi;


	RB_FOREACH (es_evi, bgp_es_evi_rb_head, &vpn->es_evi_rb_tree) {
		es = es_evi->es;

		if (es_evi->vpn != vpn)
			continue;

		/* Update EAD-ES */
		if (bgp_evpn_local_es_is_active(es))
			bgp_evpn_ead_es_route_update(bgp, es);

		/* Update EAD-EVI */
		if (CHECK_FLAG(es->flags, BGP_EVPNES_ADV_EVI)) {
			build_evpn_type1_prefix(&p, BGP_EVPN_AD_EVI_ETH_TAG,
						&es->esi, es->originator_ip);
			bgp_evpn_ead_evi_route_update(bgp, es, vpn, &p);
		}
	}
}

/* Delete local Type-1 route */
static void bgp_evpn_ead_es_route_delete(struct bgp *bgp,
					 struct bgp_evpn_es *es)
{
	struct listnode *node;
	struct bgp_evpn_es_frag *es_frag;
	struct prefix_evpn p;

	build_evpn_type1_prefix(&p, BGP_EVPN_AD_ES_ETH_TAG, &es->esi,
				es->originator_ip);
	for (ALL_LIST_ELEMENTS_RO(es->es_frag_list, node, es_frag)) {
		p.prefix.ead_addr.frag_id = es_frag->rd_id;
		bgp_evpn_mh_route_delete(bgp, es, NULL, es_frag, &p);
	}
}

static int bgp_evpn_ead_evi_route_delete(struct bgp *bgp,
					 struct bgp_evpn_es *es,
					 struct bgpevpn *vpn,
					 struct prefix_evpn *p)
{
	return bgp_evpn_mh_route_delete(bgp, es, vpn, NULL, p);
}

/* Generate EAD-EVI for all VNIs */
static void bgp_evpn_local_type1_evi_route_add(struct bgp *bgp,
		struct bgp_evpn_es *es)
{
	struct listnode *evi_node;
	struct prefix_evpn p;
	struct bgp_evpn_es_evi *es_evi;

	/* EAD-per-EVI routes have been suppressed */
	if (!bgp_mh_info->ead_evi_tx)
		return;

	if (CHECK_FLAG(es->flags, BGP_EVPNES_ADV_EVI))
		/* EAD-EVI route add for this ES is already done */
		return;

	SET_FLAG(es->flags, BGP_EVPNES_ADV_EVI);
	build_evpn_type1_prefix(&p, BGP_EVPN_AD_EVI_ETH_TAG,
			&es->esi, es->originator_ip);

	for (ALL_LIST_ELEMENTS_RO(es->es_evi_list, evi_node, es_evi)) {
		if (!CHECK_FLAG(es_evi->flags, BGP_EVPNES_EVI_LOCAL))
			continue;
		bgp_evpn_ead_evi_route_update(bgp, es, es_evi->vpn, &p);
	}
}

/*
 * Withdraw EAD-EVI for all VNIs
 */
static void bgp_evpn_local_type1_evi_route_del(struct bgp *bgp,
		struct bgp_evpn_es *es)
{
	struct listnode *evi_node;
	struct prefix_evpn p;
	struct bgp_evpn_es_evi *es_evi;

	/* Delete and withdraw locally learnt EAD-EVI route */
	if (!CHECK_FLAG(es->flags, BGP_EVPNES_ADV_EVI))
		/* EAD-EVI route has not been advertised for this ES */
		return;

	UNSET_FLAG(es->flags, BGP_EVPNES_ADV_EVI);
	build_evpn_type1_prefix(&p, BGP_EVPN_AD_EVI_ETH_TAG,
			&es->esi, es->originator_ip);
	for (ALL_LIST_ELEMENTS_RO(es->es_evi_list, evi_node, es_evi)) {
		if (!CHECK_FLAG(es_evi->flags, BGP_EVPNES_EVI_LOCAL))
			continue;
		if (bgp_evpn_mh_route_delete(bgp, es, es_evi->vpn, NULL, &p))
			flog_err(EC_BGP_EVPN_ROUTE_CREATE,
					"%u: Type4 route creation failure for ESI %s",
					bgp->vrf_id, es->esi_str);
	}
}

/*
 * Process received EVPN type-1 route (advertise or withdraw).
 */
int bgp_evpn_type1_route_process(struct peer *peer, afi_t afi, safi_t safi,
		struct attr *attr, uint8_t *pfx, int psize,
		uint32_t addpath_id)
{
	struct prefix_rd prd;
	esi_t esi;
	uint32_t eth_tag;
	mpls_label_t label;
	struct in_addr vtep_ip;
	struct prefix_evpn p;

	if (psize != BGP_EVPN_TYPE1_PSIZE) {
		flog_err(EC_BGP_EVPN_ROUTE_INVALID,
				"%u:%s - Rx EVPN Type-1 NLRI with invalid length %d",
				peer->bgp->vrf_id, peer->host, psize);
		return -1;
	}

	/* Make prefix_rd */
	prd.family = AF_UNSPEC;
	prd.prefixlen = 64;
	memcpy(&prd.val, pfx, RD_BYTES);
	pfx += RD_BYTES;

	/* get the ESI */
	memcpy(&esi, pfx, ESI_BYTES);
	pfx += ESI_BYTES;

	/* Copy Ethernet Tag */
	memcpy(&eth_tag, pfx, EVPN_ETH_TAG_BYTES);
	eth_tag = ntohl(eth_tag);
	pfx += EVPN_ETH_TAG_BYTES;

	memcpy(&label, pfx, BGP_LABEL_BYTES);

	/* EAD route prefix doesn't include the nexthop in the global
	 * table
	 */
	vtep_ip.s_addr = INADDR_ANY;
	build_evpn_type1_prefix(&p, eth_tag, &esi, vtep_ip);
	/* Process the route. */
	if (attr) {
		bgp_update(peer, (struct prefix *)&p, addpath_id, attr, afi,
			   safi, ZEBRA_ROUTE_BGP, BGP_ROUTE_NORMAL, &prd, NULL,
			   0, 0, NULL);
	} else {
		bgp_withdraw(peer, (struct prefix *)&p, addpath_id, afi, safi,
			     ZEBRA_ROUTE_BGP, BGP_ROUTE_NORMAL, &prd, NULL, 0,
			     NULL);
	}
	return 0;
}

void bgp_evpn_mh_config_ead_export_rt(struct bgp *bgp,
				      struct ecommunity *ecomcfg, bool del)
{
	struct listnode *node, *nnode, *node_to_del;
	struct ecommunity *ecom;
	struct bgp_evpn_es *es;

	if (del) {
		if (ecomcfg == NULL) {
			/* Reset to default and process all routes. */
			for (ALL_LIST_ELEMENTS(bgp_mh_info->ead_es_export_rtl,
					       node, nnode, ecom)) {
				ecommunity_free(&ecom);
				list_delete_node(bgp_mh_info->ead_es_export_rtl,
						 node);
			}
		}

		/* Delete a specific export RT */
		else {
			node_to_del = NULL;

			for (ALL_LIST_ELEMENTS(bgp_mh_info->ead_es_export_rtl,
					       node, nnode, ecom)) {
				if (ecommunity_match(ecom, ecomcfg)) {
					ecommunity_free(&ecom);
					node_to_del = node;
					break;
				}
			}

			assert(node_to_del);
			list_delete_node(bgp_mh_info->ead_es_export_rtl,
					 node_to_del);
		}
	} else {
		listnode_add_sort(bgp_mh_info->ead_es_export_rtl, ecomcfg);
	}

	if (BGP_DEBUG(evpn_mh, EVPN_MH_RT))
		zlog_debug("local ES del/re-add EAD route on export RT change");
	/*
	 * walk through all active ESs withdraw the old EAD and
	 * generate a new one
	 */
	RB_FOREACH (es, bgp_es_rb_head, &bgp_mh_info->es_rb_tree) {
		if (!bgp_evpn_is_es_local(es) ||
		    !bgp_evpn_local_es_is_active(es))
			continue;

		if (BGP_DEBUG(evpn_mh, EVPN_MH_RT))
			zlog_debug(
				"local ES %s del/re-add EAD route on export RT change",
				es->esi_str);

		/*
		 * withdraw EAD-ES. XXX - this should technically not be
		 * needed; can be removed after testing
		 */
		bgp_evpn_ead_es_route_delete(bgp, es);

		/* generate EAD-ES */
		bgp_evpn_ead_es_route_update(bgp, es);
	}
}

/*****************************************************************************/
/* Ethernet Segment Management
 * 1. Ethernet Segment is a collection of links attached to the same
 *    server (MHD) or switch (MHN)
 * 2. An Ethernet Segment can span multiple PEs and is identified by the
 *    10-byte ES-ID.
 * 3. Local ESs are configured in zebra and sent to BGP
 * 4. Remote ESs are created by BGP when one or more ES-EVIs reference it i.e.
 *    created on first reference and release on last de-reference
 * 5. An ES can be both local and remote. Infact most local ESs are expected
 *    to have an ES peer.
 */

/* A list of remote VTEPs is maintained for each ES. This list includes -
 * 1. VTEPs for which we have imported the ESR i.e. ES-peers
 * 2. VTEPs that have an "active" ES-EVI VTEP i.e. EAD-per-ES and EAD-per-EVI
 *    have been imported into one or more VNIs
 */
static int bgp_evpn_es_vtep_cmp(void *p1, void *p2)
{
	const struct bgp_evpn_es_vtep *es_vtep1 = p1;
	const struct bgp_evpn_es_vtep *es_vtep2 = p2;

	return es_vtep1->vtep_ip.s_addr - es_vtep2->vtep_ip.s_addr;
}

static struct bgp_evpn_es_vtep *bgp_evpn_es_vtep_new(struct bgp_evpn_es *es,
		struct in_addr vtep_ip)
{
	struct bgp_evpn_es_vtep *es_vtep;

	es_vtep = XCALLOC(MTYPE_BGP_EVPN_ES_VTEP, sizeof(*es_vtep));

	es_vtep->es = es;
	es_vtep->vtep_ip.s_addr = vtep_ip.s_addr;
	inet_ntop(AF_INET, &es_vtep->vtep_ip, es_vtep->vtep_str,
		  sizeof(es_vtep->vtep_str));
	listnode_init(&es_vtep->es_listnode, es_vtep);
	listnode_add_sort(es->es_vtep_list, &es_vtep->es_listnode);

	return es_vtep;
}

static void bgp_evpn_es_vtep_free(struct bgp_evpn_es_vtep *es_vtep)
{
	struct bgp_evpn_es *es = es_vtep->es;

	if (CHECK_FLAG(es_vtep->flags, BGP_EVPNES_VTEP_ESR) ||
			es_vtep->evi_cnt)
		/* as long as there is some reference we can't free it */
		return;

	list_delete_node(es->es_vtep_list, &es_vtep->es_listnode);
	XFREE(MTYPE_BGP_EVPN_ES_VTEP, es_vtep);
}

/* check if VTEP is already part of the list */
static struct bgp_evpn_es_vtep *bgp_evpn_es_vtep_find(struct bgp_evpn_es *es,
		struct in_addr vtep_ip)
{
	struct listnode *node = NULL;
	struct bgp_evpn_es_vtep *es_vtep;

	for (ALL_LIST_ELEMENTS_RO(es->es_vtep_list, node, es_vtep)) {
		if (es_vtep->vtep_ip.s_addr == vtep_ip.s_addr)
			return es_vtep;
	}
	return NULL;
}

/* Send the remote ES to zebra for NHG programming */
static int bgp_zebra_send_remote_es_vtep(struct bgp *bgp,
		struct bgp_evpn_es_vtep *es_vtep, bool add)
{
	struct bgp_evpn_es *es = es_vtep->es;
	struct stream *s;
	uint32_t flags = 0;

	/* Check socket. */
	if (!zclient || zclient->sock < 0)
		return 0;

	/* Don't try to register if Zebra doesn't know of this instance. */
	if (!IS_BGP_INST_KNOWN_TO_ZEBRA(bgp)) {
		if (BGP_DEBUG(zebra, ZEBRA))
			zlog_debug("No zebra instance, not installing remote es %s",
					es->esi_str);
		return 0;
	}

	if (es_vtep->flags & BGP_EVPNES_VTEP_ESR)
		flags |= ZAPI_ES_VTEP_FLAG_ESR_RXED;

	s = zclient->obuf;
	stream_reset(s);

	zclient_create_header(s,
		add ? ZEBRA_REMOTE_ES_VTEP_ADD : ZEBRA_REMOTE_ES_VTEP_DEL,
		bgp->vrf_id);
	stream_put(s, &es->esi, sizeof(esi_t));
	stream_put_ipv4(s, es_vtep->vtep_ip.s_addr);
	if (add) {
		stream_putl(s, flags);
		stream_putc(s, es_vtep->df_alg);
		stream_putw(s, es_vtep->df_pref);
	}

	stream_putw_at(s, 0, stream_get_endp(s));

	if (BGP_DEBUG(evpn_mh, EVPN_MH_ES))
		zlog_debug("Tx %s Remote ESI %s VTEP %pI4", add ? "ADD" : "DEL",
			   es->esi_str, &es_vtep->vtep_ip);

	frrtrace(3, frr_bgp, evpn_mh_vtep_zsend, add, es, es_vtep);

	return zclient_send_message(zclient);
}

static void bgp_evpn_es_vtep_re_eval_active(struct bgp *bgp,
					    struct bgp_evpn_es_vtep *es_vtep,
					    bool param_change)
{
	bool old_active;
	bool new_active;

	old_active = CHECK_FLAG(es_vtep->flags, BGP_EVPNES_VTEP_ACTIVE);
	/* currently we need an active EVI reference to use the VTEP as
	 * a nexthop. this may change...
	 */
	if (es_vtep->evi_cnt)
		SET_FLAG(es_vtep->flags, BGP_EVPNES_VTEP_ACTIVE);
	else
		UNSET_FLAG(es_vtep->flags, BGP_EVPNES_VTEP_ACTIVE);

	new_active = CHECK_FLAG(es_vtep->flags, BGP_EVPNES_VTEP_ACTIVE);

	if ((old_active != new_active) || (new_active && param_change)) {

		if (BGP_DEBUG(evpn_mh, EVPN_MH_ES))
			zlog_debug("es %s vtep %pI4 %s df %u/%u",
				   es_vtep->es->esi_str, &es_vtep->vtep_ip,
				   new_active ? "active" : "inactive",
				   es_vtep->df_alg, es_vtep->df_pref);

		/* send remote ES to zebra */
		bgp_zebra_send_remote_es_vtep(bgp, es_vtep, new_active);

		/* The NHG is updated first for efficient failover handling.
		 * Note the NHG can be de-activated while there are bgp
		 * routes referencing it. Zebra is capable of handling that
		 * elegantly by holding the NHG till all routes using it are
		 * removed.
		 */
		bgp_evpn_l3nhg_update_on_vtep_chg(es_vtep->es);
		/* queue up the es for background consistency checks */
		bgp_evpn_es_cons_checks_pend_add(es_vtep->es);
	}
}

static struct bgp_evpn_es_vtep *bgp_evpn_es_vtep_add(struct bgp *bgp,
						     struct bgp_evpn_es *es,
						     struct in_addr vtep_ip,
						     bool esr, uint8_t df_alg,
						     uint16_t df_pref)
{
	struct bgp_evpn_es_vtep *es_vtep;
	bool param_change = false;

	es_vtep = bgp_evpn_es_vtep_find(es, vtep_ip);

	if (!es_vtep)
		es_vtep = bgp_evpn_es_vtep_new(es, vtep_ip);

	if (BGP_DEBUG(evpn_mh, EVPN_MH_ES))
		zlog_debug("es %s vtep %pI4 add %s df %u/%u",
			   es_vtep->es->esi_str, &es_vtep->vtep_ip,
			   esr ? "esr" : "ead", df_alg, df_pref);

	if (esr) {
		SET_FLAG(es_vtep->flags, BGP_EVPNES_VTEP_ESR);
		if ((es_vtep->df_pref != df_pref)
		    || (es_vtep->df_alg != df_alg)) {
			param_change = true;
			es_vtep->df_pref = df_pref;
			es_vtep->df_alg = df_alg;
		}
	} else {
		++es_vtep->evi_cnt;
	}

	bgp_evpn_es_vtep_re_eval_active(bgp, es_vtep, param_change);

	return es_vtep;
}

static void bgp_evpn_es_vtep_do_del(struct bgp *bgp,
		struct bgp_evpn_es_vtep *es_vtep, bool esr)
{
	bool param_change = false;

	if (BGP_DEBUG(evpn_mh, EVPN_MH_ES))
		zlog_debug("es %s vtep %pI4 del %s", es_vtep->es->esi_str,
			   &es_vtep->vtep_ip, esr ? "esr" : "ead");
	if (esr) {
		UNSET_FLAG(es_vtep->flags, BGP_EVPNES_VTEP_ESR);
		if (es_vtep->df_pref || es_vtep->df_alg) {
			param_change = true;
			es_vtep->df_pref = 0;
			es_vtep->df_alg = 0;
		}
	} else {
		if (es_vtep->evi_cnt)
			--es_vtep->evi_cnt;
	}

	bgp_evpn_es_vtep_re_eval_active(bgp, es_vtep, param_change);
	bgp_evpn_es_vtep_free(es_vtep);
}

static void bgp_evpn_es_vtep_del(struct bgp *bgp,
		struct bgp_evpn_es *es, struct in_addr vtep_ip, bool esr)
{
	struct bgp_evpn_es_vtep *es_vtep;

	es_vtep = bgp_evpn_es_vtep_find(es, vtep_ip);
	if (es_vtep)
		bgp_evpn_es_vtep_do_del(bgp, es_vtep, esr);
}

/********************** ES MAC-IP paths *************************************
 * 1. Local MAC-IP routes in the VNI routing table are linked to the
 * destination ES (macip_evi_path_list) for efficient updates on ES oper
 * state changes.
 * 2. Non-local MAC-IP routes in the global routing table are linked to
 * the detination for efficient updates on -
 * a. VTEP add/del - this results in a L3NHG update.
 * b. ES-VRF add/del - this may result in the host route being migrated to
 *    L3NHG or vice versa (flat multipath list).
 ****************************************************************************/
static void bgp_evpn_path_es_info_free(struct bgp_path_es_info *es_info)
{
	bgp_evpn_path_es_unlink(es_info);
	XFREE(MTYPE_BGP_EVPN_PATH_ES_INFO, es_info);
}

void bgp_evpn_path_mh_info_free(struct bgp_path_mh_info *mh_info)
{
	if (mh_info->es_info)
		bgp_evpn_path_es_info_free(mh_info->es_info);
	if (mh_info->nh_info)
		bgp_evpn_path_nh_info_free(mh_info->nh_info);
	XFREE(MTYPE_BGP_EVPN_PATH_MH_INFO, mh_info);
}

static struct bgp_path_es_info *
bgp_evpn_path_es_info_new(struct bgp_path_info *pi, vni_t vni)
{
	struct bgp_path_info_extra *e;
	struct bgp_path_mh_info *mh_info;
	struct bgp_path_es_info *es_info;

	e = bgp_path_info_extra_get(pi);

	/* If mh_info doesn't exist allocate it */
	mh_info = e->evpn->mh_info;
	if (!mh_info)
		e->evpn->mh_info = mh_info =
			XCALLOC(MTYPE_BGP_EVPN_PATH_MH_INFO,
				sizeof(struct bgp_path_mh_info));

	/* If es_info doesn't exist allocate it */
	es_info = mh_info->es_info;
	if (!es_info) {
		mh_info->es_info = es_info =
			XCALLOC(MTYPE_BGP_EVPN_PATH_ES_INFO,
				sizeof(struct bgp_path_es_info));
		es_info->vni = vni;
		es_info->pi = pi;
	}

	return es_info;
}

static void bgp_evpn_path_es_unlink(struct bgp_path_es_info *es_info)
{
	struct bgp_evpn_es *es = es_info->es;
	struct bgp_path_info *pi;

	if (!es)
		return;

	pi = es_info->pi;
	if (BGP_DEBUG(evpn_mh, EVPN_MH_RT))
		zlog_debug("vni %u path %pFX unlinked from es %s", es_info->vni,
			   &pi->net->rn->p, es->esi_str);

	if (es_info->vni)
		list_delete_node(es->macip_evi_path_list,
				 &es_info->es_listnode);
	else
		list_delete_node(es->macip_global_path_list,
				 &es_info->es_listnode);

	es_info->es = NULL;

	/* if there are no other references against the ES it
	 * needs to be freed
	 */
	bgp_evpn_es_free(es, __func__);

	/* Note we don't free the path es_info on unlink; it will be freed up
	 * along with the path.
	 */
}

void bgp_evpn_path_es_link(struct bgp_path_info *pi, vni_t vni, esi_t *esi)
{
	struct bgp_path_es_info *es_info;
	struct bgp_evpn_es *es;
	struct bgp *bgp_evpn;

	es_info = (pi->extra && pi->extra->evpn && pi->extra->evpn->mh_info)
			  ? pi->extra->evpn->mh_info->es_info
			  : NULL;
	/* if the esi is zero just unlink the path from the old es */
	if (!esi || !memcmp(esi, zero_esi, sizeof(*esi))) {
		if (es_info)
			bgp_evpn_path_es_unlink(es_info);
		return;
	}

	bgp_evpn = bgp_get_evpn();
	if (!bgp_evpn)
		return;

	/* setup es_info against the path if it doesn't aleady exist */
	if (!es_info)
		es_info = bgp_evpn_path_es_info_new(pi, vni);

	/* find-create ES */
	es = bgp_evpn_es_find(esi);
	if (!es)
		es = bgp_evpn_es_new(bgp_evpn, esi);

	/* dup check */
	if (es_info->es == es)
		return;

	/* unlink old ES if any */
	bgp_evpn_path_es_unlink(es_info);

	if (BGP_DEBUG(evpn_mh, EVPN_MH_RT))
		zlog_debug("vni %u path %pFX linked to es %s", vni, &pi->net->rn->p,
			   es->esi_str);

	/* link mac-ip path to the new destination ES */
	es_info->es = es;
	listnode_init(&es_info->es_listnode, es_info);
	if (es_info->vni)
		listnode_add(es->macip_evi_path_list, &es_info->es_listnode);
	else
		listnode_add(es->macip_global_path_list, &es_info->es_listnode);
}

static bool bgp_evpn_is_macip_path(struct bgp_path_info *pi)
{
	struct prefix_evpn *evp;

	/* Only MAC-IP routes need to be linked (MAC-only routes can be
	 * skipped) as these lists are maintained for managing
	 * host routes in the tenant VRF
	 */
	evp = (struct prefix_evpn *)&pi->net->rn->p;
	return is_evpn_prefix_ipaddr_v4(evp) || is_evpn_prefix_ipaddr_v6(evp);
}

/* When a remote ES is added to a VRF, routes using that as
 * a destination need to be migrated to a L3NHG or viceversa.
 * This is done indirectly by re-attempting an install of the
 * route in the associated VRFs. As a part of the VRF install use
 * of l3 NHG is evaluated and this results in the
 * attr.es_flag ATTR_ES_L3_NHG_USE being set or cleared.
 */
static void
bgp_evpn_es_path_update_on_es_vrf_chg(struct bgp_evpn_es_vrf *es_vrf,
				      const char *reason)
{
	struct listnode *node;
	struct bgp_path_es_info *es_info;
	struct bgp_path_info *pi;
	struct bgp_evpn_es *es = es_vrf->es;

	if (!bgp_mh_info->host_routes_use_l3nhg)
		return;

	if (BGP_DEBUG(evpn_mh, EVPN_MH_RT))
		zlog_debug("update paths linked to es %s on es-vrf %s %s",
			   es->esi_str, es_vrf->bgp_vrf->name_pretty, reason);

	for (ALL_LIST_ELEMENTS_RO(es->macip_global_path_list, node, es_info)) {
		pi = es_info->pi;

		if (!bgp_evpn_is_macip_path(pi))
			continue;

		if (BGP_DEBUG(evpn_mh, EVPN_MH_RT))
			zlog_debug(
				"update path %pFX linked to es %s on vrf chg",
				&pi->net->rn->p, es->esi_str);
		bgp_evpn_route_entry_install_if_vrf_match(es_vrf->bgp_vrf, pi,
							  1);
	}
}

static void bgp_evpn_es_frag_free(struct bgp_evpn_es_frag *es_frag)
{
	struct bgp_evpn_es *es = es_frag->es;

	if (es->es_base_frag == es_frag)
		es->es_base_frag = NULL;

	if (BGP_DEBUG(evpn_mh, EVPN_MH_ES))
		zlog_debug("es %s frag %u free", es->esi_str, es_frag->rd_id);
	list_delete_node(es->es_frag_list, &es_frag->es_listnode);

	/* EVIs that are advertised using the info in this fragment */
	list_delete(&es_frag->es_evi_frag_list);

	bf_release_index(bm->rd_idspace, es_frag->rd_id);


	XFREE(MTYPE_BGP_EVPN_ES_FRAG, es_frag);
}

static void bgp_evpn_es_frag_free_unused(struct bgp_evpn_es_frag *es_frag)
{
	if ((es_frag->es->es_base_frag == es_frag) ||
	    listcount(es_frag->es_evi_frag_list))
		return;

	bgp_evpn_es_frag_free(es_frag);
}

static void bgp_evpn_es_frag_free_all(struct bgp_evpn_es *es)
{
	struct listnode *node;
	struct listnode *nnode;
	struct bgp_evpn_es_frag *es_frag;

	for (ALL_LIST_ELEMENTS(es->es_frag_list, node, nnode, es_frag))
		bgp_evpn_es_frag_free(es_frag);
}

static struct bgp_evpn_es_frag *bgp_evpn_es_frag_new(struct bgp_evpn_es *es)
{
	struct bgp_evpn_es_frag *es_frag;
	char buf[BGP_EVPN_PREFIX_RD_LEN];
	struct bgp *bgp;

	es_frag = XCALLOC(MTYPE_BGP_EVPN_ES_FRAG, sizeof(*es_frag));
	bf_assign_index(bm->rd_idspace, es_frag->rd_id);
	es_frag->prd.family = AF_UNSPEC;
	es_frag->prd.prefixlen = 64;
	bgp = bgp_get_evpn();
	snprintfrr(buf, sizeof(buf), "%pI4:%hu", &bgp->router_id,
		   es_frag->rd_id);
	(void)str2prefix_rd(buf, &es_frag->prd);

	/* EVIs that are advertised using the info in this fragment */
	es_frag->es_evi_frag_list = list_new();
	listset_app_node_mem(es_frag->es_evi_frag_list);

	/* Link the fragment to the parent ES */
	es_frag->es = es;
	listnode_init(&es_frag->es_listnode, es_frag);
	listnode_add(es->es_frag_list, &es_frag->es_listnode);

	if (BGP_DEBUG(evpn_mh, EVPN_MH_ES))
		zlog_debug("es %s frag %u new", es->esi_str, es_frag->rd_id);
	return es_frag;
}

static struct bgp_evpn_es_frag *
bgp_evpn_es_find_frag_with_space(struct bgp_evpn_es *es)
{
	struct listnode *node;
	struct bgp_evpn_es_frag *es_frag;

	for (ALL_LIST_ELEMENTS_RO(es->es_frag_list, node, es_frag)) {
		if (listcount(es_frag->es_evi_frag_list) <
		    bgp_mh_info->evi_per_es_frag)
			return es_frag;
	}

	/* No frags where found with space; allocate a new one */
	return bgp_evpn_es_frag_new(es);
}

/* Link the ES-EVI to one of the ES fragments */
static void bgp_evpn_es_frag_evi_add(struct bgp_evpn_es_evi *es_evi)
{
	struct bgp_evpn_es_frag *es_frag;
	struct bgp_evpn_es *es = es_evi->es;

	if (es_evi->es_frag ||
	    !(CHECK_FLAG(es_evi->flags, BGP_EVPNES_EVI_LOCAL)))
		return;

	es_frag = bgp_evpn_es_find_frag_with_space(es);

	es_evi->es_frag = es_frag;
	listnode_init(&es_evi->es_frag_listnode, es_evi);
	listnode_add(es_frag->es_evi_frag_list, &es_evi->es_frag_listnode);

	if (BGP_DEBUG(evpn_mh, EVPN_MH_ES))
		zlog_debug("es %s vni %d linked to frag %u", es->esi_str,
			   es_evi->vpn->vni, es_frag->rd_id);
}

/* UnLink the ES-EVI from the ES fragment */
static void bgp_evpn_es_frag_evi_del(struct bgp_evpn_es_evi *es_evi,
				     bool send_ead_del_if_empty)
{
	struct bgp_evpn_es_frag *es_frag = es_evi->es_frag;
	struct prefix_evpn p;
	struct bgp_evpn_es *es;
	struct bgp *bgp;

	if (!es_frag)
		return;

	es = es_frag->es;
	es_evi->es_frag = NULL;
	if (BGP_DEBUG(evpn_mh, EVPN_MH_ES))
		zlog_debug("es %s vni %d unlinked from frag %u", es->esi_str,
			   es_evi->vpn->vni, es_frag->rd_id);

	list_delete_node(es_frag->es_evi_frag_list, &es_evi->es_frag_listnode);

	/*
	 * if there are no other EVIs on the fragment deleted the EAD-ES for
	 * the fragment
	 */
	if (send_ead_del_if_empty && !listcount(es_frag->es_evi_frag_list)) {
		bgp = bgp_get_evpn();

		if (BGP_DEBUG(evpn_mh, EVPN_MH_ES))
			zlog_debug("es %s frag %u ead-es route delete",
				   es->esi_str, es_frag->rd_id);
		build_evpn_type1_prefix(&p, BGP_EVPN_AD_ES_ETH_TAG, &es->esi,
					es->originator_ip);
		p.prefix.ead_addr.frag_id = es_frag->rd_id;
		bgp_evpn_mh_route_delete(bgp, es, NULL, es_frag, &p);
	}

	/* We don't attempt to coalesce frags that may not be full. Instead we
	 * only free up the frag when it is completely empty.
	 */
	bgp_evpn_es_frag_free_unused(es_frag);
}

/* Link the ES-EVIs to one of the ES fragments */
static void bgp_evpn_es_frag_evi_update_all(struct bgp_evpn_es *es, bool add)
{
	struct listnode *node;
	struct bgp_evpn_es_evi *es_evi;

	for (ALL_LIST_ELEMENTS_RO(es->es_evi_list, node, es_evi)) {
		if (add)
			bgp_evpn_es_frag_evi_add(es_evi);
		else
			bgp_evpn_es_frag_evi_del(es_evi, false);
	}
}

/* compare ES-IDs for the global ES RB tree */
static int bgp_es_rb_cmp(const struct bgp_evpn_es *es1,
		const struct bgp_evpn_es *es2)
{
	return memcmp(&es1->esi, &es2->esi, ESI_BYTES);
}
RB_GENERATE(bgp_es_rb_head, bgp_evpn_es, rb_node, bgp_es_rb_cmp);

struct bgp_evpn_es *bgp_evpn_es_find(const esi_t *esi)
{
	struct bgp_evpn_es tmp;

	memcpy(&tmp.esi, esi, sizeof(esi_t));
	return RB_FIND(bgp_es_rb_head, &bgp_mh_info->es_rb_tree, &tmp);
}

static struct bgp_evpn_es *bgp_evpn_es_new(struct bgp *bgp, const esi_t *esi)
{
	struct bgp_evpn_es *es;

	es = XCALLOC(MTYPE_BGP_EVPN_ES, sizeof(struct bgp_evpn_es));

	/* set the ESI */
	memcpy(&es->esi, esi, sizeof(esi_t));

	/* Initialise the VTEP list */
	es->es_vtep_list = list_new();
	listset_app_node_mem(es->es_vtep_list);
	es->es_vtep_list->cmp = bgp_evpn_es_vtep_cmp;

	esi_to_str(&es->esi, es->esi_str, sizeof(es->esi_str));

	/* Initialize the ES routing table */
	es->route_table = bgp_table_init(bgp, AFI_L2VPN, SAFI_EVPN);

	/* Add to rb_tree */
	RB_INSERT(bgp_es_rb_head, &bgp_mh_info->es_rb_tree, es);

	/* Initialise the ES-EVI list */
	es->es_evi_list = list_new();
	listset_app_node_mem(es->es_evi_list);

	/* Initialise the ES-VRF list used for L3NHG management */
	es->es_vrf_list = list_new();
	listset_app_node_mem(es->es_vrf_list);

	/* Initialise the route list used for efficient event handling */
	es->macip_evi_path_list = list_new();
	listset_app_node_mem(es->macip_evi_path_list);
	es->macip_global_path_list = list_new();
	listset_app_node_mem(es->macip_global_path_list);
	es->es_frag_list = list_new();
	listset_app_node_mem(es->es_frag_list);

	QOBJ_REG(es, bgp_evpn_es);

	return es;
}

/* Free a given ES -
 * This just frees appropriate memory, caller should have taken other
 * needed actions.
 */
static void bgp_evpn_es_free(struct bgp_evpn_es *es, const char *caller)
{
	if ((es->flags & (BGP_EVPNES_LOCAL | BGP_EVPNES_REMOTE))
	    || listcount(es->macip_evi_path_list)
	    || listcount(es->macip_global_path_list))
		return;

	if (BGP_DEBUG(evpn_mh, EVPN_MH_ES))
		zlog_debug("%s: es %s free", caller, es->esi_str);

	/* cleanup resources maintained against the ES */
	list_delete(&es->es_evi_list);
	list_delete(&es->es_vrf_list);
	list_delete(&es->es_vtep_list);
	list_delete(&es->macip_evi_path_list);
	list_delete(&es->macip_global_path_list);
	list_delete(&es->es_frag_list);
	bgp_table_unlock(es->route_table);

	/* remove the entry from various databases */
	RB_REMOVE(bgp_es_rb_head, &bgp_mh_info->es_rb_tree, es);
	bgp_evpn_es_cons_checks_pend_del(es);

	QOBJ_UNREG(es);
	XFREE(MTYPE_BGP_EVPN_ES, es);
}

static inline bool bgp_evpn_is_es_local_and_non_bypass(struct bgp_evpn_es *es)
{
	return (es->flags & BGP_EVPNES_LOCAL)
	       && !(es->flags & BGP_EVPNES_BYPASS);
}

/* init local info associated with the ES */
static void bgp_evpn_es_local_info_set(struct bgp *bgp, struct bgp_evpn_es *es)
{
	bool old_is_local;
	bool is_local;

	if (CHECK_FLAG(es->flags, BGP_EVPNES_LOCAL))
		return;

	old_is_local = bgp_evpn_is_es_local_and_non_bypass(es);
	SET_FLAG(es->flags, BGP_EVPNES_LOCAL);

	listnode_init(&es->es_listnode, es);
	listnode_add(bgp_mh_info->local_es_list, &es->es_listnode);

	/* setup the first ES fragment; more fragments may be allocated based
	 * on the the number of EVI entries
	 */
	es->es_base_frag = bgp_evpn_es_frag_new(es);
	/* distribute ES-EVIs to one or more ES fragments */
	bgp_evpn_es_frag_evi_update_all(es, true);

	is_local = bgp_evpn_is_es_local_and_non_bypass(es);
	if (old_is_local != is_local)
		bgp_evpn_mac_update_on_es_local_chg(es, is_local);
}

/* clear any local info associated with the ES */
static void bgp_evpn_es_local_info_clear(struct bgp_evpn_es *es, bool finish)
{
	bool old_is_local;
	bool is_local;

	if (!CHECK_FLAG(es->flags, BGP_EVPNES_LOCAL))
		return;

	/* clear the es frag references and free them up */
	bgp_evpn_es_frag_evi_update_all(es, false);
	es->es_base_frag = NULL;
	bgp_evpn_es_frag_free_all(es);

	old_is_local = bgp_evpn_is_es_local_and_non_bypass(es);
	UNSET_FLAG(es->flags, BGP_EVPNES_LOCAL);

	is_local = bgp_evpn_is_es_local_and_non_bypass(es);
	if (!finish && (old_is_local != is_local))
		bgp_evpn_mac_update_on_es_local_chg(es, is_local);

	/* remove from the ES local list */
	list_delete_node(bgp_mh_info->local_es_list, &es->es_listnode);

	bgp_evpn_es_free(es, __func__);
}

/* eval remote info associated with the ES */
static void bgp_evpn_es_remote_info_re_eval(struct bgp_evpn_es *es)
{
	if (es->remote_es_evi_cnt) {
		SET_FLAG(es->flags, BGP_EVPNES_REMOTE);
	} else {
		if (CHECK_FLAG(es->flags, BGP_EVPNES_REMOTE)) {
			UNSET_FLAG(es->flags, BGP_EVPNES_REMOTE);
			bgp_evpn_es_free(es, __func__);
		}
	}
}

/* If ES is present and local it needs to be active/oper-up for
 * including L3 EC
 */
bool bgp_evpn_es_add_l3_ecomm_ok(esi_t *esi)
{
	struct bgp_evpn_es *es;

	if (!esi || !bgp_mh_info->suppress_l3_ecomm_on_inactive_es)
		return true;

	es = bgp_evpn_es_find(esi);

	return (!es || !(es->flags & BGP_EVPNES_LOCAL)
		|| bgp_evpn_local_es_is_active(es));
}

static bool bgp_evpn_is_valid_local_path(struct bgp_path_info *pi)
{
	return (CHECK_FLAG(pi->flags, BGP_PATH_VALID)
		&& pi->type == ZEBRA_ROUTE_BGP
		&& pi->sub_type == BGP_ROUTE_STATIC);
}

/* Update all local MAC-IP routes in the VNI routing table associated
 * with the ES. When the ES is down the routes are advertised without
 * the L3 extcomm
 */
static void bgp_evpn_mac_update_on_es_oper_chg(struct bgp_evpn_es *es)
{
	struct listnode *node;
	struct bgp_path_es_info *es_info;
	struct bgp_path_info *pi;
	struct bgp *bgp;
	struct bgpevpn *vpn;

	if (!bgp_mh_info->suppress_l3_ecomm_on_inactive_es)
		return;

	if (BGP_DEBUG(evpn_mh, EVPN_MH_ES))
		zlog_debug("update paths linked to es %s on oper chg",
			   es->esi_str);

	bgp = bgp_get_evpn();
	for (ALL_LIST_ELEMENTS_RO(es->macip_evi_path_list, node, es_info)) {
		pi = es_info->pi;

		if (!bgp_evpn_is_valid_local_path(pi))
			continue;

		if (!bgp_evpn_is_macip_path(pi))
			continue;

		vpn = bgp_evpn_lookup_vni(bgp, es_info->vni);
		if (!vpn)
			continue;

		if (BGP_DEBUG(evpn_mh, EVPN_MH_RT))
			zlog_debug(
				"update path %d %pFX linked to es %s on oper chg",
				es_info->vni, &pi->net->rn->p, es->esi_str);

		bgp_evpn_update_type2_route_entry(bgp, vpn, pi->net, pi,
						  __func__);
	}
}

static bool bgp_evpn_is_valid_bgp_path(struct bgp_path_info *pi)
{
	return (CHECK_FLAG(pi->flags, BGP_PATH_VALID)
		&& pi->type == ZEBRA_ROUTE_BGP
		&& pi->sub_type == BGP_ROUTE_NORMAL);
}

/* If an ES is no longer local (or becomes local) we need to re-install
 * paths using that ES as destination. This is needed as the criteria
 * for best path selection has changed.
 */
static void bgp_evpn_mac_update_on_es_local_chg(struct bgp_evpn_es *es,
						bool is_local)
{
	struct listnode *node;
	struct bgp_path_es_info *es_info;
	struct bgp_path_info *pi;
	bool tmp_local;
	struct attr *attr_new;
	struct attr attr_tmp;

	if (BGP_DEBUG(evpn_mh, EVPN_MH_ES))
		zlog_debug("update paths linked to es %s on chg to %s",
			   es->esi_str, is_local ? "local" : "non-local");

	for (ALL_LIST_ELEMENTS_RO(es->macip_global_path_list, node, es_info)) {
		pi = es_info->pi;

		/* Consider "valid" remote routes */
		if (!bgp_evpn_is_valid_bgp_path(pi))
			continue;

		if (!pi->attr)
			continue;

		tmp_local = !!(pi->attr->es_flags & ATTR_ES_IS_LOCAL);
		if (tmp_local == is_local)
			continue;

		if (BGP_DEBUG(evpn_mh, EVPN_MH_RT))
			zlog_debug(
				"update path %pFX linked to es %s on chg to %s",
				&pi->net->rn->p, es->esi_str,
				is_local ? "local" : "non-local");

		attr_tmp = *pi->attr;
		if (is_local)
			attr_tmp.es_flags |= ATTR_ES_IS_LOCAL;
		else
			attr_tmp.es_flags &= ~ATTR_ES_IS_LOCAL;
		attr_new = bgp_attr_intern(&attr_tmp);
		bgp_attr_unintern(&pi->attr);
		pi->attr = attr_new;
		bgp_evpn_import_type2_route(pi, 1);
	}
}

static void bgp_evpn_local_es_deactivate(struct bgp *bgp,
					 struct bgp_evpn_es *es)
{
	struct prefix_evpn p;
	int ret;

	/* withdraw ESR */
	/* Delete and withdraw locally learnt ES route */
	build_evpn_type4_prefix(&p, &es->esi, es->originator_ip);
	ret = bgp_evpn_type4_route_delete(bgp, es, &p);
	if (ret) {
		flog_err(EC_BGP_EVPN_ROUTE_DELETE,
				"%u failed to delete type-4 route for ESI %s",
				bgp->vrf_id, es->esi_str);
	}

	/* withdraw EAD-EVI */
	if (!bgp_mh_info->ead_evi_adv_for_down_links)
		bgp_evpn_local_type1_evi_route_del(bgp, es);

	/* withdraw EAD-ES */
	bgp_evpn_ead_es_route_delete(bgp, es);

	bgp_evpn_mac_update_on_es_oper_chg(es);
}

/* Process ES link oper-down by withdrawing ES-EAD and ESR */
static void bgp_evpn_local_es_down(struct bgp *bgp, struct bgp_evpn_es *es)
{
	bool old_active;

	if (!CHECK_FLAG(es->flags, BGP_EVPNES_OPER_UP))
		return;

	old_active = bgp_evpn_local_es_is_active(es);
	UNSET_FLAG(es->flags, BGP_EVPNES_OPER_UP);

	if (BGP_DEBUG(evpn_mh, EVPN_MH_ES))
		zlog_debug("local es %s down", es->esi_str);

	if (old_active)
		bgp_evpn_local_es_deactivate(bgp, es);
}

static void bgp_evpn_local_es_activate(struct bgp *bgp, struct bgp_evpn_es *es,
				       bool regen_ead, bool regen_esr)
{
	struct prefix_evpn p;

	if (regen_esr) {
		if (BGP_DEBUG(evpn_mh, EVPN_MH_ES))
			zlog_debug("local es %s generate ESR", es->esi_str);
		/* generate ESR */
		build_evpn_type4_prefix(&p, &es->esi, es->originator_ip);
		if (bgp_evpn_type4_route_update(bgp, es, &p))
			flog_err(EC_BGP_EVPN_ROUTE_CREATE,
				 "%u: Type4 route creation failure for ESI %s",
				 bgp->vrf_id, es->esi_str);
	}

	if (regen_ead) {
		if (BGP_DEBUG(evpn_mh, EVPN_MH_ES))
			zlog_debug("local es %s generate EAD", es->esi_str);
		/* generate EAD-EVI */
		bgp_evpn_local_type1_evi_route_add(bgp, es);

		/* generate EAD-ES */
		bgp_evpn_ead_es_route_update(bgp, es);
	}

	bgp_evpn_mac_update_on_es_oper_chg(es);
}

/* Process ES link oper-up by generating ES-EAD and ESR */
static void bgp_evpn_local_es_up(struct bgp *bgp, struct bgp_evpn_es *es,
				 bool regen_esr)
{
	bool regen_ead = false;
	bool active = false;

	if (!CHECK_FLAG(es->flags, BGP_EVPNES_OPER_UP)) {
		if (BGP_DEBUG(evpn_mh, EVPN_MH_ES))
			zlog_debug("local es %s up", es->esi_str);

		SET_FLAG(es->flags, BGP_EVPNES_OPER_UP);
		regen_esr = true;
		regen_ead = true;
	}

	active = bgp_evpn_local_es_is_active(es);
	if (active && (regen_ead || regen_esr))
		bgp_evpn_local_es_activate(bgp, es, regen_ead, regen_esr);
}

/* If an ethernet segment is in LACP bypass we cannot advertise
 * reachability to it i.e. EAD-per-ES and ESR is not advertised in
 * bypass state.
 * PS: EAD-per-EVI will continue to be advertised
 */
static void bgp_evpn_local_es_bypass_update(struct bgp *bgp,
					    struct bgp_evpn_es *es, bool bypass)
{
	bool old_bypass = !!(es->flags & BGP_EVPNES_BYPASS);
	bool old_active;
	bool new_active;
	bool old_is_local;
	bool is_local;

	if (bypass == old_bypass)
		return;

	old_active = bgp_evpn_local_es_is_active(es);
	old_is_local = bgp_evpn_is_es_local_and_non_bypass(es);
	if (bypass)
		SET_FLAG(es->flags, BGP_EVPNES_BYPASS);
	else
		UNSET_FLAG(es->flags, BGP_EVPNES_BYPASS);

	if (BGP_DEBUG(evpn_mh, EVPN_MH_ES))
		zlog_debug("local es %s bypass %s", es->esi_str,
			   bypass ? "set" : "clear");

	new_active = bgp_evpn_local_es_is_active(es);
	if (old_active != new_active) {
		if (new_active)
			bgp_evpn_local_es_activate(bgp, es, true, true);
		else
			bgp_evpn_local_es_deactivate(bgp, es);
	}

	is_local = bgp_evpn_is_es_local_and_non_bypass(es);
	if (old_is_local != is_local)
		bgp_evpn_mac_update_on_es_local_chg(es, is_local);
}

static void bgp_evpn_local_es_do_del(struct bgp *bgp, struct bgp_evpn_es *es)
{
	struct bgp_evpn_es_evi *es_evi;
	struct listnode *evi_node, *evi_next_node;

	if (BGP_DEBUG(evpn_mh, EVPN_MH_ES))
		zlog_debug("del local es %s", es->esi_str);

	/* Delete all local EVPN ES routes from ESI table
	 * and schedule for processing (to withdraw from peers))
	 */
	bgp_evpn_es_route_del_all(bgp, es);

	/* release all local ES EVIs associated with the ES */
	for (ALL_LIST_ELEMENTS(es->es_evi_list, evi_node,
				evi_next_node, es_evi)) {
		bgp_evpn_local_es_evi_do_del(es_evi);
	}

	/* Clear local info associated with the ES and free it up if there is
	 * no remote reference
	 */
	bgp_evpn_es_local_info_clear(es, false);
}

bool bgp_evpn_is_esi_local_and_non_bypass(esi_t *esi)
{
	struct bgp_evpn_es *es = NULL;

	/* Lookup ESI hash - should exist. */
	es = bgp_evpn_es_find(esi);

	return es && bgp_evpn_is_es_local_and_non_bypass(es);
}

int bgp_evpn_local_es_del(struct bgp *bgp, esi_t *esi)
{
	struct bgp_evpn_es *es = NULL;

	/* Lookup ESI hash - should exist. */
	es = bgp_evpn_es_find(esi);
	if (!es) {
		flog_warn(EC_BGP_EVPN_ESI, "%u: ES missing at local ES DEL",
			  bgp->vrf_id);
		return -1;
	}

	bgp_evpn_local_es_do_del(bgp, es);
	return 0;
}

/* Handle device to ES id association. Results in the creation of a local
 * ES.
 */
int bgp_evpn_local_es_add(struct bgp *bgp, esi_t *esi,
			  struct in_addr originator_ip, bool oper_up,
			  uint16_t df_pref, bool bypass)
{
	struct bgp_evpn_es *es;
	bool new_es = true;
	bool regen_esr = false;

	/* create the new es */
	es = bgp_evpn_es_find(esi);
	if (es) {
		if (CHECK_FLAG(es->flags, BGP_EVPNES_LOCAL))
			new_es = false;
	} else
		es = bgp_evpn_es_new(bgp, esi);

	if (BGP_DEBUG(evpn_mh, EVPN_MH_ES))
		zlog_debug("add local es %s orig-ip %pI4 df_pref %u %s",
			   es->esi_str, &originator_ip, df_pref,
			   bypass ? "bypass" : "");

	es->originator_ip = originator_ip;
	if (df_pref != es->df_pref) {
		es->df_pref = df_pref;
		regen_esr = true;
	}
	bgp_evpn_es_local_info_set(bgp, es);

	/* import all remote Type-4 routes in the ES table */
	if (new_es)
		bgp_evpn_type4_remote_routes_import(bgp, es,
				true /* install */);

	/* create and advertise EAD-EVI routes for the ES -
	 * XXX - till an ES-EVI reference is created there is really nothing to
	 * advertise
	 */
	if (bgp_mh_info->ead_evi_adv_for_down_links)
		bgp_evpn_local_type1_evi_route_add(bgp, es);

	bgp_evpn_local_es_bypass_update(bgp, es, bypass);

	/* If the ES link is operationally up generate EAD-ES. EAD-EVI
	 * can be generated even if the link is inactive.
	 */
	if (oper_up)
		bgp_evpn_local_es_up(bgp, es, regen_esr);
	else
		bgp_evpn_local_es_down(bgp, es);

	return 0;
}

static void bgp_evpn_es_json_frag_fill(json_object *json_frags,
				       struct bgp_evpn_es *es)
{
	json_object *json_frag;
	struct listnode *node;
	struct bgp_evpn_es_frag *es_frag;

	for (ALL_LIST_ELEMENTS_RO(es->es_frag_list, node, es_frag)) {
		json_frag = json_object_new_object();

		json_object_string_addf(json_frag, "rd", "%pRDP",
					&es_frag->prd);
		json_object_int_add(json_frag, "eviCount",
				    listcount(es_frag->es_evi_frag_list));

		json_object_array_add(json_frags, json_frag);
	}
}

static void bgp_evpn_es_frag_show_detail(struct vty *vty,
					 struct bgp_evpn_es *es)
{
	struct listnode *node;
	struct bgp_evpn_es_frag *es_frag;

	for (ALL_LIST_ELEMENTS_RO(es->es_frag_list, node, es_frag)) {
		vty_out(vty, "  %pRDP EVIs: %d\n", &es_frag->prd,
			listcount(es_frag->es_evi_frag_list));
	}
}

static char *bgp_evpn_es_vteps_str(char *vtep_str, struct bgp_evpn_es *es,
				   uint8_t vtep_str_size)
{
	char vtep_flag_str[BGP_EVPN_FLAG_STR_SZ];
	struct listnode *node;
	struct bgp_evpn_es_vtep *es_vtep;
	bool first = true;
	char ip_buf[INET_ADDRSTRLEN];

	vtep_str[0] = '\0';
	for (ALL_LIST_ELEMENTS_RO(es->es_vtep_list, node, es_vtep)) {
		vtep_flag_str[0] = '\0';

		if (es_vtep->flags & BGP_EVPNES_VTEP_ESR)
			strlcat(vtep_flag_str, "E", sizeof(vtep_flag_str));
		if (es_vtep->flags & BGP_EVPNES_VTEP_ACTIVE)
			strlcat(vtep_flag_str, "A", sizeof(vtep_flag_str));

		if (!strlen(vtep_flag_str))
			strlcat(vtep_flag_str, "-", sizeof(vtep_flag_str));
		if (first)
			first = false;
		else
			strlcat(vtep_str, ",", vtep_str_size);
		strlcat(vtep_str,
			inet_ntop(AF_INET, &es_vtep->vtep_ip, ip_buf,
				  sizeof(ip_buf)),
			vtep_str_size);
		strlcat(vtep_str, "(", vtep_str_size);
		strlcat(vtep_str, vtep_flag_str, vtep_str_size);
		strlcat(vtep_str, ")", vtep_str_size);
	}

	return vtep_str;
}

static void bgp_evpn_es_json_vtep_fill(json_object *json_vteps,
		struct bgp_evpn_es_vtep *es_vtep)
{
	json_object *json_vtep_entry;
	json_object *json_flags;
	char alg_buf[EVPN_DF_ALG_STR_LEN];

	json_vtep_entry = json_object_new_object();

	json_object_string_addf(json_vtep_entry, "vtep_ip", "%pI4",
				&es_vtep->vtep_ip);
	if (es_vtep->flags & (BGP_EVPNES_VTEP_ESR |
			 BGP_EVPNES_VTEP_ACTIVE)) {
		json_flags = json_object_new_array();
		if (es_vtep->flags & BGP_EVPNES_VTEP_ESR)
			json_array_string_add(json_flags, "esr");
		if (es_vtep->flags & BGP_EVPNES_VTEP_ACTIVE)
			json_array_string_add(json_flags, "active");
		json_object_object_add(json_vtep_entry, "flags", json_flags);
		if (es_vtep->flags & BGP_EVPNES_VTEP_ESR) {
			json_object_int_add(json_vtep_entry, "dfPreference",
					    es_vtep->df_pref);
			json_object_string_add(
				json_vtep_entry, "dfAlgorithm",
				evpn_es_df_alg2str(es_vtep->df_alg, alg_buf,
						   sizeof(alg_buf)));
		}
	}

	json_object_array_add(json_vteps,
			json_vtep_entry);
}

static void bgp_evpn_es_vteps_show_detail(struct vty *vty,
					  struct bgp_evpn_es *es)
{
	char vtep_flag_str[BGP_EVPN_FLAG_STR_SZ];
	struct listnode *node;
	struct bgp_evpn_es_vtep *es_vtep;
	char alg_buf[EVPN_DF_ALG_STR_LEN];

	for (ALL_LIST_ELEMENTS_RO(es->es_vtep_list, node, es_vtep)) {
		vtep_flag_str[0] = '\0';
		if (es_vtep->flags & BGP_EVPNES_VTEP_ESR)
			strlcat(vtep_flag_str, "E", sizeof(vtep_flag_str));
		if (es_vtep->flags & BGP_EVPNES_VTEP_ACTIVE)
			strlcat(vtep_flag_str, "A", sizeof(vtep_flag_str));

		if (!strlen(vtep_flag_str))
			strlcat(vtep_flag_str, "-", sizeof(vtep_flag_str));

		vty_out(vty, "  %pI4 flags: %s", &es_vtep->vtep_ip,
			vtep_flag_str);

		if (es_vtep->flags & BGP_EVPNES_VTEP_ESR)
			vty_out(vty, " df_alg: %s df_pref: %u\n",
				evpn_es_df_alg2str(es_vtep->df_alg, alg_buf,
						   sizeof(alg_buf)),
				es_vtep->df_pref);
		else
			vty_out(vty, "\n");
	}
}

static void bgp_evpn_es_show_entry(struct vty *vty,
		struct bgp_evpn_es *es, json_object *json)
{
	struct listnode *node;
	struct bgp_evpn_es_vtep *es_vtep;

	if (json) {
		json_object *json_vteps;
		json_object *json_types;

		json_object_string_add(json, "esi", es->esi_str);
		if (es->es_base_frag)
			json_object_string_addf(json, "rd", "%pRDP",
						&es->es_base_frag->prd);

		if (es->flags & (BGP_EVPNES_LOCAL | BGP_EVPNES_REMOTE)) {
			json_types = json_object_new_array();
			if (es->flags & BGP_EVPNES_LOCAL)
				json_array_string_add(json_types, "local");
			if (es->flags & BGP_EVPNES_REMOTE)
				json_array_string_add(json_types, "remote");
			json_object_object_add(json, "type", json_types);
		}

		if (listcount(es->es_vtep_list)) {
			json_vteps = json_object_new_array();
			for (ALL_LIST_ELEMENTS_RO(es->es_vtep_list,
						node, es_vtep)) {
				bgp_evpn_es_json_vtep_fill(json_vteps, es_vtep);
			}
			json_object_object_add(json, "vteps", json_vteps);
		}
		json_object_int_add(json, "vniCount",
				listcount(es->es_evi_list));
	} else {
		char type_str[4];
		char vtep_str[ES_VTEP_LIST_STR_SZ + BGP_EVPN_VTEPS_FLAG_STR_SZ];

		type_str[0] = '\0';
		if (es->flags & BGP_EVPNES_BYPASS)
			strlcat(type_str, "B", sizeof(type_str));
		if (es->flags & BGP_EVPNES_LOCAL)
			strlcat(type_str, "L", sizeof(type_str));
		if (es->flags & BGP_EVPNES_REMOTE)
			strlcat(type_str, "R", sizeof(type_str));
		if (es->inconsistencies)
			strlcat(type_str, "I", sizeof(type_str));

		bgp_evpn_es_vteps_str(vtep_str, es, sizeof(vtep_str));

<<<<<<< HEAD
		vty_out(vty, "%-30s %-5s %-21pRD %-8d %s\n", es->esi_str,
=======
		vty_out(vty, "%-30s %-5s %-21pRDP %-8d %s\n", es->esi_str,
>>>>>>> 03a143cd
			type_str,
			es->es_base_frag ? &es->es_base_frag->prd : NULL,
			listcount(es->es_evi_list), vtep_str);
	}
}

static void bgp_evpn_es_show_entry_detail(struct vty *vty,
		struct bgp_evpn_es *es, json_object *json)
{
	if (json) {
		json_object *json_flags;
		json_object *json_incons;
		json_object *json_vteps;
		json_object *json_frags;
		struct listnode *node;
		struct bgp_evpn_es_vtep *es_vtep;

		/* Add the "brief" info first */
		bgp_evpn_es_show_entry(vty, es, json);
		if (es->flags
		    & (BGP_EVPNES_OPER_UP | BGP_EVPNES_ADV_EVI
		       | BGP_EVPNES_BYPASS)) {
			json_flags = json_object_new_array();
			if (es->flags & BGP_EVPNES_OPER_UP)
				json_array_string_add(json_flags, "up");
			if (es->flags & BGP_EVPNES_ADV_EVI)
				json_array_string_add(json_flags,
						"advertiseEVI");
			if (es->flags & BGP_EVPNES_BYPASS)
				json_array_string_add(json_flags, "bypass");
			json_object_object_add(json, "flags", json_flags);
		}
		json_object_string_addf(json, "originator_ip", "%pI4",
					&es->originator_ip);
		json_object_int_add(json, "remoteVniCount",
				es->remote_es_evi_cnt);
		json_object_int_add(json, "vrfCount",
				    listcount(es->es_vrf_list));
		json_object_int_add(json, "macipPathCount",
				    listcount(es->macip_evi_path_list));
		json_object_int_add(json, "macipGlobalPathCount",
				    listcount(es->macip_global_path_list));
		json_object_int_add(json, "inconsistentVniVtepCount",
				es->incons_evi_vtep_cnt);
		if (es->flags & BGP_EVPNES_LOCAL)
			json_object_int_add(json, "localEsDfPreference",
					    es->df_pref);
		if (listcount(es->es_vtep_list)) {
			json_vteps = json_object_new_array();
			for (ALL_LIST_ELEMENTS_RO(es->es_vtep_list, node,
						  es_vtep)) {
				bgp_evpn_es_json_vtep_fill(json_vteps, es_vtep);
			}
			json_object_object_add(json, "vteps", json_vteps);
		}
		if (listcount(es->es_frag_list)) {
			json_frags = json_object_new_array();
			bgp_evpn_es_json_frag_fill(json_frags, es);
			json_object_object_add(json, "fragments", json_frags);
		}
		if (es->inconsistencies) {
			json_incons = json_object_new_array();
			if (es->inconsistencies & BGP_EVPNES_INCONS_VTEP_LIST)
				json_array_string_add(json_incons,
						"vni-vtep-mismatch");
			json_object_object_add(json, "inconsistencies",
					json_incons);
		}
	} else {
		char incons_str[BGP_EVPNES_INCONS_STR_SZ];
		char type_str[4];

		type_str[0] = '\0';
		if (es->flags & BGP_EVPNES_LOCAL)
			strlcat(type_str, "L", sizeof(type_str));
		if (es->flags & BGP_EVPNES_REMOTE)
			strlcat(type_str, "R", sizeof(type_str));

		vty_out(vty, "ESI: %s\n", es->esi_str);
		vty_out(vty, " Type: %s\n", type_str);
<<<<<<< HEAD
		vty_out(vty, " RD: %pRD\n",
=======
		vty_out(vty, " RD: %pRDP\n",
>>>>>>> 03a143cd
			es->es_base_frag ? &es->es_base_frag->prd : NULL);
		vty_out(vty, " Originator-IP: %pI4\n", &es->originator_ip);
		if (es->flags & BGP_EVPNES_LOCAL)
			vty_out(vty, " Local ES DF preference: %u\n",
				es->df_pref);
		if (es->flags & BGP_EVPNES_BYPASS)
			vty_out(vty, " LACP bypass: on\n");
		vty_out(vty, " VNI Count: %d\n", listcount(es->es_evi_list));
		vty_out(vty, " Remote VNI Count: %d\n",
				es->remote_es_evi_cnt);
		vty_out(vty, " VRF Count: %d\n", listcount(es->es_vrf_list));
		vty_out(vty, " MACIP EVI Path Count: %d\n",
			listcount(es->macip_evi_path_list));
		vty_out(vty, " MACIP Global Path Count: %d\n",
			listcount(es->macip_global_path_list));
		vty_out(vty, " Inconsistent VNI VTEP Count: %d\n",
				es->incons_evi_vtep_cnt);
		if (es->inconsistencies) {
			incons_str[0] = '\0';
			if (es->inconsistencies & BGP_EVPNES_INCONS_VTEP_LIST)
				strlcat(incons_str, "vni-vtep-mismatch",
					sizeof(incons_str));
		} else {
			strlcpy(incons_str, "-", sizeof(incons_str));
		}
		vty_out(vty, " Inconsistencies: %s\n",
				incons_str);
		if (listcount(es->es_frag_list)) {
			vty_out(vty, " Fragments:\n");
			bgp_evpn_es_frag_show_detail(vty, es);
		}
		if (listcount(es->es_vtep_list)) {
			vty_out(vty, " VTEPs:\n");
			bgp_evpn_es_vteps_show_detail(vty, es);
		}
		vty_out(vty, "\n");
	}
}

/* Display all ESs */
void bgp_evpn_es_show(struct vty *vty, bool uj, bool detail)
{
	struct bgp_evpn_es *es;
	json_object *json_array = NULL;
	json_object *json = NULL;

	if (uj) {
		/* create an array of ESs */
		json_array = json_object_new_array();
	} else {
		if (!detail) {
			vty_out(vty,
				"ES Flags: B - bypass, L local, R remote, I inconsistent\n");
			vty_out(vty,
				"VTEP Flags: E ESR/Type-4, A active nexthop\n");
			vty_out(vty,
				"%-30s %-5s %-21s %-8s %s\n",
				"ESI", "Flags", "RD", "#VNIs", "VTEPs");
		}
	}

	RB_FOREACH(es, bgp_es_rb_head, &bgp_mh_info->es_rb_tree) {
		if (uj)
			/* create a separate json object for each ES */
			json = json_object_new_object();
		if (detail)
			bgp_evpn_es_show_entry_detail(vty, es, json);
		else
			bgp_evpn_es_show_entry(vty, es, json);
		/* add ES to the json array */
		if (uj)
			json_object_array_add(json_array, json);
	}

	/* print the array of json-ESs */
	if (uj)
		vty_json(vty, json_array);
}

/* Display specific ES */
void bgp_evpn_es_show_esi(struct vty *vty, esi_t *esi, bool uj)
{
	struct bgp_evpn_es *es;
	json_object *json = NULL;

	if (uj)
		json = json_object_new_object();

	es = bgp_evpn_es_find(esi);
	if (es) {
		bgp_evpn_es_show_entry_detail(vty, es, json);
	} else {
		if (!uj)
			vty_out(vty, "ESI not found\n");
	}

	if (uj)
		vty_json(vty, json);
}

/*****************************************************************************/
/* Ethernet Segment to VRF association -
 * 1. Each ES-EVI entry is associated with a tenant VRF. This associaton
 * triggers the creation of an ES-VRF entry.
 * 2. The ES-VRF entry is maintained for the purpose of L3-NHG creation
 * 3. Type-2/MAC-IP routes are imported into a tenant VRF and programmed as
 * a /32 or host route entry in the dataplane. If the destination of
 * the host route is a remote-ES the route is programmed with the
 * corresponding (keyed in by {vrf,ES-id}) L3-NHG.
 * 4. The reason for this indirection (route->L3-NHG, L3-NHG->list-of-VTEPs)
 * is to avoid route updates to the dplane when a remote-ES link flaps i.e.
 * instead of updating all the dependent routes the NHG's contents are updated.
 * This reduces the amount of datplane updates (nhg updates vs. route updates)
 * allowing for a faster failover.
 *
 * XXX - can the L3 SVI index change without change in vpn->bgp_vrf
 * association? If yes we need to handle that by updating all the L3 NHGs
 * in that VRF.
 */
/******************************** L3 NHG management *************************/
static void bgp_evpn_l3nhg_zebra_add_v4_or_v6(struct bgp_evpn_es_vrf *es_vrf,
					      bool v4_nhg)
{
	uint32_t nhg_id = v4_nhg ? es_vrf->nhg_id : es_vrf->v6_nhg_id;
	struct bgp_evpn_es *es = es_vrf->es;
	struct listnode *node;
	struct bgp_evpn_es_vtep *es_vtep;
	struct nexthop nh;
	struct zapi_nexthop *api_nh;
	struct zapi_nhg api_nhg = {};

	/* Skip installation of L3-NHG if host routes used */
	if (!nhg_id)
		return;

	if (BGP_DEBUG(evpn_mh, EVPN_MH_ES))
		zlog_debug("es %s vrf %u %s nhg %u to zebra", es->esi_str,
			   es_vrf->bgp_vrf->vrf_id,
			   v4_nhg ? "v4_nhg" : "v6_nhg", nhg_id);

	frrtrace(4, frr_bgp, evpn_mh_nhg_zsend, true, v4_nhg, nhg_id, es_vrf);

	/* only the gateway ip changes for each NH. rest of the params
	 * are constant
	 */
	memset(&nh, 0, sizeof(nh));
	nh.vrf_id = es_vrf->bgp_vrf->vrf_id;
	nh.flags = NEXTHOP_FLAG_ONLINK;
	nh.ifindex = es_vrf->bgp_vrf->l3vni_svi_ifindex;
	nh.weight = 1;
	nh.type =
		v4_nhg ? NEXTHOP_TYPE_IPV4_IFINDEX : NEXTHOP_TYPE_IPV6_IFINDEX;

	api_nhg.id = nhg_id;
	for (ALL_LIST_ELEMENTS_RO(es->es_vtep_list, node, es_vtep)) {
		if (!CHECK_FLAG(es_vtep->flags, BGP_EVPNES_VTEP_ACTIVE))
			continue;

		/* Don't overrun the zapi buffer. */
		if (api_nhg.nexthop_num == MULTIPATH_NUM)
			break;

		/* overwrite the gw */
		if (v4_nhg)
			nh.gate.ipv4 = es_vtep->vtep_ip;
		else
			ipv4_to_ipv4_mapped_ipv6(&nh.gate.ipv6,
						 es_vtep->vtep_ip);

		/* convert to zapi format */
		api_nh = &api_nhg.nexthops[api_nhg.nexthop_num];
		zapi_nexthop_from_nexthop(api_nh, &nh);

		++api_nhg.nexthop_num;
		if (BGP_DEBUG(evpn_mh, EVPN_MH_ES))
			zlog_debug("nhg %u vtep %pI4 l3-svi %d", api_nhg.id,
				   &es_vtep->vtep_ip,
				   es_vrf->bgp_vrf->l3vni_svi_ifindex);

		frrtrace(3, frr_bgp, evpn_mh_nh_zsend, nhg_id, es_vtep, es_vrf);
	}

	if (!api_nhg.nexthop_num)
		return;

	zclient_nhg_send(zclient, ZEBRA_NHG_ADD, &api_nhg);
}

static bool bgp_evpn_l3nhg_zebra_ok(struct bgp_evpn_es_vrf *es_vrf)
{
	if (!bgp_mh_info->host_routes_use_l3nhg)
		return false;

	/* Check socket. */
	if (!zclient || zclient->sock < 0)
		return false;

	return true;
}

static void bgp_evpn_l3nhg_zebra_add(struct bgp_evpn_es_vrf *es_vrf)
{
	if (!bgp_evpn_l3nhg_zebra_ok(es_vrf))
		return;

	bgp_evpn_l3nhg_zebra_add_v4_or_v6(es_vrf, true /*v4_nhg*/);
	bgp_evpn_l3nhg_zebra_add_v4_or_v6(es_vrf, false /*v4_nhg*/);
}

static void bgp_evpn_l3nhg_zebra_del_v4_or_v6(struct bgp_evpn_es_vrf *es_vrf,
					      bool v4_nhg)
{
	struct zapi_nhg api_nhg = {};

	api_nhg.id = v4_nhg ? es_vrf->nhg_id : es_vrf->v6_nhg_id;

	/* Skip installation of L3-NHG if host routes used */
	if (!api_nhg.id)
		return;

	if (BGP_DEBUG(evpn_mh, EVPN_MH_ES))
		zlog_debug("es %s vrf %u %s nhg %u to zebra",
			   es_vrf->es->esi_str, es_vrf->bgp_vrf->vrf_id,
			   v4_nhg ? "v4_nhg" : "v6_nhg", api_nhg.id);


	frrtrace(4, frr_bgp, evpn_mh_nhg_zsend, false, v4_nhg, api_nhg.id,
		 es_vrf);

	zclient_nhg_send(zclient, ZEBRA_NHG_DEL, &api_nhg);
}

static void bgp_evpn_l3nhg_zebra_del(struct bgp_evpn_es_vrf *es_vrf)
{
	if (!bgp_evpn_l3nhg_zebra_ok(es_vrf))
		return;

	bgp_evpn_l3nhg_zebra_del_v4_or_v6(es_vrf, true /*v4_nhg*/);
	bgp_evpn_l3nhg_zebra_del_v4_or_v6(es_vrf, false /*v4_nhg*/);
}

static void bgp_evpn_l3nhg_deactivate(struct bgp_evpn_es_vrf *es_vrf)
{
	if (!(es_vrf->flags & BGP_EVPNES_VRF_NHG_ACTIVE))
		return;

	if (BGP_DEBUG(evpn_mh, EVPN_MH_ES))
		zlog_debug("es %s vrf %u nhg %u de-activate",
			   es_vrf->es->esi_str, es_vrf->bgp_vrf->vrf_id,
			   es_vrf->nhg_id);
	bgp_evpn_l3nhg_zebra_del(es_vrf);
	es_vrf->flags &= ~BGP_EVPNES_VRF_NHG_ACTIVE;
	/* MAC-IPs can now be installed via the L3NHG */
	bgp_evpn_es_path_update_on_es_vrf_chg(es_vrf, "l3nhg-deactivate");
}

static void bgp_evpn_l3nhg_activate(struct bgp_evpn_es_vrf *es_vrf, bool update)
{
	if (!bgp_evpn_es_get_active_vtep_cnt(es_vrf->es)) {
		bgp_evpn_l3nhg_deactivate(es_vrf);
		return;
	}

	if (es_vrf->flags & BGP_EVPNES_VRF_NHG_ACTIVE) {
		if (!update)
			return;
	} else {
		if (BGP_DEBUG(evpn_mh, EVPN_MH_ES))
			zlog_debug("es %s vrf %u nhg %u activate",
				   es_vrf->es->esi_str, es_vrf->bgp_vrf->vrf_id,
				   es_vrf->nhg_id);
		es_vrf->flags |= BGP_EVPNES_VRF_NHG_ACTIVE;
		/* MAC-IPs can now be installed via the L3NHG */
		bgp_evpn_es_path_update_on_es_vrf_chg(es_vrf, "l3nhg_activate");
	}

	bgp_evpn_l3nhg_zebra_add(es_vrf);
}

/* when a VTEP is activated or de-activated against an ES associated
 * VRFs' NHG needs to be updated
 */
static void bgp_evpn_l3nhg_update_on_vtep_chg(struct bgp_evpn_es *es)
{
	struct bgp_evpn_es_vrf *es_vrf;
	struct listnode *es_vrf_node;

	if (BGP_DEBUG(evpn_mh, EVPN_MH_ES))
		zlog_debug("es %s nhg update on vtep chg", es->esi_str);

	for (ALL_LIST_ELEMENTS_RO(es->es_vrf_list, es_vrf_node, es_vrf))
		bgp_evpn_l3nhg_activate(es_vrf, true /* update */);
}

/* compare ES-IDs for the ES-VRF RB tree maintained per-VRF */
static int bgp_es_vrf_rb_cmp(const struct bgp_evpn_es_vrf *es_vrf1,
			     const struct bgp_evpn_es_vrf *es_vrf2)
{
	return memcmp(&es_vrf1->es->esi, &es_vrf2->es->esi, ESI_BYTES);
}
RB_GENERATE(bgp_es_vrf_rb_head, bgp_evpn_es_vrf, rb_node, bgp_es_vrf_rb_cmp);

/* Initialize the ES tables maintained per-tenant vrf */
void bgp_evpn_vrf_es_init(struct bgp *bgp_vrf)
{
	/* Initialize the ES-VRF RB tree */
	RB_INIT(bgp_es_vrf_rb_head, &bgp_vrf->es_vrf_rb_tree);
}

/* find the ES-VRF in the per-VRF RB tree */
static struct bgp_evpn_es_vrf *bgp_evpn_es_vrf_find(struct bgp_evpn_es *es,
						    struct bgp *bgp_vrf)
{
	struct bgp_evpn_es_vrf es_vrf;

	es_vrf.es = es;

	return RB_FIND(bgp_es_vrf_rb_head, &bgp_vrf->es_vrf_rb_tree, &es_vrf);
}

/* allocate a new ES-VRF and setup L3NHG for it */
static struct bgp_evpn_es_vrf *bgp_evpn_es_vrf_create(struct bgp_evpn_es *es,
						      struct bgp *bgp_vrf)
{
	struct bgp_evpn_es_vrf *es_vrf;

	es_vrf = XCALLOC(MTYPE_BGP_EVPN_ES_VRF, sizeof(*es_vrf));

	es_vrf->es = es;
	es_vrf->bgp_vrf = bgp_vrf;

	/* insert into the VRF-ESI rb tree */
	RB_INSERT(bgp_es_vrf_rb_head, &bgp_vrf->es_vrf_rb_tree, es_vrf);

	/* add to the ES's VRF list */
	listnode_init(&es_vrf->es_listnode, es_vrf);
	listnode_add(es->es_vrf_list, &es_vrf->es_listnode);

	/* setup the L3 NHG id for the ES */
	es_vrf->nhg_id = bgp_nhg_id_alloc();
	es_vrf->v6_nhg_id = bgp_nhg_id_alloc();

	if (BGP_DEBUG(evpn_mh, EVPN_MH_ES))
		zlog_debug("es %s vrf %u nhg %u v6_nhg %d create", es->esi_str,
			   bgp_vrf->vrf_id, es_vrf->nhg_id, es_vrf->v6_nhg_id);
	bgp_evpn_l3nhg_activate(es_vrf, false /* update */);

	/* update paths in the VRF that may already be associated with
	 * this destination ES
	 */
	bgp_evpn_es_path_update_on_es_vrf_chg(es_vrf, "es-vrf-create");

	return es_vrf;
}

/* remove the L3-NHG associated with the ES-VRF and free it */
static void bgp_evpn_es_vrf_delete(struct bgp_evpn_es_vrf *es_vrf)
{
	struct bgp_evpn_es *es = es_vrf->es;
	struct bgp *bgp_vrf = es_vrf->bgp_vrf;

	if (BGP_DEBUG(evpn_mh, EVPN_MH_ES))
		zlog_debug("es %s vrf %u nhg %u delete", es->esi_str,
			   bgp_vrf->vrf_id, es_vrf->nhg_id);

	/* Remove the NHG resources */
	bgp_evpn_l3nhg_deactivate(es_vrf);
	if (es_vrf->nhg_id)
		bgp_nhg_id_free(es_vrf->nhg_id);
	es_vrf->nhg_id = 0;
	if (es_vrf->v6_nhg_id)
		bgp_nhg_id_free(es_vrf->v6_nhg_id);
	es_vrf->v6_nhg_id = 0;

	/* remove from the ES's VRF list */
	list_delete_node(es->es_vrf_list, &es_vrf->es_listnode);

	/* remove from the VRF-ESI rb tree */
	RB_REMOVE(bgp_es_vrf_rb_head, &bgp_vrf->es_vrf_rb_tree, es_vrf);

	/* update paths in the VRF that may already be associated with
	 * this destination ES
	 */
	bgp_evpn_es_path_update_on_es_vrf_chg(es_vrf, "es-vrf-delete");

	XFREE(MTYPE_BGP_EVPN_ES_VRF, es_vrf);
}

/* deref and delete if there are no references */
void bgp_evpn_es_vrf_deref(struct bgp_evpn_es_evi *es_evi)
{
	struct bgp_evpn_es_vrf *es_vrf = es_evi->es_vrf;

	if (!es_vrf)
		return;

	if (BGP_DEBUG(evpn_mh, EVPN_MH_ES))
		zlog_debug("es-evi %s vni %u vrf %u de-ref",
			   es_evi->es->esi_str, es_evi->vpn->vni,
			   es_vrf->bgp_vrf->vrf_id);

	es_evi->es_vrf = NULL;
	if (es_vrf->ref_cnt)
		--es_vrf->ref_cnt;

	if (!es_vrf->ref_cnt)
		bgp_evpn_es_vrf_delete(es_vrf);
}

/* find or create and reference */
void bgp_evpn_es_vrf_ref(struct bgp_evpn_es_evi *es_evi, struct bgp *bgp_vrf)
{
	struct bgp_evpn_es *es = es_evi->es;
	struct bgp_evpn_es_vrf *es_vrf = es_evi->es_vrf;
	struct bgp *old_bgp_vrf = NULL;

	if (es_vrf)
		old_bgp_vrf = es_vrf->bgp_vrf;

	if (old_bgp_vrf == bgp_vrf)
		return;

	/* deref the old ES-VRF */
	bgp_evpn_es_vrf_deref(es_evi);

	if (!bgp_vrf)
		return;

	if (BGP_DEBUG(evpn_mh, EVPN_MH_ES))
		zlog_debug("es-evi %s vni %u vrf %u ref", es_evi->es->esi_str,
			   es_evi->vpn->vni, bgp_vrf->vrf_id);

	/* find-create the new ES-VRF */
	es_vrf = bgp_evpn_es_vrf_find(es, bgp_vrf);
	if (!es_vrf)
		es_vrf = bgp_evpn_es_vrf_create(es, bgp_vrf);

	es_evi->es_vrf = es_vrf;
	++es_vrf->ref_cnt;
}

/* When the L2-VNI is associated with a L3-VNI/VRF update all the
 * associated ES-EVI entries
 */
void bgp_evpn_es_evi_vrf_deref(struct bgpevpn *vpn)
{
	struct bgp_evpn_es_evi *es_evi;

	if (BGP_DEBUG(evpn_mh, EVPN_MH_ES))
		zlog_debug("es-vrf de-ref for vni %u", vpn->vni);

	RB_FOREACH (es_evi, bgp_es_evi_rb_head, &vpn->es_evi_rb_tree)
		bgp_evpn_es_vrf_deref(es_evi);
}
void bgp_evpn_es_evi_vrf_ref(struct bgpevpn *vpn)
{
	struct bgp_evpn_es_evi *es_evi;

	if (BGP_DEBUG(evpn_mh, EVPN_MH_ES))
		zlog_debug("es-vrf ref for vni %u", vpn->vni);

	RB_FOREACH (es_evi, bgp_es_evi_rb_head, &vpn->es_evi_rb_tree)
		bgp_evpn_es_vrf_ref(es_evi, vpn->bgp_vrf);
}

/* 1. If ES-VRF is not present install the host route with the exploded/flat
 * multi-path list.
 * 2. If ES-VRF is present -
 * - if L3NHG has not been activated for the ES-VRF (this could be because
 *   all the PEs attached to the VRF are down) do not install the route
 *   in zebra.
 * - if L3NHG has been activated install the route via that L3NHG
 */
void bgp_evpn_es_vrf_use_nhg(struct bgp *bgp_vrf, esi_t *esi, bool *use_l3nhg,
			     bool *is_l3nhg_active,
			     struct bgp_evpn_es_vrf **es_vrf_p)
{
	struct bgp_evpn_es *es;
	struct bgp_evpn_es_vrf *es_vrf;

	if (!bgp_mh_info->host_routes_use_l3nhg)
		return;

	es = bgp_evpn_es_find(esi);
	if (!es)
		return;

	es_vrf = bgp_evpn_es_vrf_find(es, bgp_vrf);
	if (!es_vrf)
		return;

	*use_l3nhg = true;
	if (es_vrf->flags & BGP_EVPNES_VRF_NHG_ACTIVE)
		*is_l3nhg_active = true;
	if (es_vrf_p)
		*es_vrf_p = es_vrf;
}

/* returns false if legacy-exploded mp needs to be used for route install */
bool bgp_evpn_path_es_use_nhg(struct bgp *bgp_vrf, struct bgp_path_info *pi,
			      uint32_t *nhg_p)
{
	esi_t *esi;
	struct bgp_evpn_es_vrf *es_vrf = NULL;
	struct bgp_path_info *parent_pi;
	struct bgp_dest *bd;
	struct prefix_evpn *evp;
	struct bgp_path_info *mpinfo;
	bool use_l3nhg = false;
	bool is_l3nhg_active = false;

	*nhg_p = 0;

	/* we don't support NHG for routes leaked from another VRF yet */
	if (pi->extra && pi->extra->vrfleak && pi->extra->vrfleak->bgp_orig)
		return false;

	parent_pi = get_route_parent_evpn(pi);
	if (!parent_pi)
		return false;

	bd = parent_pi->net;
	if (!bd)
		return false;

	evp = (struct prefix_evpn *)&bd->rn->p;
	if (evp->prefix.route_type != BGP_EVPN_MAC_IP_ROUTE)
		return false;

	/* non-es path, use legacy-exploded multipath */
	esi = bgp_evpn_attr_get_esi(parent_pi->attr);
	if (!memcmp(esi, zero_esi, sizeof(*esi)))
		return false;

	/* we don't support NHG for d-vni yet */
	if (bgp_evpn_mpath_has_dvni(bgp_vrf, pi))
		return false;

	bgp_evpn_es_vrf_use_nhg(bgp_vrf, esi, &use_l3nhg, &is_l3nhg_active,
				&es_vrf);

	/* L3NHG support is disabled, use legacy-exploded multipath */
	if (!use_l3nhg)
		return false;

	/* if the NHG has not been installed we cannot install the route yet,
	 * return a 0-NHG to indicate that
	 */
	if (!is_l3nhg_active)
		return true;

	/* this needs to be set the v6NHG if v6route */
	if (is_evpn_prefix_ipaddr_v6(evp))
		*nhg_p = es_vrf->v6_nhg_id;
	else
		*nhg_p = es_vrf->nhg_id;

	for (mpinfo = bgp_path_info_mpath_next(pi); mpinfo;
	     mpinfo = bgp_path_info_mpath_next(mpinfo)) {
		/* if any of the paths have a different ESI we can't use
		 * the NHG associated with the ES. fallback to legacy-exploded
		 * multipath
		 */
		if (memcmp(esi, bgp_evpn_attr_get_esi(mpinfo->attr),
			   sizeof(*esi)))
			return false;
	}

	return true;
}

static void bgp_evpn_es_vrf_show_entry(struct vty *vty,
				       struct bgp_evpn_es_vrf *es_vrf,
				       json_object *json)
{
	struct bgp_evpn_es *es = es_vrf->es;
	struct bgp *bgp_vrf = es_vrf->bgp_vrf;

	if (json) {
		json_object *json_types;

		json_object_string_add(json, "esi", es->esi_str);
		json_object_string_add(json, "vrf", bgp_vrf->name_pretty);

		if (es_vrf->flags & (BGP_EVPNES_VRF_NHG_ACTIVE)) {
			json_types = json_object_new_array();
			if (es_vrf->flags & BGP_EVPNES_VRF_NHG_ACTIVE)
				json_array_string_add(json_types, "active");
			json_object_object_add(json, "flags", json_types);
		}

		json_object_int_add(json, "ipv4NHG", es_vrf->nhg_id);
		json_object_int_add(json, "ipv6NHG", es_vrf->v6_nhg_id);
		json_object_int_add(json, "refCount", es_vrf->ref_cnt);
	} else {
		char flags_str[4];

		flags_str[0] = '\0';
		if (es_vrf->flags & BGP_EVPNES_VRF_NHG_ACTIVE)
			strlcat(flags_str, "A", sizeof(flags_str));

		vty_out(vty, "%-30s %-15s %-5s %-8u %-8u %u\n", es->esi_str,
			bgp_vrf->name_pretty, flags_str, es_vrf->nhg_id,
			es_vrf->v6_nhg_id, es_vrf->ref_cnt);
	}
}

static void bgp_evpn_es_vrf_show_es(struct vty *vty, json_object *json_array,
				    struct bgp_evpn_es *es)
{
	json_object *json = NULL;
	struct listnode *es_vrf_node;
	struct bgp_evpn_es_vrf *es_vrf;

	for (ALL_LIST_ELEMENTS_RO(es->es_vrf_list, es_vrf_node, es_vrf)) {
		/* create a separate json object for each ES-VRF */
		if (json_array)
			json = json_object_new_object();
		bgp_evpn_es_vrf_show_entry(vty, es_vrf, json);
		/* add ES-VRF to the json array */
		if (json_array)
			json_object_array_add(json_array, json);
	}
}

/* Display all ES VRFs */
void bgp_evpn_es_vrf_show(struct vty *vty, bool uj, struct bgp_evpn_es *es)
{
	json_object *json_array = NULL;

	if (uj) {
		/* create an array of ESs */
		json_array = json_object_new_array();
	} else {
		vty_out(vty, "ES-VRF Flags: A Active\n");
		vty_out(vty, "%-30s %-15s %-5s %-8s %-8s %s\n", "ESI", "VRF",
			"Flags", "IPv4-NHG", "IPv6-NHG", "Ref");
	}

	if (es) {
		bgp_evpn_es_vrf_show_es(vty, json_array, es);
	} else {
		RB_FOREACH (es, bgp_es_rb_head, &bgp_mh_info->es_rb_tree)
			bgp_evpn_es_vrf_show_es(vty, json_array, es);
	}

	/* print the array of json-ESs */
	if (uj)
		vty_json(vty, json_array);
}

/* Display specific ES VRF */
void bgp_evpn_es_vrf_show_esi(struct vty *vty, esi_t *esi, bool uj)
{
	struct bgp_evpn_es *es;

	es = bgp_evpn_es_find(esi);
	if (es) {
		bgp_evpn_es_vrf_show(vty, uj, es);
	} else {
		if (!uj)
			vty_out(vty, "ESI not found\n");
	}
}

/*****************************************************************************/
/* Ethernet Segment to EVI association -
 * 1. The ES-EVI entry is maintained as a RB tree per L2-VNI
 * (bgpevpn->es_evi_rb_tree).
 * 2. Each local ES-EVI entry is rxed from zebra and then used by BGP to
 * advertises an EAD-EVI (Type-1 EVPN) route
 * 3. The remote ES-EVI is created when a bgp_evpn_es_evi_vtep references
 * it.
 */

/* A list of remote VTEPs is maintained for each ES-EVI. This list includes -
 * 1. VTEPs for which we have imported the EAD-per-ES Type1 route
 * 2. VTEPs for which we have imported the EAD-per-EVI Type1 route
 * VTEPs for which both routes have been rxed are activated. Activation
 * creates a NHG in the parent ES.
 */
static int bgp_evpn_es_evi_vtep_cmp(void *p1, void *p2)
{
	const struct bgp_evpn_es_evi_vtep *evi_vtep1 = p1;
	const struct bgp_evpn_es_evi_vtep *evi_vtep2 = p2;

	return evi_vtep1->vtep_ip.s_addr - evi_vtep2->vtep_ip.s_addr;
}

static struct bgp_evpn_es_evi_vtep *bgp_evpn_es_evi_vtep_new(
		struct bgp_evpn_es_evi *es_evi, struct in_addr vtep_ip)
{
	struct bgp_evpn_es_evi_vtep *evi_vtep;

	evi_vtep = XCALLOC(MTYPE_BGP_EVPN_ES_EVI_VTEP, sizeof(*evi_vtep));

	evi_vtep->es_evi = es_evi;
	evi_vtep->vtep_ip.s_addr = vtep_ip.s_addr;
	listnode_init(&evi_vtep->es_evi_listnode, evi_vtep);
	listnode_add_sort(es_evi->es_evi_vtep_list, &evi_vtep->es_evi_listnode);

	return evi_vtep;
}

static void bgp_evpn_es_evi_vtep_free(struct bgp_evpn_es_evi_vtep *evi_vtep)
{
	struct bgp_evpn_es_evi *es_evi = evi_vtep->es_evi;

	if (evi_vtep->flags & (BGP_EVPN_EVI_VTEP_EAD))
		/* as long as there is some reference we can't free it */
		return;

	list_delete_node(es_evi->es_evi_vtep_list, &evi_vtep->es_evi_listnode);
	XFREE(MTYPE_BGP_EVPN_ES_EVI_VTEP, evi_vtep);
}

/* check if VTEP is already part of the list */
static struct bgp_evpn_es_evi_vtep *bgp_evpn_es_evi_vtep_find(
		struct bgp_evpn_es_evi *es_evi, struct in_addr vtep_ip)
{
	struct listnode *node = NULL;
	struct bgp_evpn_es_evi_vtep *evi_vtep;

	for (ALL_LIST_ELEMENTS_RO(es_evi->es_evi_vtep_list, node, evi_vtep)) {
		if (evi_vtep->vtep_ip.s_addr == vtep_ip.s_addr)
			return evi_vtep;
	}
	return NULL;
}

/* A VTEP can be added as "active" attach to an ES if EAD-per-ES and
 * EAD-per-EVI routes are rxed from it.
 */
static void bgp_evpn_es_evi_vtep_re_eval_active(struct bgp *bgp,
		struct bgp_evpn_es_evi_vtep *evi_vtep)
{
	bool old_active;
	bool new_active;
	uint32_t ead_activity_flags;

	old_active = CHECK_FLAG(evi_vtep->flags, BGP_EVPN_EVI_VTEP_ACTIVE);

	if (bgp_mh_info->ead_evi_rx)
		/* Both EAD-per-ES and EAD-per-EVI routes must be rxed from a PE
		 * before it can be activated.
		 */
		ead_activity_flags = BGP_EVPN_EVI_VTEP_EAD;
	else
		/* EAD-per-ES is sufficent to activate the PE */
		ead_activity_flags = BGP_EVPN_EVI_VTEP_EAD_PER_ES;

	if ((evi_vtep->flags & ead_activity_flags) == ead_activity_flags)
		SET_FLAG(evi_vtep->flags, BGP_EVPN_EVI_VTEP_ACTIVE);
	else
		UNSET_FLAG(evi_vtep->flags, BGP_EVPN_EVI_VTEP_ACTIVE);

	new_active = CHECK_FLAG(evi_vtep->flags, BGP_EVPN_EVI_VTEP_ACTIVE);

	if (old_active == new_active)
		return;

	if (BGP_DEBUG(evpn_mh, EVPN_MH_ES))
		zlog_debug("es %s evi %u vtep %pI4 %s",
			   evi_vtep->es_evi->es->esi_str,
			   evi_vtep->es_evi->vpn->vni, &evi_vtep->vtep_ip,
			   new_active ? "active" : "inactive");

	/* add VTEP to parent es */
	if (new_active)
		evi_vtep->es_vtep = bgp_evpn_es_vtep_add(
			bgp, evi_vtep->es_evi->es, evi_vtep->vtep_ip,
			false /*esr*/, 0, 0);
	else {
		if (evi_vtep->es_vtep) {
			bgp_evpn_es_vtep_do_del(bgp, evi_vtep->es_vtep,
					false /*esr*/);
			evi_vtep->es_vtep = NULL;
		}
	}
	/* queue up the parent es for background consistency checks */
	bgp_evpn_es_cons_checks_pend_add(evi_vtep->es_evi->es);
}

static void bgp_evpn_es_evi_vtep_add(struct bgp *bgp,
		struct bgp_evpn_es_evi *es_evi, struct in_addr vtep_ip,
		bool ead_es)
{
	struct bgp_evpn_es_evi_vtep *evi_vtep;

	evi_vtep = bgp_evpn_es_evi_vtep_find(es_evi, vtep_ip);

	if (!evi_vtep)
		evi_vtep = bgp_evpn_es_evi_vtep_new(es_evi, vtep_ip);

	if (BGP_DEBUG(evpn_mh, EVPN_MH_ES))
		zlog_debug("add es %s evi %u vtep %pI4 %s",
			   evi_vtep->es_evi->es->esi_str,
			   evi_vtep->es_evi->vpn->vni, &evi_vtep->vtep_ip,
			   ead_es ? "ead_es" : "ead_evi");

	frrtrace(4, frr_bgp, evpn_mh_es_evi_vtep_add,
		 &evi_vtep->es_evi->es->esi, evi_vtep->es_evi->vpn->vni,
		 evi_vtep->vtep_ip, ead_es);

	if (ead_es)
		SET_FLAG(evi_vtep->flags, BGP_EVPN_EVI_VTEP_EAD_PER_ES);
	else
		SET_FLAG(evi_vtep->flags, BGP_EVPN_EVI_VTEP_EAD_PER_EVI);

	bgp_evpn_es_evi_vtep_re_eval_active(bgp, evi_vtep);
}

static void bgp_evpn_es_evi_vtep_del(struct bgp *bgp,
		struct bgp_evpn_es_evi *es_evi, struct in_addr vtep_ip,
		bool ead_es)
{
	struct bgp_evpn_es_evi_vtep *evi_vtep;

	evi_vtep = bgp_evpn_es_evi_vtep_find(es_evi, vtep_ip);
	if (!evi_vtep)
		return;

	if (BGP_DEBUG(evpn_mh, EVPN_MH_ES))
		zlog_debug("del es %s evi %u vtep %pI4 %s",
			   evi_vtep->es_evi->es->esi_str,
			   evi_vtep->es_evi->vpn->vni, &evi_vtep->vtep_ip,
			   ead_es ? "ead_es" : "ead_evi");

	frrtrace(4, frr_bgp, evpn_mh_es_evi_vtep_del,
		 &evi_vtep->es_evi->es->esi, evi_vtep->es_evi->vpn->vni,
		 evi_vtep->vtep_ip, ead_es);

	if (ead_es)
		UNSET_FLAG(evi_vtep->flags, BGP_EVPN_EVI_VTEP_EAD_PER_ES);
	else
		UNSET_FLAG(evi_vtep->flags, BGP_EVPN_EVI_VTEP_EAD_PER_EVI);

	bgp_evpn_es_evi_vtep_re_eval_active(bgp, evi_vtep);
	bgp_evpn_es_evi_vtep_free(evi_vtep);
}

/* compare ES-IDs for the ES-EVI RB tree maintained per-VNI */
static int bgp_es_evi_rb_cmp(const struct bgp_evpn_es_evi *es_evi1,
		const struct bgp_evpn_es_evi *es_evi2)
{
	return memcmp(&es_evi1->es->esi, &es_evi2->es->esi, ESI_BYTES);
}
RB_GENERATE(bgp_es_evi_rb_head, bgp_evpn_es_evi, rb_node, bgp_es_evi_rb_cmp);

/* find the ES-EVI in the per-L2-VNI RB tree */
static struct bgp_evpn_es_evi *bgp_evpn_es_evi_find(struct bgp_evpn_es *es,
		struct bgpevpn *vpn)
{
	struct bgp_evpn_es_evi es_evi;

	es_evi.es = es;

	return RB_FIND(bgp_es_evi_rb_head, &vpn->es_evi_rb_tree, &es_evi);
}

/* allocate a new ES-EVI and insert it into the per-L2-VNI and per-ES
 * tables.
 */
static struct bgp_evpn_es_evi *bgp_evpn_es_evi_new(struct bgp_evpn_es *es,
		struct bgpevpn *vpn)
{
	struct bgp_evpn_es_evi *es_evi;

	es_evi = XCALLOC(MTYPE_BGP_EVPN_ES_EVI, sizeof(*es_evi));

	es_evi->es = es;
	es_evi->vpn = vpn;

	/* Initialise the VTEP list */
	es_evi->es_evi_vtep_list = list_new();
	listset_app_node_mem(es_evi->es_evi_vtep_list);
	es_evi->es_evi_vtep_list->cmp = bgp_evpn_es_evi_vtep_cmp;

	/* insert into the VNI-ESI rb tree */
	RB_INSERT(bgp_es_evi_rb_head, &vpn->es_evi_rb_tree, es_evi);

	/* add to the ES's VNI list */
	listnode_init(&es_evi->es_listnode, es_evi);
	listnode_add(es->es_evi_list, &es_evi->es_listnode);

	bgp_evpn_es_vrf_ref(es_evi, vpn->bgp_vrf);

	return es_evi;
}

/* remove the ES-EVI from the per-L2-VNI and per-ES tables and free
 * up the memory.
 */
static struct bgp_evpn_es_evi *
bgp_evpn_es_evi_free(struct bgp_evpn_es_evi *es_evi)
{
	struct bgp_evpn_es *es = es_evi->es;
	struct bgpevpn *vpn = es_evi->vpn;

	/* cannot free the element as long as there is a local or remote
	 * reference
	 */
	if (es_evi->flags & (BGP_EVPNES_EVI_LOCAL | BGP_EVPNES_EVI_REMOTE))
		return es_evi;
	bgp_evpn_es_frag_evi_del(es_evi, false);
	bgp_evpn_es_vrf_deref(es_evi);

	/* remove from the ES's VNI list */
	list_delete_node(es->es_evi_list, &es_evi->es_listnode);

	/* remove from the VNI-ESI rb tree */
	RB_REMOVE(bgp_es_evi_rb_head, &vpn->es_evi_rb_tree, es_evi);

	/* free the VTEP list */
	list_delete(&es_evi->es_evi_vtep_list);

	/* remove from the VNI-ESI rb tree */
	XFREE(MTYPE_BGP_EVPN_ES_EVI, es_evi);

	return NULL;
}

/* init local info associated with the ES-EVI */
static void bgp_evpn_es_evi_local_info_set(struct bgp_evpn_es_evi *es_evi)
{
	struct bgpevpn *vpn = es_evi->vpn;

	if (CHECK_FLAG(es_evi->flags, BGP_EVPNES_EVI_LOCAL))
		return;

	SET_FLAG(es_evi->flags, BGP_EVPNES_EVI_LOCAL);
	listnode_init(&es_evi->l2vni_listnode, es_evi);
	listnode_add(vpn->local_es_evi_list, &es_evi->l2vni_listnode);
	bgp_evpn_es_frag_evi_add(es_evi);
}

/* clear any local info associated with the ES-EVI */
static struct bgp_evpn_es_evi *
bgp_evpn_es_evi_local_info_clear(struct bgp_evpn_es_evi *es_evi)
{
	struct bgpevpn *vpn = es_evi->vpn;

	UNSET_FLAG(es_evi->flags, BGP_EVPNES_EVI_LOCAL);
	list_delete_node(vpn->local_es_evi_list, &es_evi->l2vni_listnode);

	return bgp_evpn_es_evi_free(es_evi);
}

/* eval remote info associated with the ES */
static void bgp_evpn_es_evi_remote_info_re_eval(struct bgp_evpn_es_evi *es_evi)
{
	struct bgp_evpn_es *es = es_evi->es;

	/* if there are remote VTEPs the ES-EVI is classified as "remote" */
	if (listcount(es_evi->es_evi_vtep_list)) {
		if (!CHECK_FLAG(es_evi->flags, BGP_EVPNES_EVI_REMOTE)) {
			SET_FLAG(es_evi->flags, BGP_EVPNES_EVI_REMOTE);
			++es->remote_es_evi_cnt;
			/* set remote on the parent es */
			bgp_evpn_es_remote_info_re_eval(es);
		}
	} else {
		if (CHECK_FLAG(es_evi->flags, BGP_EVPNES_EVI_REMOTE)) {
			UNSET_FLAG(es_evi->flags, BGP_EVPNES_EVI_REMOTE);
			if (es->remote_es_evi_cnt)
				--es->remote_es_evi_cnt;
			bgp_evpn_es_evi_free(es_evi);
			/* check if "remote" can be cleared from the
			 * parent es.
			 */
			bgp_evpn_es_remote_info_re_eval(es);
		}
	}
}

static struct bgp_evpn_es_evi *
bgp_evpn_local_es_evi_do_del(struct bgp_evpn_es_evi *es_evi)
{
	struct prefix_evpn p;
	struct bgp_evpn_es *es = es_evi->es;
	struct bgp *bgp;

	if (!CHECK_FLAG(es_evi->flags, BGP_EVPNES_EVI_LOCAL))
		return es_evi;

	if (BGP_DEBUG(evpn_mh, EVPN_MH_ES))
		zlog_debug("del local es %s evi %u",
				es_evi->es->esi_str,
				es_evi->vpn->vni);

	bgp = bgp_get_evpn();

	/* remove the es_evi from the es_frag before sending the update */
	bgp_evpn_es_frag_evi_del(es_evi, true);
	if (bgp) {
		/* update EAD-ES with new list of VNIs */
		if (bgp_evpn_local_es_is_active(es))
			bgp_evpn_ead_es_route_update(bgp, es);

		/* withdraw and delete EAD-EVI */
		if (CHECK_FLAG(es->flags, BGP_EVPNES_ADV_EVI)) {
			build_evpn_type1_prefix(&p, BGP_EVPN_AD_EVI_ETH_TAG,
					&es->esi, es->originator_ip);
			if (bgp_evpn_ead_evi_route_delete(bgp, es, es_evi->vpn,
							  &p))
				flog_err(EC_BGP_EVPN_ROUTE_DELETE,
					"%u: EAD-EVI route deletion failure for ESI %s VNI %u",
					bgp->vrf_id, es->esi_str,
					es_evi->vpn->vni);
		}
	}

	return bgp_evpn_es_evi_local_info_clear(es_evi);
}

int bgp_evpn_local_es_evi_del(struct bgp *bgp, esi_t *esi, vni_t vni)
{
	struct bgpevpn *vpn;
	struct bgp_evpn_es *es;
	struct bgp_evpn_es_evi *es_evi;
	char buf[ESI_STR_LEN];

	es = bgp_evpn_es_find(esi);
	if (!es) {
		flog_err(
				EC_BGP_ES_CREATE,
				"%u: Failed to deref VNI %d from ESI %s; ES not present",
				bgp->vrf_id, vni,
				esi_to_str(esi, buf, sizeof(buf)));
		return -1;
	}

	vpn = bgp_evpn_lookup_vni(bgp, vni);
	if (!vpn) {
		flog_err(
				EC_BGP_ES_CREATE,
				"%u: Failed to deref VNI %d from ESI %s; VNI not present",
				bgp->vrf_id, vni, es->esi_str);
		return -1;
	}

	es_evi = bgp_evpn_es_evi_find(es, vpn);
	if (!es_evi) {
		flog_err(
				EC_BGP_ES_CREATE,
				"%u: Failed to deref VNI %d from ESI %s; ES-VNI not present",
				bgp->vrf_id, vni, es->esi_str);
		return -1;
	}

	bgp_evpn_local_es_evi_do_del(es_evi);
	return 0;
}

/* Create ES-EVI and advertise the corresponding EAD routes */
int bgp_evpn_local_es_evi_add(struct bgp *bgp, esi_t *esi, vni_t vni)
{
	struct bgpevpn *vpn;
	struct prefix_evpn p;
	struct bgp_evpn_es *es;
	struct bgp_evpn_es_evi *es_evi;
	char buf[ESI_STR_LEN];

	es = bgp_evpn_es_find(esi);
	if (!es) {
		flog_err(
				EC_BGP_ES_CREATE,
				"%u: Failed to associate VNI %d with ESI %s; ES not present",
				bgp->vrf_id, vni,
				esi_to_str(esi, buf, sizeof(buf)));
		return -1;
	}

	vpn = bgp_evpn_lookup_vni(bgp, vni);
	if (!vpn) {
		flog_err(
				EC_BGP_ES_CREATE,
				"%u: Failed to associate VNI %d with ESI %s; VNI not present",
				bgp->vrf_id, vni, es->esi_str);
		return -1;
	}

	if (BGP_DEBUG(evpn_mh, EVPN_MH_ES))
		zlog_debug("add local es %s evi %u",
				es->esi_str, vni);

	es_evi = bgp_evpn_es_evi_find(es, vpn);

	if (es_evi) {
		if (CHECK_FLAG(es_evi->flags, BGP_EVPNES_EVI_LOCAL))
			/* dup */
			return 0;
	} else
		es_evi = bgp_evpn_es_evi_new(es, vpn);

	bgp_evpn_es_evi_local_info_set(es_evi);

	/* generate an EAD-EVI for this new VNI */
	if (CHECK_FLAG(es->flags, BGP_EVPNES_ADV_EVI)) {
		build_evpn_type1_prefix(&p, BGP_EVPN_AD_EVI_ETH_TAG, &es->esi,
					es->originator_ip);
		bgp_evpn_ead_evi_route_update(bgp, es, vpn, &p);
	}

	/* update EAD-ES */
	if (bgp_evpn_local_es_is_active(es))
		bgp_evpn_ead_es_route_update(bgp, es);

	return 0;
}

/* Add remote ES-EVI entry. This is actually the remote VTEP add and the
 * ES-EVI is implicity created on first VTEP's reference.
 */
int bgp_evpn_remote_es_evi_add(struct bgp *bgp, struct bgpevpn *vpn,
		const struct prefix_evpn *p)
{
	char buf[ESI_STR_LEN];
	struct bgp_evpn_es *es;
	struct bgp_evpn_es_evi *es_evi;
	bool ead_es;
	const esi_t *esi = &p->prefix.ead_addr.esi;

	if (!vpn)
		/* local EAD-ES need not be sent back to zebra */
		return 0;

	if (BGP_DEBUG(evpn_mh, EVPN_MH_ES))
		zlog_debug("add remote %s es %s evi %u vtep %pI4",
			   p->prefix.ead_addr.eth_tag ? "ead-es" : "ead-evi",
			   esi_to_str(esi, buf, sizeof(buf)), vpn->vni,
			   &p->prefix.ead_addr.ip.ipaddr_v4);

	es = bgp_evpn_es_find(esi);
	if (!es)
		es = bgp_evpn_es_new(bgp, esi);

	es_evi = bgp_evpn_es_evi_find(es, vpn);
	if (!es_evi)
		es_evi = bgp_evpn_es_evi_new(es, vpn);

	ead_es = !!p->prefix.ead_addr.eth_tag;
	bgp_evpn_es_evi_vtep_add(bgp, es_evi, p->prefix.ead_addr.ip.ipaddr_v4,
			ead_es);

	bgp_evpn_es_evi_remote_info_re_eval(es_evi);
	return 0;
}

/* A remote VTEP has withdrawn. The es-evi-vtep will be deleted and the
 * parent es-evi freed up implicitly in last VTEP's deref.
 */
int bgp_evpn_remote_es_evi_del(struct bgp *bgp, struct bgpevpn *vpn,
		const struct prefix_evpn *p)
{
	char buf[ESI_STR_LEN];
	struct bgp_evpn_es *es;
	struct bgp_evpn_es_evi *es_evi;
	bool ead_es;

	if (!vpn)
		/* local EAD-ES need not be sent back to zebra */
		return 0;

	if (BGP_DEBUG(evpn_mh, EVPN_MH_ES))
		zlog_debug(
			"del remote %s es %s evi %u vtep %pI4",
			p->prefix.ead_addr.eth_tag ? "ead-es" : "ead-evi",
			esi_to_str(&p->prefix.ead_addr.esi, buf, sizeof(buf)),
			vpn->vni, &p->prefix.ead_addr.ip.ipaddr_v4);

	es = bgp_evpn_es_find(&p->prefix.ead_addr.esi);
	if (!es) {
		if (BGP_DEBUG(evpn_mh, EVPN_MH_ES))
			zlog_debug(
				"del remote %s es %s evi %u vtep %pI4, NO es",
				p->prefix.ead_addr.eth_tag ? "ead-es"
							   : "ead-evi",
				esi_to_str(&p->prefix.ead_addr.esi, buf,
					   sizeof(buf)),
				vpn->vni, &p->prefix.ead_addr.ip.ipaddr_v4);
		return 0;
	}
	es_evi = bgp_evpn_es_evi_find(es, vpn);
	if (!es_evi) {
		if (BGP_DEBUG(evpn_mh, EVPN_MH_ES))
			zlog_debug(
				"del remote %s es %s evi %u vtep %pI4, NO es-evi",
				p->prefix.ead_addr.eth_tag ? "ead-es"
							   : "ead-evi",
				esi_to_str(&p->prefix.ead_addr.esi, buf,
					   sizeof(buf)),
				vpn->vni,
				&p->prefix.ead_addr.ip.ipaddr_v4);
		return 0;
	}

	ead_es = !!p->prefix.ead_addr.eth_tag;
	bgp_evpn_es_evi_vtep_del(bgp, es_evi, p->prefix.ead_addr.ip.ipaddr_v4,
			ead_es);
	bgp_evpn_es_evi_remote_info_re_eval(es_evi);
	return 0;
}

/* If a VNI is being deleted we need to force del all remote VTEPs */
static void bgp_evpn_remote_es_evi_flush(struct bgp_evpn_es_evi *es_evi)
{
	struct listnode *node = NULL;
	struct listnode *nnode = NULL;
	struct bgp_evpn_es_evi_vtep *evi_vtep;
	struct bgp *bgp;

	bgp = bgp_get_evpn();
	if (!bgp)
		return;

	/* delete all VTEPs */
	for (ALL_LIST_ELEMENTS(es_evi->es_evi_vtep_list, node, nnode,
			       evi_vtep)) {
		evi_vtep->flags &= ~(BGP_EVPN_EVI_VTEP_EAD_PER_ES
				     | BGP_EVPN_EVI_VTEP_EAD_PER_EVI);
		bgp_evpn_es_evi_vtep_re_eval_active(bgp, evi_vtep);
		bgp_evpn_es_evi_vtep_free(evi_vtep);
	}
	/* delete the EVI */
	bgp_evpn_es_evi_remote_info_re_eval(es_evi);
}

/* Initialize the ES tables maintained per-L2_VNI */
void bgp_evpn_vni_es_init(struct bgpevpn *vpn)
{
	/* Initialize the ES-EVI RB tree */
	RB_INIT(bgp_es_evi_rb_head, &vpn->es_evi_rb_tree);

	/* Initialize the local list maintained for quick walks by type */
	vpn->local_es_evi_list = list_new();
	listset_app_node_mem(vpn->local_es_evi_list);
}

/* Cleanup the ES info maintained per-L2_VNI */
void bgp_evpn_vni_es_cleanup(struct bgpevpn *vpn)
{
	struct bgp_evpn_es_evi *es_evi;
	struct bgp_evpn_es_evi *es_evi_next;

	RB_FOREACH_SAFE(es_evi, bgp_es_evi_rb_head,
			&vpn->es_evi_rb_tree, es_evi_next) {
		es_evi = bgp_evpn_local_es_evi_do_del(es_evi);
		if (es_evi)
			bgp_evpn_remote_es_evi_flush(es_evi);
	}

	list_delete(&vpn->local_es_evi_list);
}

static char *bgp_evpn_es_evi_vteps_str(char *vtep_str,
				       struct bgp_evpn_es_evi *es_evi,
				       uint8_t vtep_str_size)
{
	char vtep_flag_str[BGP_EVPN_FLAG_STR_SZ];
	struct listnode *node;
	struct bgp_evpn_es_evi_vtep *evi_vtep;
	bool first = true;
	char ip_buf[INET_ADDRSTRLEN];

	vtep_str[0] = '\0';
	for (ALL_LIST_ELEMENTS_RO(es_evi->es_evi_vtep_list, node, evi_vtep)) {
		vtep_flag_str[0] = '\0';
		if (evi_vtep->flags & BGP_EVPN_EVI_VTEP_EAD_PER_ES)
			strlcat(vtep_flag_str, "E", sizeof(vtep_flag_str));
		if (evi_vtep->flags & BGP_EVPN_EVI_VTEP_EAD_PER_EVI)
			strlcat(vtep_flag_str, "V", sizeof(vtep_flag_str));

		if (!strnlen(vtep_flag_str, sizeof(vtep_flag_str)))
			strlcpy(vtep_flag_str, "-", sizeof(vtep_flag_str));
		if (first)
			first = false;
		else
			strlcat(vtep_str, ",", vtep_str_size);
		strlcat(vtep_str,
			inet_ntop(AF_INET, &evi_vtep->vtep_ip, ip_buf,
				  sizeof(ip_buf)),
			vtep_str_size);
		strlcat(vtep_str, "(", vtep_str_size);
		strlcat(vtep_str, vtep_flag_str, vtep_str_size);
		strlcat(vtep_str, ")", vtep_str_size);
	}

	return vtep_str;
}

static void bgp_evpn_es_evi_json_vtep_fill(json_object *json_vteps,
		struct bgp_evpn_es_evi_vtep *evi_vtep)
{
	json_object *json_vtep_entry;
	json_object *json_flags;

	json_vtep_entry = json_object_new_object();

	json_object_string_addf(json_vtep_entry, "vtep_ip", "%pI4",
				&evi_vtep->vtep_ip);
	if (evi_vtep->flags & (BGP_EVPN_EVI_VTEP_EAD_PER_ES |
			 BGP_EVPN_EVI_VTEP_EAD_PER_EVI)) {
		json_flags = json_object_new_array();
		if (evi_vtep->flags & BGP_EVPN_EVI_VTEP_EAD_PER_ES)
			json_array_string_add(json_flags, "ead-per-es");
		if (evi_vtep->flags & BGP_EVPN_EVI_VTEP_EAD_PER_EVI)
			json_array_string_add(json_flags, "ead-per-evi");
		json_object_object_add(json_vtep_entry,
				"flags", json_flags);
	}

	json_object_array_add(json_vteps,
			json_vtep_entry);
}

static void bgp_evpn_es_evi_show_entry(struct vty *vty,
		struct bgp_evpn_es_evi *es_evi, json_object *json)
{
	struct listnode *node;
	struct bgp_evpn_es_evi_vtep *evi_vtep;

	if (json) {
		json_object *json_vteps;
		json_object *json_types;

		json_object_string_add(json, "esi", es_evi->es->esi_str);
		if (es_evi->vpn)
			json_object_int_add(json, "vni", es_evi->vpn->vni);

		if (es_evi->flags & (BGP_EVPNES_EVI_LOCAL |
					BGP_EVPNES_EVI_REMOTE)) {
			json_types = json_object_new_array();
			if (es_evi->flags & BGP_EVPNES_EVI_LOCAL)
				json_array_string_add(json_types, "local");
			if (es_evi->flags & BGP_EVPNES_EVI_REMOTE)
				json_array_string_add(json_types, "remote");
			json_object_object_add(json, "type", json_types);
		}

		if (listcount(es_evi->es_evi_vtep_list)) {
			json_vteps = json_object_new_array();
			for (ALL_LIST_ELEMENTS_RO(es_evi->es_evi_vtep_list,
						node, evi_vtep)) {
				bgp_evpn_es_evi_json_vtep_fill(json_vteps,
						evi_vtep);
			}
			json_object_object_add(json, "vteps", json_vteps);
		}
	} else {
		char type_str[4];
		char vtep_str[ES_VTEP_LIST_STR_SZ + BGP_EVPN_VTEPS_FLAG_STR_SZ];

		type_str[0] = '\0';
		if (es_evi->flags & BGP_EVPNES_EVI_LOCAL)
			strlcat(type_str, "L", sizeof(type_str));
		if (es_evi->flags & BGP_EVPNES_EVI_REMOTE)
			strlcat(type_str, "R", sizeof(type_str));
		if (es_evi->flags & BGP_EVPNES_EVI_INCONS_VTEP_LIST)
			strlcat(type_str, "I", sizeof(type_str));

		bgp_evpn_es_evi_vteps_str(vtep_str, es_evi, sizeof(vtep_str));

		vty_out(vty, "%-8d %-30s %-5s %s\n",
				es_evi->vpn->vni, es_evi->es->esi_str,
				type_str, vtep_str);
	}
}

static void bgp_evpn_es_evi_show_entry_detail(struct vty *vty,
		struct bgp_evpn_es_evi *es_evi, json_object *json)
{
	enum asnotation_mode mode;

	mode = bgp_get_asnotation(es_evi->vpn->bgp_vrf);

	if (json) {
		json_object *json_flags;

		/* Add the "brief" info first */
		bgp_evpn_es_evi_show_entry(vty, es_evi, json);
		if (es_evi->es_frag)
			json_object_string_addf(json, "esFragmentRd",
						BGP_RD_AS_FORMAT(mode),
						&es_evi->es_frag->prd);
		if (es_evi->flags & BGP_EVPNES_EVI_INCONS_VTEP_LIST) {
			json_flags = json_object_new_array();
			json_array_string_add(json_flags, "es-vtep-mismatch");
			json_object_object_add(json, "flags", json_flags);
		}
	} else {
		char vtep_str[ES_VTEP_LIST_STR_SZ + BGP_EVPN_VTEPS_FLAG_STR_SZ];
		char type_str[4];

		type_str[0] = '\0';
		if (es_evi->flags & BGP_EVPNES_EVI_LOCAL)
			strlcat(type_str, "L", sizeof(type_str));
		if (es_evi->flags & BGP_EVPNES_EVI_REMOTE)
			strlcat(type_str, "R", sizeof(type_str));

		bgp_evpn_es_evi_vteps_str(vtep_str, es_evi, sizeof(vtep_str));
		if (!strlen(vtep_str))
			strlcpy(vtep_str, "-", sizeof(type_str));

		vty_out(vty, "VNI: %d ESI: %s\n",
				es_evi->vpn->vni, es_evi->es->esi_str);
		vty_out(vty, " Type: %s\n", type_str);
		if (es_evi->es_frag) {
			vty_out(vty, " ES fragment RD: ");
			vty_out(vty, BGP_RD_AS_FORMAT(mode),
				&es_evi->es_frag->prd);
			vty_out(vty, "\n");
		}
		vty_out(vty, " Inconsistencies: %s\n",
			(es_evi->flags & BGP_EVPNES_EVI_INCONS_VTEP_LIST) ?
			"es-vtep-mismatch":"-");
		vty_out(vty, " VTEPs: %s\n", vtep_str);
		vty_out(vty, "\n");
	}
}

static void bgp_evpn_es_evi_show_one_vni(struct bgpevpn *vpn, struct vty *vty,
		json_object *json_array, bool detail)
{
	struct bgp_evpn_es_evi *es_evi;
	json_object *json = NULL;

	RB_FOREACH(es_evi, bgp_es_evi_rb_head, &vpn->es_evi_rb_tree) {
		if (json_array)
			/* create a separate json object for each ES */
			json = json_object_new_object();
		if (detail)
			bgp_evpn_es_evi_show_entry_detail(vty, es_evi, json);
		else
			bgp_evpn_es_evi_show_entry(vty, es_evi, json);
		/* add ES to the json array */
		if (json_array)
			json_object_array_add(json_array, json);
	}
}

struct es_evi_show_ctx {
	struct vty *vty;
	json_object *json;
	int detail;
};

static void bgp_evpn_es_evi_show_one_vni_hash_cb(struct hash_bucket *bucket,
		void *ctxt)
{
	struct bgpevpn *vpn = (struct bgpevpn *)bucket->data;
	struct es_evi_show_ctx *wctx = (struct es_evi_show_ctx *)ctxt;

	bgp_evpn_es_evi_show_one_vni(vpn, wctx->vty, wctx->json, wctx->detail);
}

/* Display all ES EVIs */
void bgp_evpn_es_evi_show(struct vty *vty, bool uj, bool detail)
{
	json_object *json_array = NULL;
	struct es_evi_show_ctx wctx;
	struct bgp *bgp;

	if (uj) {
		/* create an array of ES-EVIs */
		json_array = json_object_new_array();
	}

	wctx.vty = vty;
	wctx.json = json_array;
	wctx.detail = detail;

	bgp = bgp_get_evpn();

	if (!json_array && !detail) {
		vty_out(vty, "Flags: L local, R remote, I inconsistent\n");
		vty_out(vty, "VTEP-Flags: E EAD-per-ES, V EAD-per-EVI\n");
		vty_out(vty, "%-8s %-30s %-5s %s\n",
				"VNI", "ESI", "Flags", "VTEPs");
	}

	if (bgp)
		hash_iterate(bgp->vnihash,
				(void (*)(struct hash_bucket *,
				  void *))bgp_evpn_es_evi_show_one_vni_hash_cb,
				&wctx);
	if (uj)
		vty_json(vty, json_array);
}

/* Display specific ES EVI */
void bgp_evpn_es_evi_show_vni(struct vty *vty, vni_t vni,
		bool uj, bool detail)
{
	struct bgpevpn *vpn = NULL;
	json_object *json_array = NULL;
	struct bgp *bgp;

	if (uj) {
		/* create an array of ES-EVIs */
		json_array = json_object_new_array();
	}

	bgp = bgp_get_evpn();
	if (bgp)
		vpn = bgp_evpn_lookup_vni(bgp, vni);

	if (vpn) {
		if (!json_array && !detail) {
			vty_out(vty, "Flags: L local, R remote, I inconsistent\n");
			vty_out(vty, "VTEP-Flags: E EAD-per-ES, V EAD-per-EVI\n");
			vty_out(vty, "%-8s %-30s %-5s %s\n",
					"VNI", "ESI", "Flags", "VTEPs");
		}

		bgp_evpn_es_evi_show_one_vni(vpn, vty, json_array, detail);
	} else {
		if (!uj)
			vty_out(vty, "VNI not found\n");
	}

	if (uj)
		vty_json(vty, json_array);
}

/*****************************************************************************
 * Ethernet Segment Consistency checks
 *     Consistency checking is done to detect misconfig or mis-cabling. When
 * an inconsistency is detected it is simply logged (and displayed via
 * show commands) at this point. A more drastic action can be executed (based
 * on user config) in the future.
 */
static void bgp_evpn_es_cons_checks_timer_start(void)
{
	if (!bgp_mh_info->consistency_checking || bgp_mh_info->t_cons_check)
		return;

	if (BGP_DEBUG(evpn_mh, EVPN_MH_ES))
		zlog_debug("periodic consistency checking started");

	event_add_timer(bm->master, bgp_evpn_run_consistency_checks, NULL,
			BGP_EVPN_CONS_CHECK_INTERVAL,
			&bgp_mh_info->t_cons_check);
}

/* queue up the es for background consistency checks */
static void bgp_evpn_es_cons_checks_pend_add(struct bgp_evpn_es *es)
{
	if (!bgp_mh_info->consistency_checking)
		/* consistency checking is not enabled */
		return;

	if (CHECK_FLAG(es->flags, BGP_EVPNES_CONS_CHECK_PEND))
		/* already queued for consistency checking */
		return;

	/* start the periodic timer for consistency checks if it is not
	 * already running */
	bgp_evpn_es_cons_checks_timer_start();

	SET_FLAG(es->flags, BGP_EVPNES_CONS_CHECK_PEND);
	listnode_init(&es->pend_es_listnode, es);
	listnode_add_after(bgp_mh_info->pend_es_list,
			listtail_unchecked(bgp_mh_info->pend_es_list),
			&es->pend_es_listnode);
}

/* pull the ES from the consistency check list */
static void bgp_evpn_es_cons_checks_pend_del(struct bgp_evpn_es *es)
{
	if (!CHECK_FLAG(es->flags, BGP_EVPNES_CONS_CHECK_PEND))
		return;

	UNSET_FLAG(es->flags, BGP_EVPNES_CONS_CHECK_PEND);
	list_delete_node(bgp_mh_info->pend_es_list,
			&es->pend_es_listnode);
}

/* Number of active VTEPs associated with the ES-per-EVI */
static uint32_t bgp_evpn_es_evi_get_active_vtep_cnt(
		struct bgp_evpn_es_evi *es_evi)
{
	struct bgp_evpn_es_evi_vtep *evi_vtep;
	struct listnode *node;
	uint32_t vtep_cnt = 0;

	for (ALL_LIST_ELEMENTS_RO(es_evi->es_evi_vtep_list, node, evi_vtep)) {
		if (CHECK_FLAG(evi_vtep->flags, BGP_EVPN_EVI_VTEP_ACTIVE))
			++vtep_cnt;
	}

	return vtep_cnt;
}

/* Number of active VTEPs associated with the ES */
static uint32_t bgp_evpn_es_get_active_vtep_cnt(struct bgp_evpn_es *es)
{
	struct listnode *node;
	uint32_t vtep_cnt = 0;
	struct bgp_evpn_es_vtep *es_vtep;

	for (ALL_LIST_ELEMENTS_RO(es->es_vtep_list, node, es_vtep)) {
		if (CHECK_FLAG(es_vtep->flags, BGP_EVPNES_VTEP_ACTIVE))
			++vtep_cnt;
	}

	return vtep_cnt;
}

static struct bgp_evpn_es_vtep *bgp_evpn_es_get_next_active_vtep(
		struct bgp_evpn_es *es, struct bgp_evpn_es_vtep *es_vtep)
{
	struct listnode *node;
	struct bgp_evpn_es_vtep *next_es_vtep;

	if (es_vtep)
		node = listnextnode_unchecked(&es_vtep->es_listnode);
	else
		node = listhead(es->es_vtep_list);

	for (; node; node = listnextnode_unchecked(node)) {
		next_es_vtep = listgetdata(node);
		if (CHECK_FLAG(next_es_vtep->flags, BGP_EVPNES_VTEP_ACTIVE))
			return next_es_vtep;
	}

	return NULL;
}

static struct bgp_evpn_es_evi_vtep *bgp_evpn_es_evi_get_next_active_vtep(
	struct bgp_evpn_es_evi *es_evi,
	struct bgp_evpn_es_evi_vtep *evi_vtep)
{
	struct listnode *node;
	struct bgp_evpn_es_evi_vtep *next_evi_vtep;

	if (evi_vtep)
		node = listnextnode_unchecked(&evi_vtep->es_evi_listnode);
	else
		node = listhead(es_evi->es_evi_vtep_list);

	for (; node; node = listnextnode_unchecked(node)) {
		next_evi_vtep = listgetdata(node);
		if (CHECK_FLAG(next_evi_vtep->flags, BGP_EVPN_EVI_VTEP_ACTIVE))
			return next_evi_vtep;
	}

	return NULL;
}

static void bgp_evpn_es_evi_set_inconsistent(struct bgp_evpn_es_evi *es_evi)
{
	if (!CHECK_FLAG(es_evi->flags, BGP_EVPNES_EVI_INCONS_VTEP_LIST)) {
		if (BGP_DEBUG(evpn_mh, EVPN_MH_ES))
			zlog_debug("inconsistency detected - es %s evi %u vtep list mismatch",
					es_evi->es->esi_str,
					es_evi->vpn->vni);
		SET_FLAG(es_evi->flags, BGP_EVPNES_EVI_INCONS_VTEP_LIST);

		/* update parent ES with the incosistency setting */
		if (!es_evi->es->incons_evi_vtep_cnt &&
				BGP_DEBUG(evpn_mh, EVPN_MH_ES))
			zlog_debug("inconsistency detected - es %s vtep list mismatch",
					es_evi->es->esi_str);
		++es_evi->es->incons_evi_vtep_cnt;
		SET_FLAG(es_evi->es->inconsistencies,
				BGP_EVPNES_INCONS_VTEP_LIST);
	}
}

static uint32_t bgp_evpn_es_run_consistency_checks(struct bgp_evpn_es *es)
{
	int proc_cnt = 0;
	int es_active_vtep_cnt;
	int evi_active_vtep_cnt;
	struct bgp_evpn_es_evi *es_evi;
	struct listnode *evi_node;
	struct bgp_evpn_es_vtep *es_vtep;
	struct bgp_evpn_es_evi_vtep *evi_vtep;

	/* reset the inconsistencies and re-evaluate */
	es->incons_evi_vtep_cnt = 0;
	es->inconsistencies = 0;

	es_active_vtep_cnt = bgp_evpn_es_get_active_vtep_cnt(es);
	for (ALL_LIST_ELEMENTS_RO(es->es_evi_list,
				evi_node, es_evi)) {
		++proc_cnt;

		/* reset the inconsistencies on the EVI and re-evaluate*/
		UNSET_FLAG(es_evi->flags, BGP_EVPNES_EVI_INCONS_VTEP_LIST);

		evi_active_vtep_cnt =
			bgp_evpn_es_evi_get_active_vtep_cnt(es_evi);
		if (es_active_vtep_cnt != evi_active_vtep_cnt) {
			bgp_evpn_es_evi_set_inconsistent(es_evi);
			continue;
		}

		if (!es_active_vtep_cnt)
			continue;

		es_vtep = NULL;
		evi_vtep = NULL;
		while ((es_vtep = bgp_evpn_es_get_next_active_vtep(
						es, es_vtep))) {
			evi_vtep = bgp_evpn_es_evi_get_next_active_vtep(es_evi,
					evi_vtep);
			if (!evi_vtep) {
				bgp_evpn_es_evi_set_inconsistent(es_evi);
				break;
			}
			if (es_vtep->vtep_ip.s_addr !=
					evi_vtep->vtep_ip.s_addr) {
				/* inconsistency detected; set it and move
				 * to the next evi
				 */
				bgp_evpn_es_evi_set_inconsistent(es_evi);
				break;
			}
		}
	}

	return proc_cnt;
}

static void bgp_evpn_run_consistency_checks(struct event *t)
{
	int proc_cnt = 0;
	struct listnode *node;
	struct listnode *nextnode;
	struct bgp_evpn_es *es;

	for (ALL_LIST_ELEMENTS(bgp_mh_info->pend_es_list,
				node, nextnode, es)) {
		++proc_cnt;
		/* run consistency checks on the ES and remove it from the
		 * pending list
		 */
		proc_cnt += bgp_evpn_es_run_consistency_checks(es);
		bgp_evpn_es_cons_checks_pend_del(es);
		if (proc_cnt > 500)
			break;
	}

	/* restart the timer */
	event_add_timer(bm->master, bgp_evpn_run_consistency_checks, NULL,
			BGP_EVPN_CONS_CHECK_INTERVAL,
			&bgp_mh_info->t_cons_check);
}

/*****************************************************************************
 * EVPN-Nexthop and RMAC management: nexthops associated with Type-2 routes
 * that have an ES as destination are consolidated by BGP into a per-VRF
 * nh->rmac mapping which is sent to zebra. Zebra installs the nexthop
 * as a remote neigh/fdb entry with a dummy (type-1) prefix referencing it.
 *
 * This handling is needed because Type-2 routes with ES as dest use NHG
 * that is setup using EAD routes (i.e. such NHGs do not include the
 * RMAC info).
 ****************************************************************************/
static void bgp_evpn_nh_zebra_update_send(struct bgp_evpn_nh *nh, bool add)
{
	struct stream *s;
	struct bgp *bgp_vrf = nh->bgp_vrf;

	/* Check socket. */
	if (!zclient || zclient->sock < 0)
		return;

	/* Don't try to register if Zebra doesn't know of this instance. */
	if (!IS_BGP_INST_KNOWN_TO_ZEBRA(bgp_vrf)) {
		if (BGP_DEBUG(zebra, ZEBRA))
			zlog_debug("No zebra instance, not %s remote nh %s",
				   add ? "adding" : "deleting", nh->nh_str);
		return;
	}

	s = zclient->obuf;
	stream_reset(s);

	zclient_create_header(
		s, add ? ZEBRA_EVPN_REMOTE_NH_ADD : ZEBRA_EVPN_REMOTE_NH_DEL,
		bgp_vrf->vrf_id);
	stream_putl(s, bgp_vrf->vrf_id);
	stream_put(s, &nh->ip, sizeof(nh->ip));
	if (add)
		stream_put(s, &nh->rmac, sizeof(nh->rmac));

	stream_putw_at(s, 0, stream_get_endp(s));

	if (BGP_DEBUG(evpn_mh, EVPN_MH_ES) || bgp_debug_zebra(NULL)) {
		if (add)
			zlog_debug("evpn %s nh %s rmac %pEA add to zebra",
				   nh->bgp_vrf->name_pretty, nh->nh_str,
				   &nh->rmac);
		else
			zlog_debug("evpn %s nh %s del to zebra",
				   nh->bgp_vrf->name_pretty, nh->nh_str);
	}

	frrtrace(2, frr_bgp, evpn_mh_nh_rmac_zsend, add, nh);

	zclient_send_message(zclient);
}

static void bgp_evpn_nh_zebra_update(struct bgp_evpn_nh *nh, bool add)
{
	if (add && !is_zero_mac(&nh->rmac)) {
		nh->flags |= BGP_EVPN_NH_READY_FOR_ZEBRA;
		bgp_evpn_nh_zebra_update_send(nh, true);
	} else {
		if (!(nh->flags & BGP_EVPN_NH_READY_FOR_ZEBRA))
			return;
		nh->flags &= ~BGP_EVPN_NH_READY_FOR_ZEBRA;
		bgp_evpn_nh_zebra_update_send(nh, false);
	}
}

static void *bgp_evpn_nh_alloc(void *p)
{
	struct bgp_evpn_nh *tmp_n = p;
	struct bgp_evpn_nh *n;

	n = XCALLOC(MTYPE_BGP_EVPN_NH, sizeof(struct bgp_evpn_nh));
	*n = *tmp_n;

	return ((void *)n);
}

static struct bgp_evpn_nh *bgp_evpn_nh_find(struct bgp *bgp_vrf,
					    struct ipaddr *ip)
{
	struct bgp_evpn_nh tmp;
	struct bgp_evpn_nh *n;

	memset(&tmp, 0, sizeof(tmp));
	memcpy(&tmp.ip, ip, sizeof(struct ipaddr));
	n = hash_lookup(bgp_vrf->evpn_nh_table, &tmp);

	return n;
}

/* Add nexthop entry - implicitly created on first path reference */
static struct bgp_evpn_nh *bgp_evpn_nh_add(struct bgp *bgp_vrf,
					   struct ipaddr *ip,
					   struct bgp_path_info *pi)
{
	struct bgp_evpn_nh tmp_n;
	struct bgp_evpn_nh *n = NULL;

	memset(&tmp_n, 0, sizeof(tmp_n));
	memcpy(&tmp_n.ip, ip, sizeof(struct ipaddr));
	n = hash_get(bgp_vrf->evpn_nh_table, &tmp_n, bgp_evpn_nh_alloc);
	ipaddr2str(ip, n->nh_str, sizeof(n->nh_str));
	n->bgp_vrf = bgp_vrf;

	n->pi_list = list_new();
	listset_app_node_mem(n->pi_list);

	/* Setup ref_pi when the nh is created */
	if (CHECK_FLAG(pi->flags, BGP_PATH_VALID) && pi->attr) {
		n->ref_pi = pi;
		memcpy(&n->rmac, &pi->attr->rmac, ETH_ALEN);
	}

	if (BGP_DEBUG(evpn_mh, EVPN_MH_ES))
		zlog_debug("evpn vrf %s nh %s rmac %pEA add",
			   n->bgp_vrf->name_pretty, n->nh_str, &n->rmac);
	bgp_evpn_nh_zebra_update(n, true);
	return n;
}

/* Delete nexthop entry if there are no paths referencing it */
static void bgp_evpn_nh_del(struct bgp_evpn_nh *n)
{
	struct bgp_evpn_nh *tmp_n;
	struct bgp *bgp_vrf = n->bgp_vrf;

	if (listcount(n->pi_list))
		return;

	if (BGP_DEBUG(evpn_mh, EVPN_MH_ES))
		zlog_debug("evpn vrf %s nh %s del to zebra",
			   bgp_vrf->name_pretty, n->nh_str);

	bgp_evpn_nh_zebra_update(n, false);
	list_delete(&n->pi_list);
	tmp_n = hash_release(bgp_vrf->evpn_nh_table, n);
	XFREE(MTYPE_BGP_EVPN_NH, tmp_n);
}

static void hash_evpn_nh_free(struct bgp_evpn_nh *ben)
{
	XFREE(MTYPE_BGP_EVPN_NH, ben);
}

static unsigned int bgp_evpn_nh_hash_keymake(const void *p)
{
	const struct bgp_evpn_nh *n = p;
	const struct ipaddr *ip = &n->ip;

	if (IS_IPADDR_V4(ip))
		return jhash_1word(ip->ipaddr_v4.s_addr, 0);

	return jhash2(ip->ipaddr_v6.s6_addr32,
		      array_size(ip->ipaddr_v6.s6_addr32), 0);
}

static bool bgp_evpn_nh_cmp(const void *p1, const void *p2)
{
	const struct bgp_evpn_nh *n1 = p1;
	const struct bgp_evpn_nh *n2 = p2;

	if (n1 == NULL && n2 == NULL)
		return true;

	if (n1 == NULL || n2 == NULL)
		return false;

	return (ipaddr_cmp(&n1->ip, &n2->ip) == 0);
}

void bgp_evpn_nh_init(struct bgp *bgp_vrf)
{
	if (BGP_DEBUG(evpn_mh, EVPN_MH_ES))
		zlog_debug("evpn vrf %s nh init", bgp_vrf->name_pretty);
	bgp_vrf->evpn_nh_table = hash_create(
		bgp_evpn_nh_hash_keymake, bgp_evpn_nh_cmp, "BGP EVPN NH table");
}

static void bgp_evpn_nh_flush_entry(struct bgp_evpn_nh *nh)
{
	struct listnode *node;
	struct listnode *nnode;
	struct bgp_path_evpn_nh_info *nh_info;

	if (BGP_DEBUG(evpn_mh, EVPN_MH_ES))
		zlog_debug("evpn vrf %s nh %s flush", nh->bgp_vrf->name_pretty,
			   nh->nh_str);

	/* force flush paths */
	for (ALL_LIST_ELEMENTS(nh->pi_list, node, nnode, nh_info))
		bgp_evpn_path_nh_del(nh->bgp_vrf, nh_info->pi);
}

static void bgp_evpn_nh_flush_cb(struct hash_bucket *bucket, void *ctxt)
{
	struct bgp_evpn_nh *nh = (struct bgp_evpn_nh *)bucket->data;

	bgp_evpn_nh_flush_entry(nh);
}

void bgp_evpn_nh_finish(struct bgp *bgp_vrf)
{
	if (BGP_DEBUG(evpn_mh, EVPN_MH_ES))
		zlog_debug("evpn vrf %s nh finish", bgp_vrf->name_pretty);
	hash_iterate(
		bgp_vrf->evpn_nh_table,
		(void (*)(struct hash_bucket *, void *))bgp_evpn_nh_flush_cb,
		NULL);
	hash_clean_and_free(&bgp_vrf->evpn_nh_table,
			    (void (*)(void *))hash_evpn_nh_free);
}

static void bgp_evpn_nh_update_ref_pi(struct bgp_evpn_nh *nh)
{
	struct listnode *node;
	struct bgp_path_info *pi;
	struct bgp_path_evpn_nh_info *nh_info;

	if (nh->ref_pi)
		return;

	for (ALL_LIST_ELEMENTS_RO(nh->pi_list, node, nh_info)) {
		pi = nh_info->pi;
		if (!CHECK_FLAG(pi->flags, BGP_PATH_VALID) || !pi->attr)
			continue;

		if (BGP_DEBUG(evpn_mh, EVPN_MH_ES))
			zlog_debug("evpn %s nh %s ref_pi update",
				   nh->bgp_vrf->name_pretty, nh->nh_str);
		nh->ref_pi = pi;
		/* If we have a new pi copy rmac from it and update
		 * zebra if the new rmac is different
		 */
		if (memcmp(&nh->rmac, &nh->ref_pi->attr->rmac, ETH_ALEN)) {
			memcpy(&nh->rmac, &nh->ref_pi->attr->rmac, ETH_ALEN);
			bgp_evpn_nh_zebra_update(nh, true);
		}
		break;
	}
}

static void bgp_evpn_nh_clear_ref_pi(struct bgp_evpn_nh *nh,
				     struct bgp_path_info *pi)
{
	if (nh->ref_pi != pi)
		return;

	if (BGP_DEBUG(evpn_mh, EVPN_MH_ES))
		zlog_debug("evpn vrf %s nh %s ref_pi clear",
			   nh->bgp_vrf->name_pretty, nh->nh_str);
	nh->ref_pi = NULL;
	/* try to find another ref_pi */
	bgp_evpn_nh_update_ref_pi(nh);
	/* couldn't find one - clear the old rmac and notify zebra */
	if (!nh->ref_pi) {
		memset(&nh->rmac, 0, ETH_ALEN);
		bgp_evpn_nh_zebra_update(nh, true);
	}
}

static void bgp_evpn_path_nh_info_free(struct bgp_path_evpn_nh_info *nh_info)
{
	bgp_evpn_path_nh_unlink(nh_info);
	XFREE(MTYPE_BGP_EVPN_PATH_NH_INFO, nh_info);
}

static struct bgp_path_evpn_nh_info *
bgp_evpn_path_nh_info_new(struct bgp_path_info *pi)
{
	struct bgp_path_info_extra *e;
	struct bgp_path_mh_info *mh_info;
	struct bgp_path_evpn_nh_info *nh_info;

	e = bgp_path_info_extra_get(pi);

	/* If mh_info doesn't exist allocate it */
	mh_info = e->evpn->mh_info;
	if (!mh_info)
		e->evpn->mh_info = mh_info =
			XCALLOC(MTYPE_BGP_EVPN_PATH_MH_INFO,
				sizeof(struct bgp_path_mh_info));

	/* If nh_info doesn't exist allocate it */
	nh_info = mh_info->nh_info;
	if (!nh_info) {
		mh_info->nh_info = nh_info =
			XCALLOC(MTYPE_BGP_EVPN_PATH_NH_INFO,
				sizeof(struct bgp_path_evpn_nh_info));
		nh_info->pi = pi;
	}

	return nh_info;
}

static void bgp_evpn_path_nh_unlink(struct bgp_path_evpn_nh_info *nh_info)
{
	struct bgp_evpn_nh *nh = nh_info->nh;
	struct bgp_path_info *pi;
	char prefix_buf[PREFIX_STRLEN];

	if (!nh)
		return;

	pi = nh_info->pi;
	if (BGP_DEBUG(evpn_mh, EVPN_MH_RT))
		zlog_debug("path %s unlinked from %s nh %s pathcount %u",
			   pi->net ? prefix2str(&pi->net->rn->p, prefix_buf,
						sizeof(prefix_buf))
				   : "",
			   nh->bgp_vrf->name_pretty, nh->nh_str,
			   listcount(nh->pi_list));

	list_delete_node(nh->pi_list, &nh_info->nh_listnode);

	nh_info->nh = NULL;

	/* check if the ref_pi need to be updated */
	bgp_evpn_nh_clear_ref_pi(nh, pi);

	/* if there are no other references against the nh it
	 * needs to be freed
	 */
	bgp_evpn_nh_del(nh);

	/* Note we don't free the path nh_info on unlink; it will be freed up
	 * along with the path.
	 */
}

static void bgp_evpn_path_nh_link(struct bgp *bgp_vrf, struct bgp_path_info *pi)
{
	struct bgp_path_evpn_nh_info *nh_info;
	struct bgp_evpn_nh *nh;
	struct ipaddr ip;

	/* EVPN nexthop setup in bgp has been turned off */
	if (!bgp_mh_info->bgp_evpn_nh_setup)
		return;

	if (!bgp_vrf->evpn_nh_table) {
		if (BGP_DEBUG(evpn_mh, EVPN_MH_RT))
			zlog_debug("path %pFX linked to %s failed",
				   &pi->net->rn->p, bgp_vrf->name_pretty);
		return;
	}

	nh_info = (pi->extra && pi->extra->evpn && pi->extra->evpn->mh_info)
			  ? pi->extra->evpn->mh_info->nh_info
			  : NULL;

	/* if NHG is not being used for this path we don't need to manage the
	 * nexthops in bgp (they are managed by zebra instead)
	 */
	if (!(pi->attr->es_flags & ATTR_ES_L3_NHG_USE)) {
		if (nh_info)
			bgp_evpn_path_nh_unlink(nh_info);
		return;
	}

	/* setup nh_info against the path if it doesn't aleady exist */
	if (!nh_info)
		nh_info = bgp_evpn_path_nh_info_new(pi);

	/* find-create nh */
	memset(&ip, 0, sizeof(ip));
	if (pi->net->rn->p.family == AF_INET6) {
		SET_IPADDR_V6(&ip);
		memcpy(&ip.ipaddr_v6, &pi->attr->mp_nexthop_global,
		       sizeof(ip.ipaddr_v6));
	} else {
		SET_IPADDR_V4(&ip);
		memcpy(&ip.ipaddr_v4, &pi->attr->nexthop, sizeof(ip.ipaddr_v4));
	}

	nh = bgp_evpn_nh_find(bgp_vrf, &ip);
	if (!nh)
		nh = bgp_evpn_nh_add(bgp_vrf, &ip, pi);

	/* dup check */
	if (nh_info->nh == nh) {
		/* Check if any of the paths are now valid */
		bgp_evpn_nh_update_ref_pi(nh);
		return;
	}

	/* unlink old nh if any */
	bgp_evpn_path_nh_unlink(nh_info);

	if (BGP_DEBUG(evpn_mh, EVPN_MH_RT))
		zlog_debug("path %pFX linked to %s nh %s pathcount %u",
			   &pi->net->rn->p, nh->bgp_vrf->name_pretty,
			   nh->nh_str, listcount(nh->pi_list));

	/* link mac-ip path to the new nh */
	nh_info->nh = nh;
	listnode_init(&nh_info->nh_listnode, nh_info);
	listnode_add(nh->pi_list, &nh_info->nh_listnode);
	/* If a new valid path got linked to the nh see if can get the rmac
	 * from it
	 */
	bgp_evpn_nh_update_ref_pi(nh);
	if (BGP_DEBUG(evpn_mh, EVPN_MH_ES)) {
		if (!nh->ref_pi)
			zlog_debug(
				"path %pFX linked to nh %s %s with no valid pi",
				&pi->net->rn->p, nh->bgp_vrf->name_pretty,
				nh->nh_str);
	}
}

void bgp_evpn_path_nh_del(struct bgp *bgp_vrf, struct bgp_path_info *pi)
{
	struct bgp_path_evpn_nh_info *nh_info;

	nh_info = (pi->extra && pi->extra->evpn && pi->extra->evpn->mh_info)
			  ? pi->extra->evpn->mh_info->nh_info
			  : NULL;

	if (!nh_info)
		return;

	bgp_evpn_path_nh_unlink(nh_info);
}

void bgp_evpn_path_nh_add(struct bgp *bgp_vrf, struct bgp_path_info *pi)
{
	bgp_evpn_path_nh_link(bgp_vrf, pi);
}

static void bgp_evpn_nh_show_entry(struct bgp_evpn_nh *nh, struct vty *vty,
				   json_object *json_array)
{
	json_object *json = NULL;
	char mac_buf[ETHER_ADDR_STRLEN];
	char prefix_buf[PREFIX_STRLEN];

	if (json_array)
		/* create a separate json object for each ES */
		json = json_object_new_object();

	prefix_mac2str(&nh->rmac, mac_buf, sizeof(mac_buf));
	if (nh->ref_pi && nh->ref_pi->net)
		prefix2str(&nh->ref_pi->net->rn->p, prefix_buf, sizeof(prefix_buf));
	else
		prefix_buf[0] = '\0';
	if (json) {
		json_object_string_add(json, "vrf", nh->bgp_vrf->name_pretty);
		json_object_string_add(json, "ip", nh->nh_str);
		json_object_string_add(json, "rmac", mac_buf);
		json_object_string_add(json, "basePath", prefix_buf);
		json_object_int_add(json, "pathCount", listcount(nh->pi_list));
	} else {
		vty_out(vty, "%-15s %-15s %-17s %-10d %s\n",
			nh->bgp_vrf->name_pretty, nh->nh_str, mac_buf,
			listcount(nh->pi_list), prefix_buf);
	}

	/* add ES to the json array */
	if (json_array)
		json_object_array_add(json_array, json);
}

struct nh_show_ctx {
	struct vty *vty;
	json_object *json;
};

static void bgp_evpn_nh_show_hash_cb(struct hash_bucket *bucket, void *ctxt)
{
	struct bgp_evpn_nh *nh = (struct bgp_evpn_nh *)bucket->data;
	struct nh_show_ctx *wctx = (struct nh_show_ctx *)ctxt;

	bgp_evpn_nh_show_entry(nh, wctx->vty, wctx->json);
}

/* Display all evpn nexthops */
void bgp_evpn_nh_show(struct vty *vty, bool uj)
{
	json_object *json_array = NULL;
	struct bgp *bgp_vrf;
	struct listnode *node;
	struct nh_show_ctx wctx;

	if (uj) {
		/* create an array of nexthops */
		json_array = json_object_new_array();
	} else {
		vty_out(vty, "%-15s %-15s %-17s %-10s %s\n", "VRF", "IP",
			"RMAC", "#Paths", "Base Path");
	}

	wctx.vty = vty;
	wctx.json = json_array;

	/* walk through all vrfs */
	for (ALL_LIST_ELEMENTS_RO(bm->bgp, node, bgp_vrf)) {
		hash_iterate(bgp_vrf->evpn_nh_table,
			     (void (*)(struct hash_bucket *,
				       void *))bgp_evpn_nh_show_hash_cb,
			     &wctx);
	}

	/* print the array of json-ESs */
	if (uj)
		vty_json(vty, json_array);
}

/*****************************************************************************/
void bgp_evpn_mh_init(void)
{
	bm->mh_info = XCALLOC(MTYPE_BGP_EVPN_MH_INFO, sizeof(*bm->mh_info));

	/* setup ES tables */
	RB_INIT(bgp_es_rb_head, &bgp_mh_info->es_rb_tree);
	/* local ES list */
	bgp_mh_info->local_es_list = list_new();
	listset_app_node_mem(bgp_mh_info->local_es_list);
	/* list of ESs with pending processing */
	bgp_mh_info->pend_es_list = list_new();
	listset_app_node_mem(bgp_mh_info->pend_es_list);

	bgp_mh_info->ead_evi_rx = BGP_EVPN_MH_EAD_EVI_RX_DEF;
	bgp_mh_info->ead_evi_tx = BGP_EVPN_MH_EAD_EVI_TX_DEF;
	bgp_mh_info->ead_es_export_rtl = list_new();
	bgp_mh_info->ead_es_export_rtl->cmp =
		(int (*)(void *, void *))bgp_evpn_route_target_cmp;
	bgp_mh_info->ead_es_export_rtl->del = bgp_evpn_xxport_delete_ecomm;

	/* config knobs - XXX add cli to control it */
	bgp_mh_info->ead_evi_adv_for_down_links = true;
	bgp_mh_info->consistency_checking = true;
	bgp_mh_info->host_routes_use_l3nhg = BGP_EVPN_MH_USE_ES_L3NHG_DEF;
	bgp_mh_info->suppress_l3_ecomm_on_inactive_es = true;
	bgp_mh_info->bgp_evpn_nh_setup = true;
	bgp_mh_info->evi_per_es_frag = BGP_EVPN_MAX_EVI_PER_ES_FRAG;

	memset(&zero_esi_buf, 0, sizeof(esi_t));
}

void bgp_evpn_mh_finish(void)
{
	struct bgp_evpn_es *es;
	struct bgp_evpn_es *es_next;

	if (BGP_DEBUG(evpn_mh, EVPN_MH_RT))
		zlog_debug("evpn mh finish");

	RB_FOREACH_SAFE (es, bgp_es_rb_head, &bgp_mh_info->es_rb_tree,
			 es_next) {
		bgp_evpn_es_local_info_clear(es, true);
	}
	if (bgp_mh_info->t_cons_check)
		EVENT_OFF(bgp_mh_info->t_cons_check);
	list_delete(&bgp_mh_info->local_es_list);
	list_delete(&bgp_mh_info->pend_es_list);
	list_delete(&bgp_mh_info->ead_es_export_rtl);

	XFREE(MTYPE_BGP_EVPN_MH_INFO, bgp_mh_info);
}

/* This function is called when disable-ead-evi-rx knob flaps */
void bgp_evpn_switch_ead_evi_rx(void)
{
	struct bgp *bgp;
	struct bgp_evpn_es *es;
	struct bgp_evpn_es_evi *es_evi;
	struct listnode *evi_node = NULL;
	struct listnode *evi_next = NULL;
	struct bgp_evpn_es_evi_vtep *vtep;
	struct listnode *vtep_node = NULL;
	struct listnode *vtep_next = NULL;

	bgp = bgp_get_evpn();
	if (!bgp)
		return;

	/*
	 * Process all the remote es_evi_vteps and reevaluate if the es_evi_vtep
	 * is active.
	 */
	RB_FOREACH(es, bgp_es_rb_head, &bgp_mh_info->es_rb_tree) {
		if (!CHECK_FLAG(es->flags, BGP_EVPNES_REMOTE))
			continue;

		for (ALL_LIST_ELEMENTS(es->es_evi_list, evi_node, evi_next,
				       es_evi)) {
			if (!CHECK_FLAG(es_evi->flags, BGP_EVPNES_EVI_REMOTE))
				continue;

			for (ALL_LIST_ELEMENTS(es_evi->es_evi_vtep_list,
					       vtep_node, vtep_next, vtep))
				bgp_evpn_es_evi_vtep_re_eval_active(bgp, vtep);
		}
	}
}<|MERGE_RESOLUTION|>--- conflicted
+++ resolved
@@ -2584,11 +2584,7 @@
 
 		bgp_evpn_es_vteps_str(vtep_str, es, sizeof(vtep_str));
 
-<<<<<<< HEAD
-		vty_out(vty, "%-30s %-5s %-21pRD %-8d %s\n", es->esi_str,
-=======
 		vty_out(vty, "%-30s %-5s %-21pRDP %-8d %s\n", es->esi_str,
->>>>>>> 03a143cd
 			type_str,
 			es->es_base_frag ? &es->es_base_frag->prd : NULL,
 			listcount(es->es_evi_list), vtep_str);
@@ -2669,11 +2665,7 @@
 
 		vty_out(vty, "ESI: %s\n", es->esi_str);
 		vty_out(vty, " Type: %s\n", type_str);
-<<<<<<< HEAD
-		vty_out(vty, " RD: %pRD\n",
-=======
 		vty_out(vty, " RD: %pRDP\n",
->>>>>>> 03a143cd
 			es->es_base_frag ? &es->es_base_frag->prd : NULL);
 		vty_out(vty, " Originator-IP: %pI4\n", &es->originator_ip);
 		if (es->flags & BGP_EVPNES_LOCAL)
