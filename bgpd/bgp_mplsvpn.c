// SPDX-License-Identifier: GPL-2.0-or-later
/* MPLS-VPN
 * Copyright (C) 2000 Kunihiro Ishiguro <kunihiro@zebra.org>
 */

#include <zebra.h>

#include "command.h"
#include "prefix.h"
#include "log.h"
#include "memory.h"
#include "stream.h"
#include "queue.h"
#include "filter.h"
#include "mpls.h"
#include "json.h"
#include "zclient.h"

#include "bgpd/bgpd.h"
#include "bgpd/bgp_debug.h"
#include "bgpd/bgp_errors.h"
#include "bgpd/bgp_table.h"
#include "bgpd/bgp_route.h"
#include "bgpd/bgp_attr.h"
#include "bgpd/bgp_label.h"
#include "bgpd/bgp_mplsvpn.h"
#include "bgpd/bgp_packet.h"
#include "bgpd/bgp_vty.h"
#include "bgpd/bgp_vpn.h"
#include "bgpd/bgp_community.h"
#include "bgpd/bgp_ecommunity.h"
#include "bgpd/bgp_zebra.h"
#include "bgpd/bgp_nexthop.h"
#include "bgpd/bgp_nht.h"
#include "bgpd/bgp_evpn.h"
#include "bgpd/bgp_memory.h"

#ifdef ENABLE_BGP_VNC
#include "bgpd/rfapi/rfapi_backend.h"
#endif

DEFINE_MTYPE_STATIC(BGPD, MPLSVPN_NH_LABEL_BIND_CACHE,
		    "BGP MPLSVPN nexthop label bind cache");

/*
 * Definitions and external declarations.
 */
extern struct zclient *zclient;

extern int argv_find_and_parse_vpnvx(struct cmd_token **argv, int argc,
				     int *index, afi_t *afi)
{
	int ret = 0;
	if (argv_find(argv, argc, "vpnv4", index)) {
		ret = 1;
		if (afi)
			*afi = AFI_IP;
	} else if (argv_find(argv, argc, "vpnv6", index)) {
		ret = 1;
		if (afi)
			*afi = AFI_IP6;
	}
	return ret;
}

uint32_t decode_label(mpls_label_t *label_pnt)
{
	uint32_t l;
	uint8_t *pnt = (uint8_t *)label_pnt;

	l = ((uint32_t)*pnt++ << 12);
	l |= (uint32_t)*pnt++ << 4;
	l |= (uint32_t)((*pnt & 0xf0) >> 4);
	return l;
}

void encode_label(mpls_label_t label, mpls_label_t *label_pnt)
{
	uint8_t *pnt = (uint8_t *)label_pnt;
	if (pnt == NULL)
		return;
	if (label == BGP_PREVENT_VRF_2_VRF_LEAK) {
		*label_pnt = label;
		return;
	}
	*pnt++ = (label >> 12) & 0xff;
	*pnt++ = (label >> 4) & 0xff;
	*pnt++ = ((label << 4) + 1) & 0xff; /* S=1 */
}

int bgp_nlri_parse_vpn(struct peer *peer, struct attr *attr,
		       struct bgp_nlri *packet)
{
	struct prefix p;
	uint8_t psize = 0;
	uint8_t prefixlen;
	uint16_t type;
	struct rd_as rd_as;
	struct rd_ip rd_ip;
	struct prefix_rd prd = {0};
	mpls_label_t label = {0};
	afi_t afi;
	safi_t safi;
	bool addpath_capable;
	uint32_t addpath_id;
	int ret = 0;

	/* Make prefix_rd */
	prd.family = AF_UNSPEC;
	prd.prefixlen = 64;

	struct stream *data = stream_new(packet->length);
	stream_put(data, packet->nlri, packet->length);
	afi = packet->afi;
	safi = packet->safi;
	addpath_id = 0;

	addpath_capable = bgp_addpath_encode_rx(peer, afi, safi);

#define VPN_PREFIXLEN_MIN_BYTES (3 + 8) /* label + RD */
	while (STREAM_READABLE(data) > 0) {
		/* Clear prefix structure. */
		memset(&p, 0, sizeof(p));

		if (addpath_capable) {
			STREAM_GET(&addpath_id, data, BGP_ADDPATH_ID_LEN);
			addpath_id = ntohl(addpath_id);
		}

		if (STREAM_READABLE(data) < 1) {
			flog_err(
				EC_BGP_UPDATE_RCV,
				"%s [Error] Update packet error / VPN (truncated NLRI of size %u; no prefix length)",
				peer->host, packet->length);
			ret = BGP_NLRI_PARSE_ERROR_PACKET_LENGTH;
			goto done;
		}

		/* Fetch prefix length. */
		STREAM_GETC(data, prefixlen);
		p.family = afi2family(packet->afi);
		psize = PSIZE(prefixlen);

		if (prefixlen < VPN_PREFIXLEN_MIN_BYTES * 8) {
			flog_err(
				EC_BGP_UPDATE_RCV,
				"%s [Error] Update packet error / VPN (prefix length %d less than VPN min length)",
				peer->host, prefixlen);
			ret = BGP_NLRI_PARSE_ERROR_PREFIX_LENGTH;
			goto done;
		}

		/* sanity check against packet data */
		if (STREAM_READABLE(data) < psize) {
			flog_err(
				EC_BGP_UPDATE_RCV,
				"%s [Error] Update packet error / VPN (prefix length %d exceeds packet size %u)",
				peer->host, prefixlen, packet->length);
			ret = BGP_NLRI_PARSE_ERROR_PACKET_OVERFLOW;
			goto done;
		}

		/* sanity check against storage for the IP address portion */
		if ((psize - VPN_PREFIXLEN_MIN_BYTES) > (ssize_t)sizeof(p.u)) {
			flog_err(
				EC_BGP_UPDATE_RCV,
				"%s [Error] Update packet error / VPN (psize %d exceeds storage size %zu)",
				peer->host,
				prefixlen - VPN_PREFIXLEN_MIN_BYTES * 8,
				sizeof(p.u));
			ret = BGP_NLRI_PARSE_ERROR_PACKET_LENGTH;
			goto done;
		}

		/* Sanity check against max bitlen of the address family */
		if ((psize - VPN_PREFIXLEN_MIN_BYTES) > prefix_blen(&p)) {
			flog_err(
				EC_BGP_UPDATE_RCV,
				"%s [Error] Update packet error / VPN (psize %d exceeds family (%u) max byte len %u)",
				peer->host,
				prefixlen - VPN_PREFIXLEN_MIN_BYTES * 8,
				p.family, prefix_blen(&p));
			ret = BGP_NLRI_PARSE_ERROR_PACKET_LENGTH;
			goto done;
		}

		/* Copy label to prefix. */
		if (STREAM_READABLE(data) < BGP_LABEL_BYTES) {
			flog_err(
				EC_BGP_UPDATE_RCV,
				"%s [Error] Update packet error / VPN (truncated NLRI of size %u; no label)",
				peer->host, packet->length);
			ret = BGP_NLRI_PARSE_ERROR_PACKET_LENGTH;
			goto done;
		}

		STREAM_GET(&label, data, BGP_LABEL_BYTES);
		bgp_set_valid_label(&label);

		/* Copy routing distinguisher to rd. */
		if (STREAM_READABLE(data) < 8) {
			flog_err(
				EC_BGP_UPDATE_RCV,
				"%s [Error] Update packet error / VPN (truncated NLRI of size %u; no RD)",
				peer->host, packet->length);
			ret = BGP_NLRI_PARSE_ERROR_PACKET_LENGTH;
			goto done;
		}
		STREAM_GET(&prd.val, data, 8);

		/* Decode RD type. */
		type = decode_rd_type(prd.val);

		switch (type) {
		case RD_TYPE_AS:
			decode_rd_as(&prd.val[2], &rd_as);
			break;

		case RD_TYPE_AS4:
			decode_rd_as4(&prd.val[2], &rd_as);
			break;

		case RD_TYPE_IP:
			decode_rd_ip(&prd.val[2], &rd_ip);
			break;

#ifdef ENABLE_BGP_VNC
		case RD_TYPE_VNC_ETH:
			break;
#endif

		default:
			flog_err(EC_BGP_UPDATE_RCV, "Unknown RD type %d", type);
			break; /* just report */
		}

		/* exclude label & RD */
		p.prefixlen = prefixlen - VPN_PREFIXLEN_MIN_BYTES * 8;
		STREAM_GET(p.u.val, data, psize - VPN_PREFIXLEN_MIN_BYTES);

		if (attr) {
			bgp_update(peer, &p, addpath_id, attr, packet->afi,
				   SAFI_MPLS_VPN, ZEBRA_ROUTE_BGP,
				   BGP_ROUTE_NORMAL, &prd, &label, 1, 0, NULL);
		} else {
			bgp_withdraw(peer, &p, addpath_id, packet->afi,
				     SAFI_MPLS_VPN, ZEBRA_ROUTE_BGP,
				     BGP_ROUTE_NORMAL, &prd, &label, 1, NULL);
		}
	}
	/* Packet length consistency check. */
	if (STREAM_READABLE(data) != 0) {
		flog_err(
			EC_BGP_UPDATE_RCV,
			"%s [Error] Update packet error / VPN (%zu data remaining after parsing)",
			peer->host, STREAM_READABLE(data));
		return BGP_NLRI_PARSE_ERROR_PACKET_LENGTH;
	}

	goto done;

stream_failure:
	flog_err(
		EC_BGP_UPDATE_RCV,
		"%s [Error] Update packet error / VPN (NLRI of size %u - length error)",
		peer->host, packet->length);
	ret = BGP_NLRI_PARSE_ERROR_PACKET_LENGTH;

done:
	stream_free(data);
	return ret;

#undef VPN_PREFIXLEN_MIN_BYTES
}

/*
 * This function informs zebra of the label this vrf sets on routes
 * leaked to VPN. Zebra should install this label in the kernel with
 * an action of "pop label and then use this vrf's IP FIB to route the PDU."
 *
 * Sending this vrf-label association is qualified by a) whether vrf->vpn
 * exporting is active ("export vpn" is enabled, vpn-policy RD and RT list
 * are set) and b) whether vpn-policy label is set.
 *
 * If any of these conditions do not hold, then we send MPLS_LABEL_NONE
 * for this vrf, which zebra interprets to mean "delete this vrf-label
 * association."
 */
void vpn_leak_zebra_vrf_label_update(struct bgp *bgp, afi_t afi)
{
	mpls_label_t label = MPLS_LABEL_NONE;
	int debug = BGP_DEBUG(vpn, VPN_LEAK_LABEL);

	if (bgp->vrf_id == VRF_UNKNOWN) {
		if (debug) {
			zlog_debug(
				"%s: vrf %s: afi %s: vrf_id not set, can't set zebra vrf label",
				__func__, bgp->name_pretty, afi2str(afi));
		}
		return;
	}

	if (vpn_leak_to_vpn_active(bgp, afi, NULL, false)) {
		label = bgp->vpn_policy[afi].tovpn_label;
	}

	if (debug) {
		zlog_debug("%s: vrf %s: afi %s: setting label %d for vrf id %d",
			   __func__, bgp->name_pretty, afi2str(afi), label,
			   bgp->vrf_id);
	}

	if (label == BGP_PREVENT_VRF_2_VRF_LEAK)
		label = MPLS_LABEL_NONE;
	zclient_send_vrf_label(zclient, bgp->vrf_id, afi, label, ZEBRA_LSP_BGP);
	bgp->vpn_policy[afi].tovpn_zebra_vrf_label_last_sent = label;
}

/*
 * If zebra tells us vrf has become unconfigured, tell zebra not to
 * use this label to forward to the vrf anymore
 */
void vpn_leak_zebra_vrf_label_withdraw(struct bgp *bgp, afi_t afi)
{
	mpls_label_t label = MPLS_LABEL_NONE;
	int debug = BGP_DEBUG(vpn, VPN_LEAK_LABEL);

	if (bgp->vrf_id == VRF_UNKNOWN) {
		if (debug) {
			zlog_debug(
				"%s: vrf_id not set, can't delete zebra vrf label",
				__func__);
		}
		return;
	}

	if (debug) {
		zlog_debug("%s: deleting label for vrf %s (id=%d)", __func__,
			   bgp->name_pretty, bgp->vrf_id);
	}

	zclient_send_vrf_label(zclient, bgp->vrf_id, afi, label, ZEBRA_LSP_BGP);
	bgp->vpn_policy[afi].tovpn_zebra_vrf_label_last_sent = label;
}

/*
 * This function informs zebra of the srv6-function this vrf sets on routes
 * leaked to VPN. Zebra should install this srv6-function in the kernel with
 * an action of "End.DT4/6's IP FIB to route the PDU."
 */
void vpn_leak_zebra_vrf_sid_update_per_af(struct bgp *bgp, afi_t afi)
{
	int debug = BGP_DEBUG(vpn, VPN_LEAK_LABEL);
	enum seg6local_action_t act;
	struct seg6local_context ctx = {};
	struct in6_addr *tovpn_sid = NULL;
	struct in6_addr *tovpn_sid_ls = NULL;
	struct vrf *vrf;

	if (bgp->vrf_id == VRF_UNKNOWN) {
		if (debug)
			zlog_debug("%s: vrf %s: afi %s: vrf_id not set, can't set zebra vrf label",
				   __func__, bgp->name_pretty, afi2str(afi));
		return;
	}

	tovpn_sid = bgp->vpn_policy[afi].tovpn_sid;
	if (!tovpn_sid) {
		if (debug)
			zlog_debug("%s: vrf %s: afi %s: sid not set", __func__,
				   bgp->name_pretty, afi2str(afi));
		return;
	}

	if (debug)
		zlog_debug("%s: vrf %s: afi %s: setting sid %pI6 for vrf id %d",
			   __func__, bgp->name_pretty, afi2str(afi), tovpn_sid,
			   bgp->vrf_id);

	vrf = vrf_lookup_by_id(bgp->vrf_id);
	if (!vrf)
		return;

	ctx.table = vrf->data.l.table_id;
	act = afi == AFI_IP ? ZEBRA_SEG6_LOCAL_ACTION_END_DT4
		: ZEBRA_SEG6_LOCAL_ACTION_END_DT6;
	zclient_send_localsid(zclient, tovpn_sid, bgp->vrf_id, act, &ctx);

	tovpn_sid_ls = XCALLOC(MTYPE_BGP_SRV6_SID, sizeof(struct in6_addr));
	*tovpn_sid_ls = *tovpn_sid;
	if (bgp->vpn_policy[afi].tovpn_zebra_vrf_sid_last_sent)
		XFREE(MTYPE_BGP_SRV6_SID,
		      bgp->vpn_policy[afi].tovpn_zebra_vrf_sid_last_sent);
	bgp->vpn_policy[afi].tovpn_zebra_vrf_sid_last_sent = tovpn_sid_ls;
}

/*
 * This function informs zebra of the srv6-function this vrf sets on routes
 * leaked to VPN. Zebra should install this srv6-function in the kernel with
 * an action of "End.DT46's IP FIB to route the PDU."
 */
void vpn_leak_zebra_vrf_sid_update_per_vrf(struct bgp *bgp)
{
	int debug = BGP_DEBUG(vpn, VPN_LEAK_LABEL);
	enum seg6local_action_t act;
	struct seg6local_context ctx = {};
	struct in6_addr *tovpn_sid = NULL;
	struct in6_addr *tovpn_sid_ls = NULL;
	struct vrf *vrf;

	if (bgp->vrf_id == VRF_UNKNOWN) {
		if (debug)
			zlog_debug(
				"%s: vrf %s: vrf_id not set, can't set zebra vrf label",
				__func__, bgp->name_pretty);
		return;
	}

	tovpn_sid = bgp->tovpn_sid;
	if (!tovpn_sid) {
		if (debug)
			zlog_debug("%s: vrf %s: sid not set", __func__,
				   bgp->name_pretty);
		return;
	}

	if (debug)
		zlog_debug("%s: vrf %s: setting sid %pI6 for vrf id %d",
			   __func__, bgp->name_pretty, tovpn_sid, bgp->vrf_id);

	vrf = vrf_lookup_by_id(bgp->vrf_id);
	if (!vrf)
		return;

	ctx.table = vrf->data.l.table_id;
	act = ZEBRA_SEG6_LOCAL_ACTION_END_DT46;
	zclient_send_localsid(zclient, tovpn_sid, bgp->vrf_id, act, &ctx);

	tovpn_sid_ls = XCALLOC(MTYPE_BGP_SRV6_SID, sizeof(struct in6_addr));
	*tovpn_sid_ls = *tovpn_sid;
	if (bgp->tovpn_zebra_vrf_sid_last_sent)
		XFREE(MTYPE_BGP_SRV6_SID, bgp->tovpn_zebra_vrf_sid_last_sent);
	bgp->tovpn_zebra_vrf_sid_last_sent = tovpn_sid_ls;
}

/*
 * This function informs zebra of the srv6-function this vrf sets on routes
 * leaked to VPN. Zebra should install this srv6-function in the kernel with
 * an action of "End.DT4/6/46's IP FIB to route the PDU."
 */
void vpn_leak_zebra_vrf_sid_update(struct bgp *bgp, afi_t afi)
{
	int debug = BGP_DEBUG(vpn, VPN_LEAK_LABEL);

	if (bgp->vpn_policy[afi].tovpn_sid)
		return vpn_leak_zebra_vrf_sid_update_per_af(bgp, afi);

	if (bgp->tovpn_sid)
		return vpn_leak_zebra_vrf_sid_update_per_vrf(bgp);

	if (debug)
		zlog_debug("%s: vrf %s: afi %s: sid not set", __func__,
			   bgp->name_pretty, afi2str(afi));
}

/*
 * If zebra tells us vrf has become unconfigured, tell zebra not to
 * use this srv6-function to forward to the vrf anymore
 */
void vpn_leak_zebra_vrf_sid_withdraw_per_af(struct bgp *bgp, afi_t afi)
{
	int debug = BGP_DEBUG(vpn, VPN_LEAK_LABEL);

	if (bgp->vrf_id == VRF_UNKNOWN) {
		if (debug)
			zlog_debug("%s: vrf %s: afi %s: vrf_id not set, can't set zebra vrf label",
				   __func__, bgp->name_pretty, afi2str(afi));
		return;
	}

	if (debug)
		zlog_debug("%s: deleting sid for vrf %s afi (id=%d)", __func__,
			   bgp->name_pretty, bgp->vrf_id);

	zclient_send_localsid(zclient,
		bgp->vpn_policy[afi].tovpn_zebra_vrf_sid_last_sent,
		bgp->vrf_id, ZEBRA_SEG6_LOCAL_ACTION_UNSPEC, NULL);
	XFREE(MTYPE_BGP_SRV6_SID,
	      bgp->vpn_policy[afi].tovpn_zebra_vrf_sid_last_sent);
	bgp->vpn_policy[afi].tovpn_zebra_vrf_sid_last_sent = NULL;
}

/*
 * If zebra tells us vrf has become unconfigured, tell zebra not to
 * use this srv6-function to forward to the vrf anymore
 */
void vpn_leak_zebra_vrf_sid_withdraw_per_vrf(struct bgp *bgp)
{
	int debug = BGP_DEBUG(vpn, VPN_LEAK_LABEL);

	if (bgp->vrf_id == VRF_UNKNOWN) {
		if (debug)
			zlog_debug(
				"%s: vrf %s: vrf_id not set, can't set zebra vrf label",
				__func__, bgp->name_pretty);
		return;
	}

	if (debug)
		zlog_debug("%s: deleting sid for vrf %s (id=%d)", __func__,
			   bgp->name_pretty, bgp->vrf_id);

	zclient_send_localsid(zclient, bgp->tovpn_zebra_vrf_sid_last_sent,
			      bgp->vrf_id, ZEBRA_SEG6_LOCAL_ACTION_UNSPEC,
			      NULL);
	XFREE(MTYPE_BGP_SRV6_SID, bgp->tovpn_zebra_vrf_sid_last_sent);
	bgp->tovpn_zebra_vrf_sid_last_sent = NULL;
}

/*
 * If zebra tells us vrf has become unconfigured, tell zebra not to
 * use this srv6-function to forward to the vrf anymore
 */
void vpn_leak_zebra_vrf_sid_withdraw(struct bgp *bgp, afi_t afi)
{
	if (bgp->vpn_policy[afi].tovpn_zebra_vrf_sid_last_sent)
		vpn_leak_zebra_vrf_sid_withdraw_per_af(bgp, afi);

	if (bgp->tovpn_zebra_vrf_sid_last_sent)
		vpn_leak_zebra_vrf_sid_withdraw_per_vrf(bgp);
}

int vpn_leak_label_callback(
	mpls_label_t label,
	void *labelid,
	bool allocated)
{
	struct vpn_policy *vp = (struct vpn_policy *)labelid;
	int debug = BGP_DEBUG(vpn, VPN_LEAK_LABEL);

	if (debug)
		zlog_debug("%s: label=%u, allocated=%d",
			__func__, label, allocated);

	if (!allocated) {
		/*
		 * previously-allocated label is now invalid
		 */
		if (CHECK_FLAG(vp->flags, BGP_VPN_POLICY_TOVPN_LABEL_AUTO) &&
			(vp->tovpn_label != MPLS_LABEL_NONE)) {

			vpn_leak_prechange(BGP_VPN_POLICY_DIR_TOVPN,
				vp->afi, bgp_get_default(), vp->bgp);
			vp->tovpn_label = MPLS_LABEL_NONE;
			vpn_leak_postchange(BGP_VPN_POLICY_DIR_TOVPN,
				vp->afi, bgp_get_default(), vp->bgp);
		}
		return 0;
	}

	/*
	 * New label allocation
	 */
	if (!CHECK_FLAG(vp->flags, BGP_VPN_POLICY_TOVPN_LABEL_AUTO)) {

		/*
		 * not currently configured for auto label, reject allocation
		 */
		return -1;
	}

	if (vp->tovpn_label != MPLS_LABEL_NONE) {
		if (label == vp->tovpn_label) {
			/* already have same label, accept but do nothing */
			return 0;
		}
		/* Shouldn't happen: different label allocation */
		flog_err(EC_BGP_LABEL,
			 "%s: %s had label %u but got new assignment %u",
			 __func__, vp->bgp->name_pretty, vp->tovpn_label,
			 label);
		/* use new one */
	}

	vpn_leak_prechange(BGP_VPN_POLICY_DIR_TOVPN,
		vp->afi, bgp_get_default(), vp->bgp);
	vp->tovpn_label = label;
	vpn_leak_postchange(BGP_VPN_POLICY_DIR_TOVPN,
		vp->afi, bgp_get_default(), vp->bgp);

	return 0;
}

static void sid_register(struct bgp *bgp, const struct in6_addr *sid,
			 const char *locator_name)
{
	struct bgp_srv6_function *func;
	func = XCALLOC(MTYPE_BGP_SRV6_FUNCTION,
		       sizeof(struct bgp_srv6_function));
	func->sid = *sid;
	snprintf(func->locator_name, sizeof(func->locator_name),
		 "%s", locator_name);
	listnode_add(bgp->srv6_functions, func);
}

void srv6_function_free(struct bgp_srv6_function *func)
{
	XFREE(MTYPE_BGP_SRV6_FUNCTION, func);
}

void sid_unregister(struct bgp *bgp, const struct in6_addr *sid)
{
	struct listnode *node, *nnode;
	struct bgp_srv6_function *func;

	for (ALL_LIST_ELEMENTS(bgp->srv6_functions, node, nnode, func))
		if (sid_same(&func->sid, sid)) {
			listnode_delete(bgp->srv6_functions, func);
			srv6_function_free(func);
		}
}

static bool sid_exist(struct bgp *bgp, const struct in6_addr *sid)
{
	struct listnode *node;
	struct bgp_srv6_function *func;

	for (ALL_LIST_ELEMENTS_RO(bgp->srv6_functions, node, func))
		if (sid_same(&func->sid, sid))
			return true;
	return false;
}

/*
 * This function generates a new SID based on bgp->srv6_locator_chunks and
 * index. The locator and generated SID are stored in arguments sid_locator
 * and sid, respectively.
 *
 * if index != 0: try to allocate as index-mode
 * else: try to allocate as auto-mode
 */
static uint32_t alloc_new_sid(struct bgp *bgp, uint32_t index,
			      struct srv6_locator_chunk *sid_locator_chunk,
			      struct in6_addr *sid)
{
	int debug = BGP_DEBUG(vpn, VPN_LEAK_LABEL);
	struct listnode *node;
	struct srv6_locator_chunk *chunk;
	bool alloced = false;
	int label = 0;
	uint8_t offset = 0;
	uint8_t func_len = 0, shift_len = 0;
	uint32_t index_max = 0;

	if (!bgp || !sid_locator_chunk || !sid)
		return false;

	for (ALL_LIST_ELEMENTS_RO(bgp->srv6_locator_chunks, node, chunk)) {
		if (chunk->function_bits_length >
		    BGP_PREFIX_SID_SRV6_MAX_FUNCTION_LENGTH) {
			if (debug)
				zlog_debug(
					"%s: invalid SRv6 Locator chunk (%pFX): Function Length must be less or equal to %d",
					__func__, &chunk->prefix,
					BGP_PREFIX_SID_SRV6_MAX_FUNCTION_LENGTH);
			continue;
		}

		index_max = (1 << chunk->function_bits_length) - 1;

		if (index > index_max) {
			if (debug)
				zlog_debug(
					"%s: skipped SRv6 Locator chunk (%pFX): Function Length is too short to support specified index (%u)",
					__func__, &chunk->prefix, index);
			continue;
		}

		*sid = chunk->prefix.prefix;
		*sid_locator_chunk = *chunk;
		offset = chunk->block_bits_length + chunk->node_bits_length;
		func_len = chunk->function_bits_length;
		shift_len = BGP_PREFIX_SID_SRV6_MAX_FUNCTION_LENGTH - func_len;

		if (index != 0) {
			label = index << shift_len;
			if (label < MPLS_LABEL_UNRESERVED_MIN) {
				if (debug)
					zlog_debug(
						"%s: skipped to allocate SRv6 SID (%pFX): Label (%u) is too small to use",
						__func__, &chunk->prefix,
						label);
				continue;
			}

			transpose_sid(sid, label, offset, func_len);
			if (sid_exist(bgp, sid))
				continue;
			alloced = true;
			break;
		}

		for (uint32_t i = 1; i < index_max; i++) {
			label = i << shift_len;
			if (label < MPLS_LABEL_UNRESERVED_MIN) {
				if (debug)
					zlog_debug(
						"%s: skipped to allocate SRv6 SID (%pFX): Label (%u) is too small to use",
						__func__, &chunk->prefix,
						label);
				continue;
			}
			transpose_sid(sid, label, offset, func_len);
			if (sid_exist(bgp, sid))
				continue;
			alloced = true;
			break;
		}
	}

	if (!alloced)
		return 0;

	sid_register(bgp, sid, bgp->srv6_locator_name);
	return label;
}

void ensure_vrf_tovpn_sid_per_af(struct bgp *bgp_vpn, struct bgp *bgp_vrf,
				 afi_t afi)
{
	int debug = BGP_DEBUG(vpn, VPN_LEAK_FROM_VRF);
	struct srv6_locator_chunk *tovpn_sid_locator;
	struct in6_addr *tovpn_sid;
	uint32_t tovpn_sid_index = 0, tovpn_sid_transpose_label;
	bool tovpn_sid_auto = false;

	if (debug)
		zlog_debug("%s: try to allocate new SID for vrf %s: afi %s",
			   __func__, bgp_vrf->name_pretty, afi2str(afi));

	/* skip when tovpn sid is already allocated on vrf instance */
	if (bgp_vrf->vpn_policy[afi].tovpn_sid)
		return;

	/*
	 * skip when bgp vpn instance ins't allocated
	 * or srv6 locator chunk isn't allocated
	 */
	if (!bgp_vpn || !bgp_vpn->srv6_locator_chunks)
		return;

	tovpn_sid_index = bgp_vrf->vpn_policy[afi].tovpn_sid_index;
	tovpn_sid_auto = CHECK_FLAG(bgp_vrf->vpn_policy[afi].flags,
				    BGP_VPN_POLICY_TOVPN_SID_AUTO);

	/* skip when VPN isn't configured on vrf-instance */
	if (tovpn_sid_index == 0 && !tovpn_sid_auto)
		return;

	/* check invalid case both configured index and auto */
	if (tovpn_sid_index != 0 && tovpn_sid_auto) {
		zlog_err("%s: index-mode and auto-mode both selected. ignored.",
			 __func__);
		return;
	}

	tovpn_sid_locator = srv6_locator_chunk_alloc();
	tovpn_sid = XCALLOC(MTYPE_BGP_SRV6_SID, sizeof(struct in6_addr));

	tovpn_sid_transpose_label = alloc_new_sid(bgp_vpn, tovpn_sid_index,
						  tovpn_sid_locator, tovpn_sid);

	if (tovpn_sid_transpose_label == 0) {
		if (debug)
			zlog_debug(
				"%s: not allocated new sid for vrf %s: afi %s",
				__func__, bgp_vrf->name_pretty, afi2str(afi));
		srv6_locator_chunk_free(&tovpn_sid_locator);
		XFREE(MTYPE_BGP_SRV6_SID, tovpn_sid);
		return;
	}

	if (debug)
		zlog_debug("%s: new sid %pI6 allocated for vrf %s: afi %s",
			   __func__, tovpn_sid, bgp_vrf->name_pretty,
			   afi2str(afi));

	bgp_vrf->vpn_policy[afi].tovpn_sid = tovpn_sid;
	bgp_vrf->vpn_policy[afi].tovpn_sid_locator = tovpn_sid_locator;
	bgp_vrf->vpn_policy[afi].tovpn_sid_transpose_label =
		tovpn_sid_transpose_label;
}

void ensure_vrf_tovpn_sid_per_vrf(struct bgp *bgp_vpn, struct bgp *bgp_vrf)
{
	int debug = BGP_DEBUG(vpn, VPN_LEAK_FROM_VRF);
	struct srv6_locator_chunk *tovpn_sid_locator;
	struct in6_addr *tovpn_sid;
	uint32_t tovpn_sid_index = 0, tovpn_sid_transpose_label;
	bool tovpn_sid_auto = false;

	if (debug)
		zlog_debug("%s: try to allocate new SID for vrf %s", __func__,
			   bgp_vrf->name_pretty);

	/* skip when tovpn sid is already allocated on vrf instance */
	if (bgp_vrf->tovpn_sid)
		return;

	/*
	 * skip when bgp vpn instance ins't allocated
	 * or srv6 locator chunk isn't allocated
	 */
	if (!bgp_vpn || !bgp_vpn->srv6_locator_chunks)
		return;

	tovpn_sid_index = bgp_vrf->tovpn_sid_index;
	tovpn_sid_auto = CHECK_FLAG(bgp_vrf->vrf_flags, BGP_VRF_TOVPN_SID_AUTO);

	/* skip when VPN isn't configured on vrf-instance */
	if (tovpn_sid_index == 0 && !tovpn_sid_auto)
		return;

	/* check invalid case both configured index and auto */
	if (tovpn_sid_index != 0 && tovpn_sid_auto) {
		zlog_err("%s: index-mode and auto-mode both selected. ignored.",
			 __func__);
		return;
	}

	tovpn_sid_locator = srv6_locator_chunk_alloc();
	tovpn_sid = XCALLOC(MTYPE_BGP_SRV6_SID, sizeof(struct in6_addr));

	tovpn_sid_transpose_label = alloc_new_sid(bgp_vpn, tovpn_sid_index,
						  tovpn_sid_locator, tovpn_sid);

	if (tovpn_sid_transpose_label == 0) {
		if (debug)
			zlog_debug("%s: not allocated new sid for vrf %s",
				   __func__, bgp_vrf->name_pretty);
		srv6_locator_chunk_free(&tovpn_sid_locator);
		XFREE(MTYPE_BGP_SRV6_SID, tovpn_sid);
		return;
	}

	if (debug)
		zlog_debug("%s: new sid %pI6 allocated for vrf %s", __func__,
			   tovpn_sid, bgp_vrf->name_pretty);

	bgp_vrf->tovpn_sid = tovpn_sid;
	bgp_vrf->tovpn_sid_locator = tovpn_sid_locator;
	bgp_vrf->tovpn_sid_transpose_label = tovpn_sid_transpose_label;
}

void ensure_vrf_tovpn_sid(struct bgp *bgp_vpn, struct bgp *bgp_vrf, afi_t afi)
{
	/* per-af sid */
	if (bgp_vrf->vpn_policy[afi].tovpn_sid_index != 0 ||
	    CHECK_FLAG(bgp_vrf->vpn_policy[afi].flags,
		       BGP_VPN_POLICY_TOVPN_SID_AUTO))
		return ensure_vrf_tovpn_sid_per_af(bgp_vpn, bgp_vrf, afi);

	/* per-vrf sid */
	if (bgp_vrf->tovpn_sid_index != 0 ||
	    CHECK_FLAG(bgp_vrf->vrf_flags, BGP_VRF_TOVPN_SID_AUTO))
		return ensure_vrf_tovpn_sid_per_vrf(bgp_vpn, bgp_vrf);
}

void delete_vrf_tovpn_sid_per_af(struct bgp *bgp_vpn, struct bgp *bgp_vrf,
				 afi_t afi)
{
	int debug = BGP_DEBUG(vpn, VPN_LEAK_FROM_VRF);
	uint32_t tovpn_sid_index = 0;
	bool tovpn_sid_auto = false;

	if (debug)
		zlog_debug("%s: try to remove SID for vrf %s: afi %s", __func__,
			   bgp_vrf->name_pretty, afi2str(afi));

	tovpn_sid_index = bgp_vrf->vpn_policy[afi].tovpn_sid_index;
	tovpn_sid_auto = CHECK_FLAG(bgp_vrf->vpn_policy[afi].flags,
				    BGP_VPN_POLICY_TOVPN_SID_AUTO);

	/* skip when VPN is configured on vrf-instance */
	if (tovpn_sid_index != 0 || tovpn_sid_auto)
		return;

	srv6_locator_chunk_free(&bgp_vrf->vpn_policy[afi].tovpn_sid_locator);

	if (bgp_vrf->vpn_policy[afi].tovpn_sid) {
		sid_unregister(bgp_vpn, bgp_vrf->vpn_policy[afi].tovpn_sid);
		XFREE(MTYPE_BGP_SRV6_SID, bgp_vrf->vpn_policy[afi].tovpn_sid);
	}
	bgp_vrf->vpn_policy[afi].tovpn_sid_transpose_label = 0;
}

void delete_vrf_tovpn_sid_per_vrf(struct bgp *bgp_vpn, struct bgp *bgp_vrf)
{
	int debug = BGP_DEBUG(vpn, VPN_LEAK_FROM_VRF);
	uint32_t tovpn_sid_index = 0;
	bool tovpn_sid_auto = false;

	if (debug)
		zlog_debug("%s: try to remove SID for vrf %s", __func__,
			   bgp_vrf->name_pretty);

	tovpn_sid_index = bgp_vrf->tovpn_sid_index;
	tovpn_sid_auto =
		CHECK_FLAG(bgp_vrf->vrf_flags, BGP_VPN_POLICY_TOVPN_SID_AUTO);

	/* skip when VPN is configured on vrf-instance */
	if (tovpn_sid_index != 0 || tovpn_sid_auto)
		return;

	srv6_locator_chunk_free(&bgp_vrf->tovpn_sid_locator);

	if (bgp_vrf->tovpn_sid) {
		sid_unregister(bgp_vpn, bgp_vrf->tovpn_sid);
		XFREE(MTYPE_BGP_SRV6_SID, bgp_vrf->tovpn_sid);
	}
	bgp_vrf->tovpn_sid_transpose_label = 0;
}

void delete_vrf_tovpn_sid(struct bgp *bgp_vpn, struct bgp *bgp_vrf, afi_t afi)
{
	delete_vrf_tovpn_sid_per_af(bgp_vpn, bgp_vrf, afi);
	delete_vrf_tovpn_sid_per_vrf(bgp_vpn, bgp_vrf);
}

/*
 * This function embeds upper `len` bits of `label` in `sid`,
 * starting at offset `offset` as seen from the MSB of `sid`.
 *
 * e.g. Given that `label` is 0x12345 and `len` is 16,
 * then `label` will be embedded in `sid` as follows:
 *
 *                 <----   len  ----->
 *         label:  0001 0002 0003 0004 0005
 *         sid:    .... 0001 0002 0003 0004
 *                      <----   len  ----->
 *                    ^
 *                    |
 *                 offset from MSB
 *
 * e.g. Given that `label` is 0x12345 and `len` is 8,
 * `label` will be embedded in `sid` as follows:
 *
 *                 <- len ->
 *         label:  0001 0002 0003 0004 0005
 *         sid:    .... 0001 0002 0000 0000
 *                      <- len ->
 *                    ^
 *                    |
 *                 offset from MSB
 */
void transpose_sid(struct in6_addr *sid, uint32_t label, uint8_t offset,
		   uint8_t len)
{
	for (uint8_t idx = 0; idx < len; idx++) {
		uint8_t tidx = offset + idx;
		sid->s6_addr[tidx / 8] &= ~(0x1 << (7 - tidx % 8));
		if (label >> (19 - idx) & 0x1)
			sid->s6_addr[tidx / 8] |= 0x1 << (7 - tidx % 8);
	}
}

static bool labels_same(struct bgp_path_info *bpi, mpls_label_t *label,
			uint32_t n)
{
	if (!bpi->extra) {
		if (!n)
			return true;
		else
			return false;
	}

	return bgp_labels_same((const mpls_label_t *)bpi->extra->label,
			       bpi->extra->num_labels,
			       (const mpls_label_t *)label, n);
}

/*
 * make encoded route labels match specified encoded label set
 */
static void setlabels(struct bgp_path_info *bpi,
		      mpls_label_t *label, /* array of labels */
		      uint32_t num_labels)
{
	if (num_labels)
		assert(label);
	assert(num_labels <= BGP_MAX_LABELS);

	if (!num_labels) {
		if (bpi->extra)
			bpi->extra->num_labels = 0;
		return;
	}

	struct bgp_path_info_extra *extra = bgp_path_info_extra_get(bpi);
	uint32_t i;

	for (i = 0; i < num_labels; ++i) {
		extra->label[i] = label[i];
		if (!bgp_is_valid_label(&label[i])) {
			bgp_set_valid_label(&extra->label[i]);
		}
	}
	extra->num_labels = num_labels;
}

static bool leak_update_nexthop_valid(struct bgp *to_bgp, struct bgp_dest *bn,
				      struct attr *new_attr, afi_t afi,
				      safi_t safi,
				      struct bgp_path_info *source_bpi,
				      struct bgp_path_info *bpi,
				      struct bgp *bgp_orig,
				      const struct prefix *p, int debug)
{
	struct bgp_path_info *bpi_ultimate;
	struct bgp *bgp_nexthop;
	struct bgp_table *table;
	bool nh_valid;

	bpi_ultimate = bgp_get_imported_bpi_ultimate(source_bpi);
	table = bgp_dest_table(bpi_ultimate->net);

	if (bpi->extra && bpi->extra->vrfleak && bpi->extra->vrfleak->bgp_orig)
		bgp_nexthop = bpi->extra->vrfleak->bgp_orig;
	else
		bgp_nexthop = bgp_orig;

	/*
	 * No nexthop tracking for redistributed routes, for
	 * EVPN-imported routes that get leaked, or for routes
	 * leaked between VRFs with accept-own community.
	 */
	if (bpi_ultimate->sub_type == BGP_ROUTE_REDISTRIBUTE ||
	    is_pi_family_evpn(bpi_ultimate) ||
	    CHECK_FLAG(bpi_ultimate->flags, BGP_PATH_ACCEPT_OWN))
		nh_valid = true;
	else if (bpi_ultimate->type == ZEBRA_ROUTE_BGP &&
		 bpi_ultimate->sub_type == BGP_ROUTE_STATIC && table &&
		 (table->safi == SAFI_UNICAST ||
		  table->safi == SAFI_LABELED_UNICAST)) {
		/* the route is defined with the "network <prefix>" command */

		if (CHECK_FLAG(bgp_nexthop->flags, BGP_FLAG_IMPORT_CHECK))
			nh_valid = bgp_find_or_add_nexthop(to_bgp, bgp_nexthop,
							   afi, SAFI_UNICAST,
							   bpi_ultimate, NULL,
							   0, p);
		else
			/* if "no bgp network import-check" is set,
			 * then mark the nexthop as valid.
			 */
			nh_valid = true;
	} else
		/*
		 * TBD do we need to do anything about the
		 * 'connected' parameter?
		 */
		nh_valid = bgp_find_or_add_nexthop(to_bgp, bgp_nexthop, afi,
						   safi, bpi, NULL, 0, p);

	/*
	 * If you are using SRv6 VPN instead of MPLS, it need to check
	 * the SID allocation. If the sid is not allocated, the rib
	 * will be invalid.
	 */
	if (to_bgp->srv6_enabled &&
	    (!new_attr->srv6_l3vpn && !new_attr->srv6_vpn)) {
		nh_valid = false;
	}

	if (debug)
		zlog_debug("%s: %pFX nexthop is %svalid (in %s)", __func__, p,
			   (nh_valid ? "" : "not "), bgp_nexthop->name_pretty);

	return nh_valid;
}

/*
 * returns pointer to new bgp_path_info upon success
 */
static struct bgp_path_info *
leak_update(struct bgp *to_bgp, struct bgp_dest *bn,
	    struct attr *new_attr, /* already interned */
	    afi_t afi, safi_t safi, struct bgp_path_info *source_bpi,
	    mpls_label_t *label, uint32_t num_labels, struct bgp *bgp_orig,
	    struct prefix *nexthop_orig, int nexthop_self_flag, int debug)
{
	const struct prefix *p = bgp_dest_get_prefix(bn);
	struct bgp_path_info *bpi;
	struct bgp_path_info *new;
	struct bgp_path_info_extra *extra;
<<<<<<< HEAD
	uint32_t num_sids = 0;
	struct bgp_path_info *parent = source_bpi;

	if (new_attr->srv6_l3vpn || new_attr->srv6_vpn)
		num_sids = 1;
=======
	struct bgp_path_info *parent = source_bpi;
>>>>>>> 03a143cd

	if (debug)
		zlog_debug(
			"%s: entry: leak-to=%s, p=%pBD, type=%d, sub_type=%d",
			__func__, to_bgp->name_pretty, bn, source_bpi->type,
			source_bpi->sub_type);

	/*
	 * Routes that are redistributed into BGP from zebra do not get
	 * nexthop tracking, unless MPLS allocation per nexthop is
	 * performed. In the default case nexthop tracking does not apply,
	 * if those routes are subsequently imported to other RIBs within
	 * BGP, the leaked routes do not carry the original
	 * BGP_ROUTE_REDISTRIBUTE sub_type. Therefore, in order to determine
	 * if the route we are currently leaking should have nexthop
	 * tracking, we must find the ultimate parent so we can check its
	 * sub_type.
	 *
	 * As of now, source_bpi may at most be a second-generation route
	 * (only one hop back to ultimate parent for vrf-vpn-vrf scheme).
	 * Using a loop here supports more complex intra-bgp import-export
	 * schemes that could be implemented in the future.
	 *
	 */

	/*
	 * match parent
	 */
	for (bpi = bgp_dest_get_bgp_path_info(bn); bpi; bpi = bpi->next) {
		if (bpi->extra && bpi->extra->vrfleak &&
		    bpi->extra->vrfleak->parent == parent)
			break;
	}

	if (bpi) {
		bool labelssame = labels_same(bpi, label, num_labels);

		if (CHECK_FLAG(source_bpi->flags, BGP_PATH_REMOVED)
		    && CHECK_FLAG(bpi->flags, BGP_PATH_REMOVED)) {
			if (debug) {
				zlog_debug(
					"%s: ->%s(s_flags: 0x%x b_flags: 0x%x): %pFX: Found route, being removed, not leaking",
					__func__, to_bgp->name_pretty,
					source_bpi->flags, bpi->flags, p);
			}
			return NULL;
		}

		if (attrhash_cmp(bpi->attr, new_attr) && labelssame
		    && !CHECK_FLAG(bpi->flags, BGP_PATH_REMOVED)) {

			bgp_attr_unintern(&new_attr);
			if (debug)
				zlog_debug(
					"%s: ->%s: %pBD: Found route, no change",
					__func__, to_bgp->name_pretty, bn);
			return NULL;
		}

		/* If the RT was changed via extended communities as an
		 * import/export list, we should withdraw implicitly the old
		 * path from VRFs.
		 * For instance, RT list was modified using route-maps:
		 * route-map test permit 10
		 *   set extcommunity rt none
		 */
		if (CHECK_FLAG(bpi->attr->flag,
			       ATTR_FLAG_BIT(BGP_ATTR_EXT_COMMUNITIES)) &&
		    CHECK_FLAG(new_attr->flag,
			       ATTR_FLAG_BIT(BGP_ATTR_EXT_COMMUNITIES))) {
			if (!ecommunity_cmp(
				    bgp_attr_get_ecommunity(bpi->attr),
				    bgp_attr_get_ecommunity(new_attr))) {
				vpn_leak_to_vrf_withdraw(bpi);
				bgp_aggregate_decrement(to_bgp, p, bpi, afi,
							safi);
				bgp_path_info_delete(bn, bpi);
			}
		}

		/* attr is changed */
		bgp_path_info_set_flag(bn, bpi, BGP_PATH_ATTR_CHANGED);

		/* Rewrite BGP route information. */
		if (CHECK_FLAG(bpi->flags, BGP_PATH_REMOVED))
			bgp_path_info_restore(bn, bpi);
		else
			bgp_aggregate_decrement(to_bgp, p, bpi, afi, safi);
		bgp_attr_unintern(&bpi->attr);
		bpi->attr = new_attr;
		bpi->uptime = monotime(NULL);

		/*
		 * rewrite labels
		 */
		if (!labelssame)
			setlabels(bpi, label, num_labels);


		if (nexthop_self_flag)
			bgp_path_info_set_flag(bn, bpi, BGP_PATH_ANNC_NH_SELF);

		if (CHECK_FLAG(source_bpi->flags, BGP_PATH_ACCEPT_OWN))
			bgp_path_info_set_flag(bn, bpi, BGP_PATH_ACCEPT_OWN);

		if (leak_update_nexthop_valid(to_bgp, bn, new_attr, afi, safi,
					      source_bpi, bpi, bgp_orig, p,
					      debug))
			bgp_path_info_set_flag(bn, bpi, BGP_PATH_VALID);
		else
			bgp_path_info_unset_flag(bn, bpi, BGP_PATH_VALID);

		/* Process change. */
		bgp_aggregate_increment(to_bgp, p, bpi, afi, safi);
		bgp_process(to_bgp, bn, afi, safi);

		if (debug)
			zlog_debug("%s: ->%s: %pBD Found route, changed attr",
				   __func__, to_bgp->name_pretty, bn);

		bgp_dest_unlock_node(bn);

		return bpi;
	}

	if (CHECK_FLAG(source_bpi->flags, BGP_PATH_REMOVED)) {
		if (debug) {
			zlog_debug(
				"%s: ->%s(s_flags: 0x%x): %pFX: New route, being removed, not leaking",
				__func__, to_bgp->name_pretty,
				source_bpi->flags, p);
		}
		return NULL;
	}

	new = info_make(ZEBRA_ROUTE_BGP, BGP_ROUTE_IMPORTED, 0,
			to_bgp->peer_self, new_attr, bn);

	bgp_path_info_extra_get(new);
	if (!new->extra->vrfleak)
		new->extra->vrfleak =
			XCALLOC(MTYPE_BGP_ROUTE_EXTRA_VRFLEAK,
				sizeof(struct bgp_path_info_extra_vrfleak));

	if (source_bpi->peer) {
		extra = bgp_path_info_extra_get(new);
		extra->vrfleak->peer_orig = peer_lock(source_bpi->peer);
	}

	if (nexthop_self_flag)
		bgp_path_info_set_flag(bn, new, BGP_PATH_ANNC_NH_SELF);

	if (CHECK_FLAG(source_bpi->flags, BGP_PATH_ACCEPT_OWN))
		bgp_path_info_set_flag(bn, new, BGP_PATH_ACCEPT_OWN);

	if (num_labels)
		setlabels(new, label, num_labels);

	new->extra->vrfleak->parent = bgp_path_info_lock(parent);
	bgp_dest_lock_node(
		(struct bgp_dest *)parent->net);
<<<<<<< HEAD
	if (bgp_orig)
		new->extra->bgp_orig = bgp_lock(bgp_orig);
=======

	new->extra->vrfleak->bgp_orig = bgp_lock(bgp_orig);

>>>>>>> 03a143cd
	if (nexthop_orig)
		new->extra->vrfleak->nexthop_orig = *nexthop_orig;

	if (leak_update_nexthop_valid(to_bgp, bn, new_attr, afi, safi,
				      source_bpi, new, bgp_orig, p, debug))
		bgp_path_info_set_flag(bn, new, BGP_PATH_VALID);
	else
		bgp_path_info_unset_flag(bn, new, BGP_PATH_VALID);

	bgp_aggregate_increment(to_bgp, p, new, afi, safi);
	bgp_path_info_add(bn, new);

	bgp_process(to_bgp, bn, afi, safi);

	if (debug)
		zlog_debug("%s: ->%s: %pBD: Added new route", __func__,
			   to_bgp->name_pretty, bn);

	bgp_dest_unlock_node(bn);

	return new;
}

void bgp_mplsvpn_path_nh_label_unlink(struct bgp_path_info *pi)
{
	struct bgp_label_per_nexthop_cache *blnc;

	if (!pi)
		return;

	if (!CHECK_FLAG(pi->flags, BGP_PATH_MPLSVPN_LABEL_NH))
		return;

	blnc = pi->mplsvpn.blnc.label_nexthop_cache;

	if (!blnc)
		return;

	LIST_REMOVE(pi, mplsvpn.blnc.label_nh_thread);
	pi->mplsvpn.blnc.label_nexthop_cache->path_count--;
	pi->mplsvpn.blnc.label_nexthop_cache = NULL;
	UNSET_FLAG(pi->flags, BGP_PATH_MPLSVPN_LABEL_NH);

	if (LIST_EMPTY(&(blnc->paths)))
		bgp_label_per_nexthop_free(blnc);
}

/* Called upon reception of a ZAPI Message from zebra, about
 * a new available label.
 */
static int bgp_mplsvpn_get_label_per_nexthop_cb(mpls_label_t label,
						void *context, bool allocated)
{
	struct bgp_label_per_nexthop_cache *blnc = context;
	mpls_label_t old_label;
	int debug = BGP_DEBUG(vpn, VPN_LEAK_LABEL);
	struct bgp_path_info *pi;
	struct bgp_table *table;

	old_label = blnc->label;

	if (debug)
		zlog_debug("%s: label=%u, allocated=%d, nexthop=%pFX", __func__,
			   label, allocated, &blnc->nexthop);
	if (allocated)
		/* update the entry with the new label */
		blnc->label = label;
	else
		/*
		 * previously-allocated label is now invalid
		 * eg: zebra deallocated the labels and notifies it
		 */
		blnc->label = MPLS_INVALID_LABEL;

	if (old_label == blnc->label)
		return 0; /* no change */

	/* update paths */
	if (blnc->label != MPLS_INVALID_LABEL)
		bgp_zebra_send_nexthop_label(ZEBRA_MPLS_LABELS_ADD, blnc->label,
					     blnc->nh->ifindex,
					     blnc->nh->vrf_id, ZEBRA_LSP_BGP,
					     &blnc->nexthop, 0, NULL);

	LIST_FOREACH (pi, &(blnc->paths), mplsvpn.blnc.label_nh_thread) {
		if (!pi->net)
			continue;
		table = bgp_dest_table(pi->net);
		if (!table)
			continue;
		vpn_leak_from_vrf_update(blnc->to_bgp, table->bgp, pi);
	}

	return 0;
}

/* Get a per label nexthop value:
 *  - Find and return a per label nexthop from the cache
 *  - else allocate a new per label nexthop cache entry and request a
 *    label to zebra. Return MPLS_INVALID_LABEL
 */
static mpls_label_t
_vpn_leak_from_vrf_get_per_nexthop_label(struct bgp_path_info *pi,
					 struct bgp *to_bgp,
					 struct bgp *from_bgp, afi_t afi)
{
	struct bgp_nexthop_cache *bnc = pi->nexthop;
	struct bgp_label_per_nexthop_cache *blnc;
	struct bgp_label_per_nexthop_cache_head *tree;
	struct prefix *nh_pfx = NULL;
	struct prefix nh_gate = {0};

	/* extract the nexthop from the BNC nexthop cache */
	switch (bnc->nexthop->type) {
	case NEXTHOP_TYPE_IPV4:
	case NEXTHOP_TYPE_IPV4_IFINDEX:
		/* the nexthop is recursive */
		nh_gate.family = AF_INET;
		nh_gate.prefixlen = IPV4_MAX_BITLEN;
		IPV4_ADDR_COPY(&nh_gate.u.prefix4, &bnc->nexthop->gate.ipv4);
		nh_pfx = &nh_gate;
		break;
	case NEXTHOP_TYPE_IPV6:
	case NEXTHOP_TYPE_IPV6_IFINDEX:
		/* the nexthop is recursive */
		nh_gate.family = AF_INET6;
		nh_gate.prefixlen = IPV6_MAX_BITLEN;
		IPV6_ADDR_COPY(&nh_gate.u.prefix6, &bnc->nexthop->gate.ipv6);
		nh_pfx = &nh_gate;
		break;
	case NEXTHOP_TYPE_IFINDEX:
		/* the nexthop is direcly connected */
		nh_pfx = &bnc->prefix;
		break;
	case NEXTHOP_TYPE_BLACKHOLE:
		assert(!"Blackhole nexthop. Already checked by the caller.");
	}

	/* find or allocate a nexthop label cache entry */
	tree = &from_bgp->mpls_labels_per_nexthop[family2afi(nh_pfx->family)];
	blnc = bgp_label_per_nexthop_find(tree, nh_pfx);
	if (!blnc) {
		blnc = bgp_label_per_nexthop_new(tree, nh_pfx);
		blnc->to_bgp = to_bgp;
		/* request a label to zebra for this nexthop
		 * the response from zebra will trigger the callback
		 */
		bgp_lp_get(LP_TYPE_NEXTHOP, blnc,
			   bgp_mplsvpn_get_label_per_nexthop_cb);
	}

	if (pi->mplsvpn.blnc.label_nexthop_cache == blnc)
		/* no change */
		return blnc->label;

	/* Unlink from any existing nexthop cache. Free the entry if unused.
	 */
	bgp_mplsvpn_path_nh_label_unlink(pi);

	/* updates NHT pi list reference */
	LIST_INSERT_HEAD(&(blnc->paths), pi, mplsvpn.blnc.label_nh_thread);
	pi->mplsvpn.blnc.label_nexthop_cache = blnc;
	pi->mplsvpn.blnc.label_nexthop_cache->path_count++;
	SET_FLAG(pi->flags, BGP_PATH_MPLSVPN_LABEL_NH);
	blnc->last_update = monotime(NULL);

	/* then add or update the selected nexthop */
	if (!blnc->nh)
		blnc->nh = nexthop_dup(bnc->nexthop, NULL);
	else if (!nexthop_same(bnc->nexthop, blnc->nh)) {
		nexthop_free(blnc->nh);
		blnc->nh = nexthop_dup(bnc->nexthop, NULL);
		if (blnc->label != MPLS_INVALID_LABEL) {
			bgp_zebra_send_nexthop_label(
				ZEBRA_MPLS_LABELS_REPLACE, blnc->label,
				bnc->nexthop->ifindex, bnc->nexthop->vrf_id,
				ZEBRA_LSP_BGP, &blnc->nexthop, 0, NULL);
		}
	}

	return blnc->label;
}

/* Filter out all the cases where a per nexthop label is not possible:
 * - return an invalid label when the nexthop is invalid
 * - return the per VRF label when the per nexthop label is not supported
 * Otherwise, find or request a per label nexthop.
 */
static mpls_label_t
vpn_leak_from_vrf_get_per_nexthop_label(afi_t afi, struct bgp_path_info *pi,
					struct bgp *from_bgp,
					struct bgp *to_bgp)
{
	struct bgp_path_info *bpi_ultimate = bgp_get_imported_bpi_ultimate(pi);
	struct bgp *bgp_nexthop = NULL;
	bool nh_valid;
	afi_t nh_afi;
	bool is_bgp_static_route;

	is_bgp_static_route = bpi_ultimate->sub_type == BGP_ROUTE_STATIC &&
			      bpi_ultimate->type == ZEBRA_ROUTE_BGP;

	if (is_bgp_static_route == false && afi == AFI_IP &&
	    CHECK_FLAG(pi->attr->flag, ATTR_FLAG_BIT(BGP_ATTR_NEXT_HOP)) &&
	    (pi->attr->nexthop.s_addr == INADDR_ANY ||
	     !ipv4_unicast_valid(&pi->attr->nexthop))) {
		/* IPv4 nexthop in standard BGP encoding format.
		 * Format of address is not valid (not any, not unicast).
		 * Fallback to the per VRF label.
		 */
		bgp_mplsvpn_path_nh_label_unlink(pi);
		return from_bgp->vpn_policy[afi].tovpn_label;
	}

	if (is_bgp_static_route == false && afi == AFI_IP &&
	    pi->attr->mp_nexthop_len == BGP_ATTR_NHLEN_IPV4 &&
	    (pi->attr->mp_nexthop_global_in.s_addr == INADDR_ANY ||
	     !ipv4_unicast_valid(&pi->attr->mp_nexthop_global_in))) {
		/* IPv4 nexthop is in MP-BGP encoding format.
		 * Format of address is not valid (not any, not unicast).
		 * Fallback to the per VRF label.
		 */
		bgp_mplsvpn_path_nh_label_unlink(pi);
		return from_bgp->vpn_policy[afi].tovpn_label;
	}

	if (is_bgp_static_route == false && afi == AFI_IP6 &&
	    (pi->attr->mp_nexthop_len == BGP_ATTR_NHLEN_IPV6_GLOBAL ||
	     pi->attr->mp_nexthop_len == BGP_ATTR_NHLEN_IPV6_GLOBAL_AND_LL) &&
	    (IN6_IS_ADDR_UNSPECIFIED(&pi->attr->mp_nexthop_global) ||
	     IN6_IS_ADDR_LOOPBACK(&pi->attr->mp_nexthop_global) ||
	     IN6_IS_ADDR_MULTICAST(&pi->attr->mp_nexthop_global))) {
		/* IPv6 nexthop is in MP-BGP encoding format.
		 * Format of address is not valid
		 * Fallback to the per VRF label.
		 */
		bgp_mplsvpn_path_nh_label_unlink(pi);
		return from_bgp->vpn_policy[afi].tovpn_label;
	}

	/* Check the next-hop reachability.
	 * Get the bgp instance where the bgp_path_info originates.
	 */
	if (pi->extra && pi->extra->vrfleak && pi->extra->vrfleak->bgp_orig)
		bgp_nexthop = pi->extra->vrfleak->bgp_orig;
	else
		bgp_nexthop = from_bgp;

	nh_afi = BGP_ATTR_NH_AFI(afi, pi->attr);
	nh_valid = bgp_find_or_add_nexthop(from_bgp, bgp_nexthop, nh_afi,
					   SAFI_UNICAST, pi, NULL, 0, NULL);

	if (!nh_valid && is_bgp_static_route &&
	    !CHECK_FLAG(from_bgp->flags, BGP_FLAG_IMPORT_CHECK)) {
		/* "network" prefixes not routable, but since 'no bgp network
		 * import-check' is configured, they are always valid in the BGP
		 * table. Fallback to the per-vrf label
		 */
		bgp_mplsvpn_path_nh_label_unlink(pi);
		return from_bgp->vpn_policy[afi].tovpn_label;
	}

	if (!nh_valid || !pi->nexthop || pi->nexthop->nexthop_num == 0 ||
	    !pi->nexthop->nexthop) {
		/* invalid next-hop:
		 * do not send the per-vrf label
		 * otherwise, when the next-hop becomes valid,
		 * we will have 2 BGP updates:
		 * - one with the per-vrf label
		 * - the second with the per-nexthop label
		 */
		bgp_mplsvpn_path_nh_label_unlink(pi);
		return MPLS_INVALID_LABEL;
	}

	if (pi->nexthop->nexthop_num > 1 ||
	    pi->nexthop->nexthop->type == NEXTHOP_TYPE_BLACKHOLE) {
		/* Blackhole or ECMP routes
		 * is not compatible with per-nexthop label.
		 * Fallback to per-vrf label.
		 */
		bgp_mplsvpn_path_nh_label_unlink(pi);
		return from_bgp->vpn_policy[afi].tovpn_label;
	}

	return _vpn_leak_from_vrf_get_per_nexthop_label(pi, to_bgp, from_bgp,
							afi);
}

/* cf vnc_import_bgp_add_route_mode_nvegroup() and add_vnc_route() */
void vpn_leak_from_vrf_update(struct bgp *to_bgp,	     /* to */
			      struct bgp *from_bgp,	   /* from */
			      struct bgp_path_info *path_vrf) /* route */
{
	int debug = BGP_DEBUG(vpn, VPN_LEAK_FROM_VRF);
	const struct prefix *p = bgp_dest_get_prefix(path_vrf->net);
	afi_t afi = family2afi(p->family);
	struct attr static_attr = {0};
	struct attr *new_attr = NULL;
	safi_t safi = SAFI_MPLS_VPN;
	mpls_label_t label_val;
	mpls_label_t label;
	struct bgp_dest *bn;
	const char *debugmsg;
	int nexthop_self_flag = 0;
	struct ecommunity *old_ecom;
	struct ecommunity *new_ecom = NULL;
	struct ecommunity *rtlist_ecom;

	if (debug)
		zlog_debug("%s: from vrf %s", __func__, from_bgp->name_pretty);

	if (debug && bgp_attr_get_ecommunity(path_vrf->attr)) {
		char *s = ecommunity_ecom2str(
			bgp_attr_get_ecommunity(path_vrf->attr),
			ECOMMUNITY_FORMAT_ROUTE_MAP, 0);

		zlog_debug("%s: %s path_vrf->type=%d, EC{%s}", __func__,
			   from_bgp->name, path_vrf->type, s);
		XFREE(MTYPE_ECOMMUNITY_STR, s);
	}

	if (!to_bgp)
		return;

	if (!afi) {
		if (debug)
			zlog_debug("%s: can't get afi of prefix", __func__);
		return;
	}

	/* Is this route exportable into the VPN table? */
	if (!is_route_injectable_into_vpn(path_vrf))
		return;

	if (!vpn_leak_to_vpn_active(from_bgp, afi, &debugmsg, false)) {
		if (debug)
			zlog_debug("%s: %s skipping: %s", __func__,
				   from_bgp->name, debugmsg);
		return;
	}

	/* shallow copy */
	static_attr = *path_vrf->attr;

	if (debug && bgp_attr_get_ecommunity(&static_attr)) {
		char *s = ecommunity_ecom2str(
			bgp_attr_get_ecommunity(&static_attr),
			ECOMMUNITY_FORMAT_ROUTE_MAP, 0);

		zlog_debug("%s: post route map static_attr.ecommunity{%s}",
			   __func__, s);
		XFREE(MTYPE_ECOMMUNITY_STR, s);
	}

	/*
	 * Add the vpn-policy rt-list
	 */

	/* Export with the 'from' instance's export RTs. */
	/* If doing VRF-to-VRF leaking, strip existing RTs first. */
	old_ecom = bgp_attr_get_ecommunity(&static_attr);
	rtlist_ecom = from_bgp->vpn_policy[afi].rtlist[BGP_VPN_POLICY_DIR_TOVPN];
	if (old_ecom) {
		new_ecom = ecommunity_dup(old_ecom);
		if (CHECK_FLAG(from_bgp->af_flags[afi][SAFI_UNICAST],
			       BGP_CONFIG_VRF_TO_VRF_EXPORT))
			ecommunity_strip_rts(new_ecom);
		if (rtlist_ecom)
			new_ecom = ecommunity_merge(new_ecom, rtlist_ecom);
		if (!old_ecom->refcnt)
			ecommunity_free(&old_ecom);
	} else if (rtlist_ecom) {
		new_ecom = ecommunity_dup(rtlist_ecom);
	} else {
		new_ecom = NULL;
	}

	bgp_attr_set_ecommunity(&static_attr, new_ecom);

	/*
	 * route map handling
	 */
	if (from_bgp->vpn_policy[afi].rmap[BGP_VPN_POLICY_DIR_TOVPN]) {
		struct bgp_path_info info;
		route_map_result_t ret;

		memset(&info, 0, sizeof(info));
		info.peer = to_bgp->peer_self;
		info.attr = &static_attr;
		ret = route_map_apply(from_bgp->vpn_policy[afi]
					      .rmap[BGP_VPN_POLICY_DIR_TOVPN],
				      p, &info);
		if (RMAP_DENYMATCH == ret) {
			bgp_attr_flush(&static_attr); /* free any added parts */
			if (debug)
				zlog_debug("%s: vrf %s route map \"%s\" says DENY, returning",
					   __func__, from_bgp->name_pretty,
					   from_bgp->vpn_policy[afi]
						   .rmap[BGP_VPN_POLICY_DIR_TOVPN]
						   ->name);
			return;
		}
	}

	new_ecom = bgp_attr_get_ecommunity(&static_attr);
	if (!ecommunity_has_route_target(new_ecom)) {
		ecommunity_free(&new_ecom);
		if (debug)
			zlog_debug("%s: %s skipping: waiting for a valid export rt list.",
				   __func__, from_bgp->name_pretty);
		return;
	}

	if (debug && bgp_attr_get_ecommunity(&static_attr)) {
		char *s = ecommunity_ecom2str(
			bgp_attr_get_ecommunity(&static_attr),
			ECOMMUNITY_FORMAT_ROUTE_MAP, 0);

		zlog_debug("%s: post merge static_attr.ecommunity{%s}",
			   __func__, s);
		XFREE(MTYPE_ECOMMUNITY_STR, s);
	}

	community_strip_accept_own(&static_attr);

	/* Nexthop */
	/* if policy nexthop not set, use 0 */
	if (CHECK_FLAG(from_bgp->vpn_policy[afi].flags,
		       BGP_VPN_POLICY_TOVPN_NEXTHOP_SET)) {
		struct prefix *nexthop =
			&from_bgp->vpn_policy[afi].tovpn_nexthop;

		switch (nexthop->family) {
		case AF_INET:
			/* prevent mp_nexthop_global_in <- self in bgp_route.c
			 */
			static_attr.nexthop.s_addr = nexthop->u.prefix4.s_addr;

			static_attr.mp_nexthop_global_in = nexthop->u.prefix4;
			static_attr.mp_nexthop_len = BGP_ATTR_NHLEN_IPV4;
			break;

		case AF_INET6:
			static_attr.mp_nexthop_global = nexthop->u.prefix6;
			static_attr.mp_nexthop_len = BGP_ATTR_NHLEN_IPV6_GLOBAL;
			break;

		default:
			assert(0);
		}
	} else {
		if (!CHECK_FLAG(from_bgp->af_flags[afi][SAFI_UNICAST],
				BGP_CONFIG_VRF_TO_VRF_EXPORT)) {
			if (afi == AFI_IP &&
			    !BGP_ATTR_NEXTHOP_AFI_IP6(path_vrf->attr)) {
				/*
				 * For ipv4, copy to multiprotocol
				 * nexthop field
				 */
				static_attr.mp_nexthop_global_in =
					static_attr.nexthop;
				static_attr.mp_nexthop_len =
					BGP_ATTR_NHLEN_IPV4;
				/*
				 * XXX Leave static_attr.nexthop
				 * intact for NHT
				 */
				static_attr.flag &=
					~ATTR_FLAG_BIT(BGP_ATTR_NEXT_HOP);
			}
		} else {
			/* Update based on next-hop family to account for
			 * RFC 5549 (BGP unnumbered) scenario. Note that
			 * specific action is only needed for the case of
			 * IPv4 nexthops as the attr has been copied
			 * otherwise.
			 */
			if (afi == AFI_IP
			    && !BGP_ATTR_NEXTHOP_AFI_IP6(path_vrf->attr)) {
				static_attr.mp_nexthop_global_in.s_addr =
					static_attr.nexthop.s_addr;
				static_attr.mp_nexthop_len =
					BGP_ATTR_NHLEN_IPV4;
				static_attr.flag |=
					ATTR_FLAG_BIT(BGP_ATTR_NEXT_HOP);
			}
		}
		nexthop_self_flag = 1;
	}

	if (CHECK_FLAG(from_bgp->vpn_policy[afi].flags,
		       BGP_VPN_POLICY_TOVPN_LABEL_PER_NEXTHOP))
		/* per nexthop label mode */
		label_val = vpn_leak_from_vrf_get_per_nexthop_label(
			afi, path_vrf, from_bgp, to_bgp);
	else
		/* per VRF label mode */
		label_val = from_bgp->vpn_policy[afi].tovpn_label;

	if (label_val == MPLS_INVALID_LABEL &&
	    CHECK_FLAG(from_bgp->vpn_policy[afi].flags,
		       BGP_VPN_POLICY_TOVPN_LABEL_PER_NEXTHOP)) {
		/* no valid label for the moment
		 * when the 'bgp_mplsvpn_get_label_per_nexthop_cb' callback gets
		 * a valid label value, it will call the current function again.
		 */
		if (debug)
			zlog_debug(
				"%s: %s skipping: waiting for a valid per-label nexthop.",
				__func__, from_bgp->name_pretty);
		bgp_attr_flush(&static_attr);
		return;
	}
	if (label_val == MPLS_LABEL_NONE)
		encode_label(MPLS_LABEL_IMPLICIT_NULL, &label);
	else
		encode_label(label_val, &label);

	/* Set originator ID to "me" */
	SET_FLAG(static_attr.flag, ATTR_FLAG_BIT(BGP_ATTR_ORIGINATOR_ID));
	static_attr.originator_id = to_bgp->router_id;

	/* Set SID for SRv6 VPN */
	if (from_bgp->vpn_policy[afi].tovpn_sid_locator) {
		struct srv6_locator_chunk *locator =
			from_bgp->vpn_policy[afi].tovpn_sid_locator;
		encode_label(
			from_bgp->vpn_policy[afi].tovpn_sid_transpose_label,
			&label);
		static_attr.srv6_l3vpn = XCALLOC(MTYPE_BGP_SRV6_L3VPN,
				sizeof(struct bgp_attr_srv6_l3vpn));
		static_attr.srv6_l3vpn->sid_flags = 0x00;
		static_attr.srv6_l3vpn->endpoint_behavior =
			afi == AFI_IP
				? (CHECK_FLAG(locator->flags, SRV6_LOCATOR_USID)
					   ? SRV6_ENDPOINT_BEHAVIOR_END_DT4_USID
					   : SRV6_ENDPOINT_BEHAVIOR_END_DT4)
				: (CHECK_FLAG(locator->flags, SRV6_LOCATOR_USID)
					   ? SRV6_ENDPOINT_BEHAVIOR_END_DT6_USID
					   : SRV6_ENDPOINT_BEHAVIOR_END_DT6);
		static_attr.srv6_l3vpn->loc_block_len =
			from_bgp->vpn_policy[afi]
				.tovpn_sid_locator->block_bits_length;
		static_attr.srv6_l3vpn->loc_node_len =
			from_bgp->vpn_policy[afi]
				.tovpn_sid_locator->node_bits_length;
		static_attr.srv6_l3vpn->func_len =
			from_bgp->vpn_policy[afi]
				.tovpn_sid_locator->function_bits_length;
		static_attr.srv6_l3vpn->arg_len =
			from_bgp->vpn_policy[afi]
				.tovpn_sid_locator->argument_bits_length;
		static_attr.srv6_l3vpn->transposition_len =
			from_bgp->vpn_policy[afi]
				.tovpn_sid_locator->function_bits_length;
		static_attr.srv6_l3vpn->transposition_offset =
			from_bgp->vpn_policy[afi]
				.tovpn_sid_locator->block_bits_length +
			from_bgp->vpn_policy[afi]
				.tovpn_sid_locator->node_bits_length;
		;
		memcpy(&static_attr.srv6_l3vpn->sid,
		       &from_bgp->vpn_policy[afi]
				.tovpn_sid_locator->prefix.prefix,
		       sizeof(struct in6_addr));
	} else if (from_bgp->tovpn_sid_locator) {
		struct srv6_locator_chunk *locator =
			from_bgp->tovpn_sid_locator;
		encode_label(from_bgp->tovpn_sid_transpose_label, &label);
		static_attr.srv6_l3vpn =
			XCALLOC(MTYPE_BGP_SRV6_L3VPN,
				sizeof(struct bgp_attr_srv6_l3vpn));
		static_attr.srv6_l3vpn->sid_flags = 0x00;
		static_attr.srv6_l3vpn->endpoint_behavior =
			CHECK_FLAG(locator->flags, SRV6_LOCATOR_USID)
				? SRV6_ENDPOINT_BEHAVIOR_END_DT46_USID
				: SRV6_ENDPOINT_BEHAVIOR_END_DT46;
		static_attr.srv6_l3vpn->loc_block_len =
			from_bgp->tovpn_sid_locator->block_bits_length;
		static_attr.srv6_l3vpn->loc_node_len =
			from_bgp->tovpn_sid_locator->node_bits_length;
		static_attr.srv6_l3vpn->func_len =
			from_bgp->tovpn_sid_locator->function_bits_length;
		static_attr.srv6_l3vpn->arg_len =
			from_bgp->tovpn_sid_locator->argument_bits_length;
		static_attr.srv6_l3vpn->transposition_len =
			from_bgp->tovpn_sid_locator->function_bits_length;
		static_attr.srv6_l3vpn->transposition_offset =
			from_bgp->tovpn_sid_locator->block_bits_length +
			from_bgp->tovpn_sid_locator->node_bits_length;
		memcpy(&static_attr.srv6_l3vpn->sid,
		       &from_bgp->tovpn_sid_locator->prefix.prefix,
		       sizeof(struct in6_addr));
	}


	new_attr = bgp_attr_intern(
		&static_attr);	/* hashed refcounted everything */
	bgp_attr_flush(&static_attr); /* free locally-allocated parts */

	if (debug && bgp_attr_get_ecommunity(new_attr)) {
		char *s = ecommunity_ecom2str(bgp_attr_get_ecommunity(new_attr),
					      ECOMMUNITY_FORMAT_ROUTE_MAP, 0);

		zlog_debug("%s: new_attr->ecommunity{%s}", __func__, s);
		XFREE(MTYPE_ECOMMUNITY_STR, s);
	}

	/* Now new_attr is an allocated interned attr */

	bn = bgp_afi_node_get(to_bgp->rib[afi][safi], afi, safi, p,
			      &(from_bgp->vpn_policy[afi].tovpn_rd));

	struct bgp_path_info *new_info;

	new_info =
		leak_update(to_bgp, bn, new_attr, afi, safi, path_vrf, &label,
			    1, from_bgp, NULL, nexthop_self_flag, debug);

	/*
	 * Routes actually installed in the vpn RIB must also be
	 * offered to all vrfs (because now they originate from
	 * the vpn RIB).
	 *
	 * Acceptance into other vrfs depends on rt-lists.
	 * Originating vrf will not accept the looped back route
	 * because of loop checking.
	 */
	if (new_info)
		vpn_leak_to_vrf_update(from_bgp, new_info, NULL);
	else
		bgp_dest_unlock_node(bn);
}

void vpn_leak_from_vrf_withdraw(struct bgp *to_bgp,		/* to */
				struct bgp *from_bgp,		/* from */
				struct bgp_path_info *path_vrf) /* route */
{
	int debug = BGP_DEBUG(vpn, VPN_LEAK_FROM_VRF);
	const struct prefix *p = bgp_dest_get_prefix(path_vrf->net);
	afi_t afi = family2afi(p->family);
	safi_t safi = SAFI_MPLS_VPN;
	struct bgp_path_info *bpi;
	struct bgp_dest *bn;
	const char *debugmsg;

	if (debug) {
		zlog_debug(
			"%s: entry: leak-from=%s, p=%pBD, type=%d, sub_type=%d",
			__func__, from_bgp->name_pretty, path_vrf->net,
			path_vrf->type, path_vrf->sub_type);
	}

	if (!to_bgp)
		return;

	if (!afi) {
		if (debug)
			zlog_debug("%s: can't get afi of prefix", __func__);
		return;
	}

	/* Is this route exportable into the VPN table? */
	if (!is_route_injectable_into_vpn(path_vrf))
		return;

	if (!vpn_leak_to_vpn_active(from_bgp, afi, &debugmsg, true)) {
		if (debug)
			zlog_debug("%s: skipping: %s", __func__, debugmsg);
		return;
	}

	bn = bgp_safi_node_lookup(to_bgp->rib[afi][safi], safi, p,
				  &(from_bgp->vpn_policy[afi].tovpn_rd));

	if (!bn)
		return;
	if (debug)
		zlog_debug("%s: withdrawing (path_vrf=%p)", __func__, path_vrf);

	/*
	 * vrf -> vpn
	 * match original bpi imported from
	 */
	for (bpi = bgp_dest_get_bgp_path_info(bn); bpi; bpi = bpi->next) {
		if (bpi->extra && bpi->extra->vrfleak &&
		    bpi->extra->vrfleak->parent == path_vrf) {
			break;
		}
	}

	if (bpi) {
		/* withdraw from looped vrfs as well */
		vpn_leak_to_vrf_withdraw(bpi);

		bgp_aggregate_decrement(to_bgp, p, bpi, afi, safi);
		bgp_path_info_delete(bn, bpi);
		bgp_process(to_bgp, bn, afi, safi);
	}
	bgp_dest_unlock_node(bn);
}

void vpn_leak_from_vrf_withdraw_all(struct bgp *to_bgp, struct bgp *from_bgp,
				    afi_t afi)
{
	int debug = BGP_DEBUG(vpn, VPN_LEAK_FROM_VRF);
	struct bgp_dest *pdest;
	safi_t safi = SAFI_MPLS_VPN;

	/*
	 * Walk vpn table, delete bpi with bgp_orig == from_bgp
	 */
	for (pdest = bgp_table_top(to_bgp->rib[afi][safi]); pdest;
	     pdest = bgp_route_next(pdest)) {

		struct bgp_table *table;
		struct bgp_dest *bn;
		struct bgp_path_info *bpi;

		/* This is the per-RD table of prefixes */
		table = bgp_dest_get_bgp_table_info(pdest);

		if (!table)
			continue;

		for (bn = bgp_table_top(table); bn; bn = bgp_route_next(bn)) {
			bpi = bgp_dest_get_bgp_path_info(bn);
			if (debug && bpi) {
				zlog_debug("%s: looking at prefix %pBD",
					   __func__, bn);
			}

			for (; bpi; bpi = bpi->next) {
				if (debug)
					zlog_debug("%s: type %d, sub_type %d",
						   __func__, bpi->type,
						   bpi->sub_type);
				if (bpi->sub_type != BGP_ROUTE_IMPORTED)
					continue;
				if (!bpi->extra || !bpi->extra->vrfleak)
					continue;
				if ((struct bgp *)bpi->extra->vrfleak->bgp_orig ==
				    from_bgp) {
					/* delete route */
					if (debug)
						zlog_debug("%s: deleting it",
							   __func__);
					/* withdraw from leak-to vrfs as well */
					vpn_leak_to_vrf_withdraw(bpi);
					bgp_aggregate_decrement(
						to_bgp, bgp_dest_get_prefix(bn),
						bpi, afi, safi);
					bgp_path_info_delete(bn, bpi);
					bgp_process(to_bgp, bn, afi, safi);
					bgp_mplsvpn_path_nh_label_unlink(
						bpi->extra->vrfleak->parent);
				}
			}
		}
	}
}

void vpn_leak_from_vrf_update_all(struct bgp *to_bgp, struct bgp *from_bgp,
				  afi_t afi)
{
	struct bgp_dest *bn;
	struct bgp_path_info *bpi;
	int debug = BGP_DEBUG(vpn, VPN_LEAK_FROM_VRF);

	if (debug)
		zlog_debug("%s: entry, afi=%d, vrf=%s", __func__, afi,
			   from_bgp->name_pretty);

	for (bn = bgp_table_top(from_bgp->rib[afi][SAFI_UNICAST]); bn;
	     bn = bgp_route_next(bn)) {

		if (debug)
			zlog_debug("%s: node=%p", __func__, bn);

		for (bpi = bgp_dest_get_bgp_path_info(bn); bpi;
		     bpi = bpi->next) {
			if (debug)
				zlog_debug(
					"%s: calling vpn_leak_from_vrf_update",
					__func__);
			vpn_leak_from_vrf_update(to_bgp, from_bgp, bpi);
		}
	}
}

static struct bgp *bgp_lookup_by_rd(struct bgp_path_info *bpi,
				    struct prefix_rd *rd, afi_t afi)
{
	struct listnode *node, *nnode;
	struct bgp *bgp;

	if (!rd)
		return NULL;

	/* If ACCEPT_OWN is not enabled for this path - return. */
	if (!CHECK_FLAG(bpi->flags, BGP_PATH_ACCEPT_OWN))
		return NULL;

	for (ALL_LIST_ELEMENTS(bm->bgp, node, nnode, bgp)) {
		if (bgp->inst_type != BGP_INSTANCE_TYPE_VRF)
			continue;

		if (!CHECK_FLAG(bgp->vpn_policy[afi].flags,
				BGP_VPN_POLICY_TOVPN_RD_SET))
			continue;

		/* Check if we have source VRF by RD value */
		if (memcmp(&bgp->vpn_policy[afi].tovpn_rd.val, rd->val,
			   ECOMMUNITY_SIZE) == 0)
			return bgp;
	}

	return NULL;
}

static void vpn_leak_to_vrf_update_onevrf(struct bgp *to_bgp,   /* to */
					  struct bgp *from_bgp, /* from */
					  struct bgp_path_info *path_vpn,
					  struct prefix_rd *prd)
{
	const struct prefix *p = bgp_dest_get_prefix(path_vpn->net);
	afi_t afi = family2afi(p->family);

	struct attr static_attr = {0};
	struct attr *new_attr = NULL;
	struct bgp_dest *bn;
	safi_t safi = SAFI_UNICAST;
	const char *debugmsg;
	struct prefix nexthop_orig;
	mpls_label_t *pLabels = NULL;
	uint32_t num_labels = 0;
	int nexthop_self_flag = 1;
	struct bgp_path_info *bpi_ultimate = NULL;
	struct bgp_path_info *bpi;
	int origin_local = 0;
	struct bgp *src_vrf;
	struct interface *ifp;
	char rd_buf[RD_ADDRSTRLEN];
	int debug = BGP_DEBUG(vpn, VPN_LEAK_TO_VRF);

	if (!vpn_leak_from_vpn_active(to_bgp, afi, &debugmsg)) {
		if (debug)
			zlog_debug(
				"%s: from vpn (%s) to vrf (%s), skipping: %s",
				__func__, from_bgp->name_pretty,
				to_bgp->name_pretty, debugmsg);
		return;
	}

	/*
	 * For VRF-2-VRF route-leaking,
	 * the source will be the originating VRF.
	 *
	 * If ACCEPT_OWN mechanism is enabled, then we SHOULD(?)
	 * get the source VRF (BGP) by looking at the RD.
	 */
	struct bgp *src_bgp = bgp_lookup_by_rd(path_vpn, prd, afi);

	if (path_vpn->extra && path_vpn->extra->vrfleak &&
	    path_vpn->extra->vrfleak->bgp_orig)
		src_vrf = path_vpn->extra->vrfleak->bgp_orig;
	else if (src_bgp)
		src_vrf = src_bgp;
	else
		src_vrf = from_bgp;

	/* Check for intersection of route targets */
	if (!ecommunity_include(
		    to_bgp->vpn_policy[afi].rtlist[BGP_VPN_POLICY_DIR_FROMVPN],
		    bgp_attr_get_ecommunity(path_vpn->attr))) {
		if (debug)
			zlog_debug(
				"from vpn (%s) to vrf (%s), skipping after no intersection of route targets",
				from_bgp->name_pretty, to_bgp->name_pretty);
		return;
	}

	rd_buf[0] = '\0';
	if (debug && prd)
		prefix_rd2str(prd, rd_buf, sizeof(rd_buf), to_bgp->asnotation);

	/* A route MUST NOT ever be accepted back into its source VRF, even if
	 * it carries one or more RTs that match that VRF.
	 */
	if (CHECK_FLAG(path_vpn->flags, BGP_PATH_ACCEPT_OWN) && prd &&
	    memcmp(&prd->val, &to_bgp->vpn_policy[afi].tovpn_rd.val,
		   ECOMMUNITY_SIZE) == 0) {
		if (debug)
			zlog_debug(
				"%s: skipping import, match RD (%s) of src VRF (%s) and the prefix (%pFX)",
				__func__, rd_buf, to_bgp->name_pretty, p);
		return;
	}

	if (debug)
		zlog_debug("%s: updating RD %s, %pFX to %s", __func__, rd_buf,
			   p, to_bgp->name_pretty);

	/* shallow copy */
	static_attr = *path_vpn->attr;

	struct ecommunity *old_ecom;
	struct ecommunity *new_ecom;

	/* If doing VRF-to-VRF leaking, strip RTs. */
	old_ecom = bgp_attr_get_ecommunity(&static_attr);
	if (old_ecom && CHECK_FLAG(to_bgp->af_flags[afi][safi],
				   BGP_CONFIG_VRF_TO_VRF_IMPORT)) {
		new_ecom = ecommunity_dup(old_ecom);
		ecommunity_strip_rts(new_ecom);
		bgp_attr_set_ecommunity(&static_attr, new_ecom);

		if (new_ecom->size == 0) {
			ecommunity_free(&new_ecom);
			bgp_attr_set_ecommunity(&static_attr, NULL);
		}

		if (!old_ecom->refcnt)
			ecommunity_free(&old_ecom);
	}

	community_strip_accept_own(&static_attr);

	bn = bgp_afi_node_get(to_bgp->rib[afi][safi], afi, safi, p, NULL);

	for (bpi = bgp_dest_get_bgp_path_info(bn); bpi; bpi = bpi->next) {
		if (bpi->extra && bpi->extra->vrfleak &&
		    bpi->extra->vrfleak->parent == path_vpn)
			break;
	}

	if (bpi && leak_update_nexthop_valid(to_bgp, bn, &static_attr, afi, safi,
					     path_vpn, bpi, src_vrf, p, debug))
		SET_FLAG(static_attr.nh_flags, BGP_ATTR_NH_VALID);
	else
		UNSET_FLAG(static_attr.nh_flags, BGP_ATTR_NH_VALID);

	/*
	 * Nexthop: stash and clear
	 *
	 * Nexthop is valid in context of VPN core, but not in destination vrf.
	 * Stash it for later label resolution by vrf ingress path and then
	 * overwrite with 0, i.e., "me", for the sake of vrf advertisement.
	 */
	uint8_t nhfamily = NEXTHOP_FAMILY(path_vpn->attr->mp_nexthop_len);

	memset(&nexthop_orig, 0, sizeof(nexthop_orig));
	nexthop_orig.family = nhfamily;

	/* If the path has accept-own community and the source VRF
	 * is valid, reset next-hop to self, to allow importing own
	 * routes between different VRFs on the same node.
	 */

	if (src_bgp)
		subgroup_announce_reset_nhop(nhfamily, &static_attr);

	bpi_ultimate = bgp_get_imported_bpi_ultimate(path_vpn);

	/* The nh ifindex may not be defined (when the route is
	 * imported from the network statement => BGP_ROUTE_STATIC)
	 * or to the real interface.
	 * Rewrite the nh ifindex to VRF's interface.
	 * Let the kernel to decide with double lookup the real next-hop
	 * interface when installing the route.
	 */
	if (src_bgp || bpi_ultimate->sub_type == BGP_ROUTE_STATIC ||
	    bpi_ultimate->sub_type == BGP_ROUTE_REDISTRIBUTE) {
		ifp = if_get_vrf_loopback(src_vrf->vrf_id);
		if (ifp)
			static_attr.nh_ifindex = ifp->ifindex;
	}

	switch (nhfamily) {
	case AF_INET:
		/* save */
		nexthop_orig.u.prefix4 = path_vpn->attr->mp_nexthop_global_in;
		nexthop_orig.prefixlen = IPV4_MAX_BITLEN;

		if (CHECK_FLAG(to_bgp->af_flags[afi][safi],
			       BGP_CONFIG_VRF_TO_VRF_IMPORT)) {
			static_attr.nexthop.s_addr =
				nexthop_orig.u.prefix4.s_addr;

			static_attr.mp_nexthop_global_in =
				path_vpn->attr->mp_nexthop_global_in;
			static_attr.mp_nexthop_len =
				path_vpn->attr->mp_nexthop_len;
		}
		static_attr.flag |= ATTR_FLAG_BIT(BGP_ATTR_NEXT_HOP);
		break;
	case AF_INET6:
		/* save */
		nexthop_orig.u.prefix6 = path_vpn->attr->mp_nexthop_global;
		nexthop_orig.prefixlen = IPV6_MAX_BITLEN;

		if (CHECK_FLAG(to_bgp->af_flags[afi][safi],
			       BGP_CONFIG_VRF_TO_VRF_IMPORT)) {
			static_attr.mp_nexthop_global = nexthop_orig.u.prefix6;
		}
		break;
	}

	/*
	 * route map handling
	 */
	if (to_bgp->vpn_policy[afi].rmap[BGP_VPN_POLICY_DIR_FROMVPN]) {
		struct bgp_path_info info;
		route_map_result_t ret;

		memset(&info, 0, sizeof(info));
		info.peer = to_bgp->peer_self;
		info.attr = &static_attr;
		info.extra = path_vpn->extra; /* Used for source-vrf filter */
		ret = route_map_apply(to_bgp->vpn_policy[afi]
					      .rmap[BGP_VPN_POLICY_DIR_FROMVPN],
				      p, &info);
		if (RMAP_DENYMATCH == ret) {
			bgp_attr_flush(&static_attr); /* free any added parts */
			if (debug)
				zlog_debug(
					"%s: vrf %s vpn-policy route map \"%s\" says DENY, returning",
					__func__, to_bgp->name_pretty,
					to_bgp->vpn_policy[afi]
						.rmap[BGP_VPN_POLICY_DIR_FROMVPN]
						->name);
			return;
		}
		/*
		 * if route-map changed nexthop, don't nexthop-self on output
		 */
		if (!CHECK_FLAG(static_attr.rmap_change_flags,
						BATTR_RMAP_NEXTHOP_UNCHANGED))
			nexthop_self_flag = 0;
	}

	new_attr = bgp_attr_intern(&static_attr);
	bgp_attr_flush(&static_attr);

	/*
	 * ensure labels are copied
	 *
	 * However, there is a special case: if the route originated in
	 * another local VRF (as opposed to arriving via VPN), then the
	 * nexthop is reached by hairpinning through this router (me)
	 * using IP forwarding only (no LSP). Therefore, the route
	 * imported to the VRF should not have labels attached. Note
	 * that nexthop tracking is also involved: eliminating the
	 * labels for these routes enables the non-labeled nexthops
	 * from the originating VRF to be considered valid for this route.
	 */
	if (!CHECK_FLAG(to_bgp->af_flags[afi][safi],
			BGP_CONFIG_VRF_TO_VRF_IMPORT)) {
		/*
		 * if original route was unicast,
		 * then it did not arrive over vpn
		 */
		if (bpi_ultimate->net) {
			struct bgp_table *table;

			table = bgp_dest_table(bpi_ultimate->net);
			if (table && (table->safi == SAFI_UNICAST))
				origin_local = 1;
		}

		/* copy labels */
		if (!origin_local && path_vpn->extra
		    && path_vpn->extra->num_labels) {
			num_labels = path_vpn->extra->num_labels;
			if (num_labels > BGP_MAX_LABELS)
				num_labels = BGP_MAX_LABELS;
			pLabels = path_vpn->extra->label;
		}
	}

	if (debug)
		zlog_debug("%s: pfx %pBD: num_labels %d", __func__,
			   path_vpn->net, num_labels);

	if (!leak_update(to_bgp, bn, new_attr, afi, safi, path_vpn, pLabels,
			 num_labels, src_vrf, &nexthop_orig, nexthop_self_flag,
			 debug))
		bgp_dest_unlock_node(bn);
}

bool vpn_leak_to_vrf_no_retain_filter_check(struct bgp *from_bgp,
					    struct attr *attr, afi_t afi)
{
	struct ecommunity *ecom_route_target = bgp_attr_get_ecommunity(attr);
	int debug = BGP_DEBUG(vpn, VPN_LEAK_TO_VRF);
	struct listnode *node;
	const char *debugmsg;
	struct bgp *to_bgp;

	/* Loop over BGP instances */
	for (ALL_LIST_ELEMENTS_RO(bm->bgp, node, to_bgp)) {
		if (!vpn_leak_from_vpn_active(to_bgp, afi, &debugmsg)) {
			if (debug)
				zlog_debug(
					"%s: from vpn (%s) to vrf (%s) afi %s, skipping: %s",
					__func__, from_bgp->name_pretty,
					to_bgp->name_pretty, afi2str(afi),
					debugmsg);
			continue;
		}

		/* Check for intersection of route targets */
		if (!ecommunity_include(
			    to_bgp->vpn_policy[afi]
				    .rtlist[BGP_VPN_POLICY_DIR_FROMVPN],
			    ecom_route_target)) {
			if (debug)
				zlog_debug(
					"%s: from vpn (%s) to vrf (%s) afi %s %s, skipping after no intersection of route targets",
					__func__, from_bgp->name_pretty,
					to_bgp->name_pretty, afi2str(afi),
					ecommunity_str(ecom_route_target));
			continue;
		}
		return false;
	}

	if (debug)
		zlog_debug(
			"%s: from vpn (%s) afi %s %s, no import - must be filtered",
			__func__, from_bgp->name_pretty, afi2str(afi),
			ecommunity_str(ecom_route_target));

	return true;
}

void vpn_leak_to_vrf_update(struct bgp *from_bgp,
			    struct bgp_path_info *path_vpn,
			    struct prefix_rd *prd)
{
	struct listnode *mnode, *mnnode;
	struct bgp *bgp;

	int debug = BGP_DEBUG(vpn, VPN_LEAK_TO_VRF);

	if (debug)
		zlog_debug("%s: start (path_vpn=%p)", __func__, path_vpn);

	/* Loop over VRFs */
	for (ALL_LIST_ELEMENTS(bm->bgp, mnode, mnnode, bgp)) {
		if (!path_vpn->extra || !path_vpn->extra->vrfleak ||
		    path_vpn->extra->vrfleak->bgp_orig != bgp) { /* no loop */
			vpn_leak_to_vrf_update_onevrf(bgp, from_bgp, path_vpn,
						      prd);
		}
	}
}

void vpn_leak_to_vrf_withdraw(struct bgp_path_info *path_vpn)
{
	const struct prefix *p;
	afi_t afi;
	safi_t safi = SAFI_UNICAST;
	struct bgp *bgp;
	struct listnode *mnode, *mnnode;
	struct bgp_dest *bn;
	struct bgp_path_info *bpi;
	const char *debugmsg;

	int debug = BGP_DEBUG(vpn, VPN_LEAK_TO_VRF);

	if (debug)
		zlog_debug("%s: entry: p=%pBD, type=%d, sub_type=%d", __func__,
			   path_vpn->net, path_vpn->type, path_vpn->sub_type);

	if (debug)
		zlog_debug("%s: start (path_vpn=%p)", __func__, path_vpn);

	if (!path_vpn->net) {
#ifdef ENABLE_BGP_VNC
		/* BGP_ROUTE_RFP routes do not have path_vpn->net set (yet) */
		if (path_vpn->type == ZEBRA_ROUTE_BGP
		    && path_vpn->sub_type == BGP_ROUTE_RFP) {

			return;
		}
#endif
		if (debug)
			zlog_debug(
				"%s: path_vpn->net unexpectedly NULL, no prefix, bailing",
				__func__);
		return;
	}

	p = bgp_dest_get_prefix(path_vpn->net);
	afi = family2afi(p->family);

	/* Loop over VRFs */
	for (ALL_LIST_ELEMENTS(bm->bgp, mnode, mnnode, bgp)) {
		if (!vpn_leak_from_vpn_active(bgp, afi, &debugmsg)) {
			if (debug)
				zlog_debug("%s: from %s, skipping: %s",
					   __func__, bgp->name_pretty,
					   debugmsg);
			continue;
		}

		/* Check for intersection of route targets */
		if (!ecommunity_include(
			    bgp->vpn_policy[afi]
				    .rtlist[BGP_VPN_POLICY_DIR_FROMVPN],
			    bgp_attr_get_ecommunity(path_vpn->attr))) {

			continue;
		}

		if (debug)
			zlog_debug("%s: withdrawing from vrf %s", __func__,
				   bgp->name_pretty);

		bn = bgp_afi_node_get(bgp->rib[afi][safi], afi, safi, p, NULL);

		for (bpi = bgp_dest_get_bgp_path_info(bn); bpi;
		     bpi = bpi->next) {
			if (bpi->extra && bpi->extra->vrfleak &&
			    (struct bgp_path_info *)bpi->extra->vrfleak->parent ==
				    path_vpn) {
				break;
			}
		}

		if (bpi) {
			if (debug)
				zlog_debug("%s: deleting bpi %p", __func__,
					   bpi);
			bgp_aggregate_decrement(bgp, p, bpi, afi, safi);
			bgp_path_info_delete(bn, bpi);
			bgp_process(bgp, bn, afi, safi);
		}
		bgp_dest_unlock_node(bn);
	}
}

void vpn_leak_to_vrf_withdraw_all(struct bgp *to_bgp, afi_t afi)
{
	struct bgp_dest *bn;
	struct bgp_path_info *bpi;
	safi_t safi = SAFI_UNICAST;
	int debug = BGP_DEBUG(vpn, VPN_LEAK_TO_VRF);

	if (debug)
		zlog_debug("%s: entry", __func__);
	/*
	 * Walk vrf table, delete bpi with bgp_orig in a different vrf
	 */
	for (bn = bgp_table_top(to_bgp->rib[afi][safi]); bn;
	     bn = bgp_route_next(bn)) {

		for (bpi = bgp_dest_get_bgp_path_info(bn); bpi;
		     bpi = bpi->next) {
			if (bpi->extra && bpi->extra->vrfleak &&
			    bpi->extra->vrfleak->bgp_orig != to_bgp &&
			    bpi->extra->vrfleak->parent &&
			    is_pi_family_vpn(bpi->extra->vrfleak->parent)) {
				/* delete route */
				bgp_aggregate_decrement(to_bgp,
							bgp_dest_get_prefix(bn),
							bpi, afi, safi);
				bgp_path_info_delete(bn, bpi);
				bgp_process(to_bgp, bn, afi, safi);
			}
		}
	}
}

void vpn_leak_no_retain(struct bgp *to_bgp, struct bgp *vpn_from, afi_t afi)
{
	struct bgp_dest *pdest;
	safi_t safi = SAFI_MPLS_VPN;

	assert(vpn_from);

	/*
	 * Walk vpn table
	 */
	for (pdest = bgp_table_top(vpn_from->rib[afi][safi]); pdest;
	     pdest = bgp_route_next(pdest)) {
		struct bgp_table *table;
		struct bgp_dest *bn;
		struct bgp_path_info *bpi;

		/* This is the per-RD table of prefixes */
		table = bgp_dest_get_bgp_table_info(pdest);

		if (!table)
			continue;

		for (bn = bgp_table_top(table); bn; bn = bgp_route_next(bn)) {
			for (bpi = bgp_dest_get_bgp_path_info(bn); bpi;
			     bpi = bpi->next) {
				if (bpi->extra && bpi->extra->vrfleak &&
				    bpi->extra->vrfleak->bgp_orig == to_bgp)
					continue;

				if (bpi->sub_type != BGP_ROUTE_NORMAL)
					continue;

				if (!vpn_leak_to_vrf_no_retain_filter_check(
					    vpn_from, bpi->attr, afi))
					/* do not filter */
					continue;

				bgp_unlink_nexthop(bpi);
				bgp_rib_remove(bn, bpi, bpi->peer, afi, safi);
			}
		}
	}
}

void vpn_leak_to_vrf_update_all(struct bgp *to_bgp, struct bgp *vpn_from,
				afi_t afi)
{
	struct bgp_dest *pdest;
	safi_t safi = SAFI_MPLS_VPN;

	assert(vpn_from);

	/*
	 * Walk vpn table
	 */
	for (pdest = bgp_table_top(vpn_from->rib[afi][safi]); pdest;
	     pdest = bgp_route_next(pdest)) {
		struct bgp_table *table;
		struct bgp_dest *bn;
		struct bgp_path_info *bpi;

		/* This is the per-RD table of prefixes */
		table = bgp_dest_get_bgp_table_info(pdest);

		if (!table)
			continue;

		for (bn = bgp_table_top(table); bn; bn = bgp_route_next(bn)) {

			for (bpi = bgp_dest_get_bgp_path_info(bn); bpi;
			     bpi = bpi->next) {
				if (bpi->extra && bpi->extra->vrfleak &&
				    bpi->extra->vrfleak->bgp_orig == to_bgp)
					continue;

				vpn_leak_to_vrf_update_onevrf(to_bgp, vpn_from,
							      bpi, NULL);
			}
		}
	}
}

/*
 * This function is called for definition/deletion/change to a route-map
 */
static void vpn_policy_routemap_update(struct bgp *bgp, const char *rmap_name)
{
	int debug = BGP_DEBUG(vpn, VPN_LEAK_RMAP_EVENT);
	afi_t afi;
	struct route_map *rmap;

	if (bgp->inst_type != BGP_INSTANCE_TYPE_DEFAULT
	    && bgp->inst_type != BGP_INSTANCE_TYPE_VRF) {

		return;
	}

	rmap = route_map_lookup_by_name(rmap_name); /* NULL if deleted */

	for (afi = 0; afi < AFI_MAX; ++afi) {

		if (bgp->vpn_policy[afi].rmap_name[BGP_VPN_POLICY_DIR_TOVPN]
			&& !strcmp(rmap_name,
			       bgp->vpn_policy[afi]
				       .rmap_name[BGP_VPN_POLICY_DIR_TOVPN])) {

			if (debug)
				zlog_debug(
					"%s: rmap \"%s\" matches vrf-policy tovpn for as %d afi %s",
					__func__, rmap_name, bgp->as,
					afi2str(afi));

			vpn_leak_prechange(BGP_VPN_POLICY_DIR_TOVPN, afi,
					   bgp_get_default(), bgp);
			if (debug)
				zlog_debug("%s: after vpn_leak_prechange",
					   __func__);

			/* in case of definition/deletion */
			bgp->vpn_policy[afi].rmap[BGP_VPN_POLICY_DIR_TOVPN] =
				rmap;

			vpn_leak_postchange(BGP_VPN_POLICY_DIR_TOVPN, afi,
					    bgp_get_default(), bgp);

			if (debug)
				zlog_debug("%s: after vpn_leak_postchange",
					   __func__);
		}

		if (bgp->vpn_policy[afi].rmap_name[BGP_VPN_POLICY_DIR_FROMVPN]
			&& !strcmp(rmap_name,
				bgp->vpn_policy[afi]
				.rmap_name[BGP_VPN_POLICY_DIR_FROMVPN]))  {

			if (debug) {
				zlog_debug("%s: rmap \"%s\" matches vrf-policy fromvpn for as %d afi %s",
					__func__, rmap_name, bgp->as,
					afi2str(afi));
			}

			vpn_leak_prechange(BGP_VPN_POLICY_DIR_FROMVPN, afi,
					   bgp_get_default(), bgp);

			/* in case of definition/deletion */
			bgp->vpn_policy[afi].rmap[BGP_VPN_POLICY_DIR_FROMVPN] =
					rmap;

			vpn_leak_postchange(BGP_VPN_POLICY_DIR_FROMVPN, afi,
					    bgp_get_default(), bgp);
		}
	}
}

/* This API is used during router-id change, reflect VPNs
 * auto RD and RT values and readvertise routes to VPN table.
 */
void vpn_handle_router_id_update(struct bgp *bgp, bool withdraw,
				 bool is_config)
{
	afi_t afi;
	int debug = (BGP_DEBUG(vpn, VPN_LEAK_TO_VRF)
		     | BGP_DEBUG(vpn, VPN_LEAK_FROM_VRF));
	char *vname;
	const char *export_name;
	char buf[RD_ADDRSTRLEN];
	struct bgp *bgp_import;
	struct listnode *node;
	struct ecommunity *ecom;
	enum vpn_policy_direction idir, edir;

	/*
	 * Router-id change that is not explicitly configured
	 * (a change from zebra, frr restart for example)
	 * should not replace a configured vpn RD/RT.
	 */
	if (!is_config) {
		if (debug)
			zlog_debug("%s: skipping non explicit router-id change",
				   __func__);
		return;
	}

	if (bgp->inst_type != BGP_INSTANCE_TYPE_DEFAULT
	    && bgp->inst_type != BGP_INSTANCE_TYPE_VRF)
		return;

	export_name = bgp->name ? bgp->name : VRF_DEFAULT_NAME;
	idir = BGP_VPN_POLICY_DIR_FROMVPN;
	edir = BGP_VPN_POLICY_DIR_TOVPN;

	for (afi = 0; afi < AFI_MAX; ++afi) {
		if (!vpn_leak_to_vpn_active(bgp, afi, NULL, false))
			continue;

		if (withdraw) {
			vpn_leak_prechange(BGP_VPN_POLICY_DIR_TOVPN,
					   afi, bgp_get_default(), bgp);
			if (debug)
				zlog_debug("%s: %s after to_vpn vpn_leak_prechange",
					   __func__, export_name);

			/* Remove import RT from VRFs */
			ecom = bgp->vpn_policy[afi].rtlist[edir];
			for (ALL_LIST_ELEMENTS_RO(bgp->vpn_policy[afi].
						  export_vrf, node, vname)) {
				if (strcmp(vname, VRF_DEFAULT_NAME) == 0)
					bgp_import = bgp_get_default();
				else
					bgp_import = bgp_lookup_by_name(vname);
				if (!bgp_import)
					continue;

				ecommunity_del_val(
					bgp_import->vpn_policy[afi]
						.rtlist[idir],
					(struct ecommunity_val *)ecom->val);
			}
		} else {
			/* New router-id derive auto RD and RT and export
			 * to VPN
			 */
			form_auto_rd(bgp->router_id, bgp->vrf_rd_id,
				     &bgp->vrf_prd_auto);
			bgp->vpn_policy[afi].tovpn_rd = bgp->vrf_prd_auto;
			prefix_rd2str(&bgp->vpn_policy[afi].tovpn_rd, buf,
				      sizeof(buf), bgp->asnotation);

			/* free up pre-existing memory if any and allocate
			 *  the ecommunity attribute with new RD/RT
			 */
			if (bgp->vpn_policy[afi].rtlist[edir])
				ecommunity_free(
					&bgp->vpn_policy[afi].rtlist[edir]);
			bgp->vpn_policy[afi].rtlist[edir] = ecommunity_str2com(
				buf, ECOMMUNITY_ROUTE_TARGET, 0);

			/* Update import_vrf rt_list */
			ecom = bgp->vpn_policy[afi].rtlist[edir];
			for (ALL_LIST_ELEMENTS_RO(bgp->vpn_policy[afi].
						  export_vrf, node, vname)) {
				if (strcmp(vname, VRF_DEFAULT_NAME) == 0)
					bgp_import = bgp_get_default();
				else
					bgp_import = bgp_lookup_by_name(vname);
				if (!bgp_import)
					continue;
				if (bgp_import->vpn_policy[afi].rtlist[idir])
					bgp_import->vpn_policy[afi].rtlist[idir]
						= ecommunity_merge(
						bgp_import->vpn_policy[afi]
						.rtlist[idir], ecom);
				else
					bgp_import->vpn_policy[afi].rtlist[idir]
						= ecommunity_dup(ecom);
			}

			/* Update routes to VPN */
			vpn_leak_postchange(BGP_VPN_POLICY_DIR_TOVPN,
					    afi, bgp_get_default(),
					    bgp);
			if (debug)
				zlog_debug("%s: %s after to_vpn vpn_leak_postchange",
					   __func__, export_name);
		}
	}
}

void vpn_policy_routemap_event(const char *rmap_name)
{
	int debug = BGP_DEBUG(vpn, VPN_LEAK_RMAP_EVENT);
	struct listnode *mnode, *mnnode;
	struct bgp *bgp;

	if (debug)
		zlog_debug("%s: entry", __func__);

	if (bm->bgp == NULL) /* may be called during cleanup */
		return;

	for (ALL_LIST_ELEMENTS(bm->bgp, mnode, mnnode, bgp))
		vpn_policy_routemap_update(bgp, rmap_name);
}

void vrf_import_from_vrf(struct bgp *to_bgp, struct bgp *from_bgp,
			 afi_t afi, safi_t safi)
{
	const char *export_name;
	enum vpn_policy_direction idir, edir;
	char *vname, *tmp_name;
	char buf[RD_ADDRSTRLEN];
	struct ecommunity *ecom;
	bool first_export = false;
	int debug;
	struct listnode *node;
	bool is_inst_match = false;

	export_name = to_bgp->name ? to_bgp->name : VRF_DEFAULT_NAME;
	idir = BGP_VPN_POLICY_DIR_FROMVPN;
	edir = BGP_VPN_POLICY_DIR_TOVPN;

	debug = (BGP_DEBUG(vpn, VPN_LEAK_TO_VRF) |
		     BGP_DEBUG(vpn, VPN_LEAK_FROM_VRF));

	/*
	 * Cross-ref both VRFs. Also, note if this is the first time
	 * any VRF is importing from "import_vrf".
	 */
	vname = (from_bgp->name ? XSTRDUP(MTYPE_TMP, from_bgp->name)
			       : XSTRDUP(MTYPE_TMP, VRF_DEFAULT_NAME));

	/* Check the import_vrf list of destination vrf for the source vrf name,
	 * insert otherwise.
	 */
	for (ALL_LIST_ELEMENTS_RO(to_bgp->vpn_policy[afi].import_vrf,
				  node, tmp_name)) {
		if (strcmp(vname, tmp_name) == 0) {
			is_inst_match = true;
			break;
		}
	}
	if (!is_inst_match)
		listnode_add(to_bgp->vpn_policy[afi].import_vrf,
				     vname);
	else
		XFREE(MTYPE_TMP, vname);

	/* Check if the source vrf already exports to any vrf,
	 * first time export requires to setup auto derived RD/RT values.
	 * Add the destination vrf name to export vrf list if it is
	 * not present.
	 */
	is_inst_match = false;
	vname = XSTRDUP(MTYPE_TMP, export_name);
	if (!listcount(from_bgp->vpn_policy[afi].export_vrf)) {
		first_export = true;
	} else {
		for (ALL_LIST_ELEMENTS_RO(from_bgp->vpn_policy[afi].export_vrf,
					  node, tmp_name)) {
			if (strcmp(vname, tmp_name) == 0) {
				is_inst_match = true;
				break;
			}
		}
	}
	if (!is_inst_match)
		listnode_add(from_bgp->vpn_policy[afi].export_vrf,
			     vname);
	else
		XFREE(MTYPE_TMP, vname);

	/* Update import RT for current VRF using export RT of the VRF we're
	 * importing from. First though, make sure "import_vrf" has that
	 * set.
	 */
	if (first_export) {
		form_auto_rd(from_bgp->router_id, from_bgp->vrf_rd_id,
			     &from_bgp->vrf_prd_auto);
		from_bgp->vpn_policy[afi].tovpn_rd = from_bgp->vrf_prd_auto;
		SET_FLAG(from_bgp->vpn_policy[afi].flags,
			 BGP_VPN_POLICY_TOVPN_RD_SET);
		prefix_rd2str(&from_bgp->vpn_policy[afi].tovpn_rd, buf,
			      sizeof(buf), from_bgp->asnotation);
		from_bgp->vpn_policy[afi].rtlist[edir] =
			ecommunity_str2com(buf, ECOMMUNITY_ROUTE_TARGET, 0);
		SET_FLAG(from_bgp->af_flags[afi][safi],
			 BGP_CONFIG_VRF_TO_VRF_EXPORT);
		from_bgp->vpn_policy[afi].tovpn_label =
			BGP_PREVENT_VRF_2_VRF_LEAK;
	}
	ecom = from_bgp->vpn_policy[afi].rtlist[edir];
	if (to_bgp->vpn_policy[afi].rtlist[idir])
		to_bgp->vpn_policy[afi].rtlist[idir] =
			ecommunity_merge(to_bgp->vpn_policy[afi]
					 .rtlist[idir], ecom);
	else
		to_bgp->vpn_policy[afi].rtlist[idir] = ecommunity_dup(ecom);
	SET_FLAG(to_bgp->af_flags[afi][safi], BGP_CONFIG_VRF_TO_VRF_IMPORT);

	if (debug) {
		const char *from_name;
		char *ecom1, *ecom2;

		from_name = from_bgp->name ? from_bgp->name :
			VRF_DEFAULT_NAME;

		ecom1 = ecommunity_ecom2str(
			to_bgp->vpn_policy[afi].rtlist[idir],
			ECOMMUNITY_FORMAT_ROUTE_MAP, 0);

		ecom2 = ecommunity_ecom2str(
			to_bgp->vpn_policy[afi].rtlist[edir],
			ECOMMUNITY_FORMAT_ROUTE_MAP, 0);

		zlog_debug(
			"%s from %s to %s first_export %u import-rt %s export-rt %s",
			__func__, from_name, export_name, first_export, ecom1,
			ecom2);

		ecommunity_strfree(&ecom1);
		ecommunity_strfree(&ecom2);
	}

	/* Does "import_vrf" first need to export its routes or that
	 * is already done and we just need to import those routes
	 * from the global table?
	 */
	if (first_export)
		vpn_leak_postchange(edir, afi, bgp_get_default(), from_bgp);
	else
		vpn_leak_postchange(idir, afi, bgp_get_default(), to_bgp);
}

void vrf_unimport_from_vrf(struct bgp *to_bgp, struct bgp *from_bgp,
			   afi_t afi, safi_t safi)
{
	const char *export_name, *tmp_name;
	enum vpn_policy_direction idir, edir;
	char *vname;
	struct ecommunity *ecom = NULL;
	struct listnode *node;
	int debug;

	export_name = to_bgp->name ? to_bgp->name : VRF_DEFAULT_NAME;
	tmp_name = from_bgp->name ? from_bgp->name : VRF_DEFAULT_NAME;
	idir = BGP_VPN_POLICY_DIR_FROMVPN;
	edir = BGP_VPN_POLICY_DIR_TOVPN;

	debug = (BGP_DEBUG(vpn, VPN_LEAK_TO_VRF) |
		     BGP_DEBUG(vpn, VPN_LEAK_FROM_VRF));

	/* Were we importing from "import_vrf"? */
	for (ALL_LIST_ELEMENTS_RO(to_bgp->vpn_policy[afi].import_vrf, node,
				  vname)) {
		if (strcmp(vname, tmp_name) == 0)
			break;
	}

	/*
	 * We do not check in the cli if the passed in bgp
	 * instance is actually imported into us before
	 * we call this function.  As such if we do not
	 * find this in the import_vrf list than
	 * we just need to return safely.
	 */
	if (!vname)
		return;

	if (debug)
		zlog_debug("%s from %s to %s", __func__, tmp_name, export_name);

	/* Remove "import_vrf" from our import list. */
	listnode_delete(to_bgp->vpn_policy[afi].import_vrf, vname);
	XFREE(MTYPE_TMP, vname);

	/* Remove routes imported from "import_vrf". */
	/* TODO: In the current logic, we have to first remove all
	 * imported routes and then (if needed) import back routes
	 */
	vpn_leak_prechange(idir, afi, bgp_get_default(), to_bgp);

	if (to_bgp->vpn_policy[afi].import_vrf->count == 0) {
		if (!to_bgp->vpn_policy[afi].rmap[idir])
			UNSET_FLAG(to_bgp->af_flags[afi][safi],
				   BGP_CONFIG_VRF_TO_VRF_IMPORT);
		if (to_bgp->vpn_policy[afi].rtlist[idir])
			ecommunity_free(&to_bgp->vpn_policy[afi].rtlist[idir]);
	} else {
		ecom = from_bgp->vpn_policy[afi].rtlist[edir];
		if (ecom)
			ecommunity_del_val(to_bgp->vpn_policy[afi].rtlist[idir],
				   (struct ecommunity_val *)ecom->val);
		vpn_leak_postchange(idir, afi, bgp_get_default(), to_bgp);
	}

	/*
	 * What?
	 * So SA is assuming that since the ALL_LIST_ELEMENTS_RO
	 * below is checking for NULL that export_vrf can be
	 * NULL, consequently it is complaining( like a cabbage )
	 * that we could dereference and crash in the listcount(..)
	 * check below.
	 * So make it happy, under protest, with liberty and justice
	 * for all.
	 */
	assert(from_bgp->vpn_policy[afi].export_vrf);

	/* Remove us from "import_vrf's" export list. If no other VRF
	 * is importing from "import_vrf", cleanup appropriately.
	 */
	for (ALL_LIST_ELEMENTS_RO(from_bgp->vpn_policy[afi].export_vrf,
				  node, vname)) {
		if (strcmp(vname, export_name) == 0)
			break;
	}

	/*
	 * If we have gotten to this point then the vname must
	 * exist.  If not, we are in a world of trouble and
	 * have slag sitting around.
	 *
	 * import_vrf and export_vrf must match in having
	 * the in/out names as appropriate.
	 * export_vrf list could have been cleaned up
	 * as part of no router bgp source instnace.
	 */
	if (!vname)
		return;

	listnode_delete(from_bgp->vpn_policy[afi].export_vrf, vname);
	XFREE(MTYPE_TMP, vname);

	if (!listcount(from_bgp->vpn_policy[afi].export_vrf)) {
		vpn_leak_prechange(edir, afi, bgp_get_default(), from_bgp);
		ecommunity_free(&from_bgp->vpn_policy[afi].rtlist[edir]);
		UNSET_FLAG(from_bgp->af_flags[afi][safi],
			   BGP_CONFIG_VRF_TO_VRF_EXPORT);
		memset(&from_bgp->vpn_policy[afi].tovpn_rd, 0,
		       sizeof(struct prefix_rd));
		UNSET_FLAG(from_bgp->vpn_policy[afi].flags,
			   BGP_VPN_POLICY_TOVPN_RD_SET);
		from_bgp->vpn_policy[afi].tovpn_label = MPLS_LABEL_NONE;

	}
}

/* For testing purpose, static route of MPLS-VPN. */
DEFUN (vpnv4_network,
       vpnv4_network_cmd,
       "network A.B.C.D/M rd ASN:NN_OR_IP-ADDRESS:NN <tag|label> (0-1048575)",
       "Specify a network to announce via BGP\n"
       "IPv4 prefix\n"
       "Specify Route Distinguisher\n"
       "VPN Route Distinguisher\n"
       "VPN NLRI label (tag)\n"
       "VPN NLRI label (tag)\n"
       "Label value\n")
{
	int idx_ipv4_prefixlen = 1;
	int idx_ext_community = 3;
	int idx_label = 5;

	return bgp_static_set(vty, false, argv[idx_ipv4_prefixlen]->arg,
			      argv[idx_ext_community]->arg,
			      argv[idx_label]->arg, AFI_IP, SAFI_MPLS_VPN, NULL,
			      0, 0, 0, NULL, NULL, NULL, NULL);
}

DEFUN (vpnv4_network_route_map,
       vpnv4_network_route_map_cmd,
       "network A.B.C.D/M rd ASN:NN_OR_IP-ADDRESS:NN <tag|label> (0-1048575) route-map RMAP_NAME",
       "Specify a network to announce via BGP\n"
       "IPv4 prefix\n"
       "Specify Route Distinguisher\n"
       "VPN Route Distinguisher\n"
       "VPN NLRI label (tag)\n"
       "VPN NLRI label (tag)\n"
       "Label value\n"
       "route map\n"
       "route map name\n")
{
	int idx_ipv4_prefixlen = 1;
	int idx_ext_community = 3;
	int idx_label = 5;
	int idx_rmap = 7;

	return bgp_static_set(vty, false, argv[idx_ipv4_prefixlen]->arg,
			      argv[idx_ext_community]->arg, argv[idx_label]->arg,
			      AFI_IP, SAFI_MPLS_VPN, argv[idx_rmap]->arg, 0, 0,
			      0, NULL, NULL, NULL, NULL);
}

/* For testing purpose, static route of MPLS-VPN. */
DEFUN (no_vpnv4_network,
       no_vpnv4_network_cmd,
       "no network A.B.C.D/M rd ASN:NN_OR_IP-ADDRESS:NN <tag|label> (0-1048575)",
       NO_STR
       "Specify a network to announce via BGP\n"
       "IPv4 prefix\n"
       "Specify Route Distinguisher\n"
       "VPN Route Distinguisher\n"
       "VPN NLRI label (tag)\n"
       "VPN NLRI label (tag)\n"
       "Label value\n")
{
	int idx_ipv4_prefixlen = 2;
	int idx_ext_community = 4;
	int idx_label = 6;

	return bgp_static_set(vty, true, argv[idx_ipv4_prefixlen]->arg,
			      argv[idx_ext_community]->arg,
			      argv[idx_label]->arg, AFI_IP, SAFI_MPLS_VPN, NULL,
			      0, 0, 0, NULL, NULL, NULL, NULL);
}

DEFUN (vpnv6_network,
       vpnv6_network_cmd,
       "network X:X::X:X/M rd ASN:NN_OR_IP-ADDRESS:NN <tag|label> (0-1048575) [route-map RMAP_NAME]",
       "Specify a network to announce via BGP\n"
       "IPv6 prefix <network>/<length>, e.g., 3ffe::/16\n"
       "Specify Route Distinguisher\n"
       "VPN Route Distinguisher\n"
       "VPN NLRI label (tag)\n"
       "VPN NLRI label (tag)\n"
       "Label value\n"
       "route map\n"
       "route map name\n")
{
	int idx_ipv6_prefix = 1;
	int idx_ext_community = 3;
	int idx_label = 5;
	int idx_rmap = 7;

	if (argc == 8)
		return bgp_static_set(vty, false, argv[idx_ipv6_prefix]->arg,
				      argv[idx_ext_community]->arg,
				      argv[idx_label]->arg, AFI_IP6,
				      SAFI_MPLS_VPN, argv[idx_rmap]->arg, 0, 0,
				      0, NULL, NULL, NULL, NULL);
	else
		return bgp_static_set(vty, false, argv[idx_ipv6_prefix]->arg,
				      argv[idx_ext_community]->arg,
				      argv[idx_label]->arg, AFI_IP6,
				      SAFI_MPLS_VPN, NULL, 0, 0, 0, NULL, NULL,
				      NULL, NULL);
}

/* For testing purpose, static route of MPLS-VPN. */
DEFUN (no_vpnv6_network,
       no_vpnv6_network_cmd,
       "no network X:X::X:X/M rd ASN:NN_OR_IP-ADDRESS:NN <tag|label> (0-1048575)",
       NO_STR
       "Specify a network to announce via BGP\n"
       "IPv6 prefix <network>/<length>, e.g., 3ffe::/16\n"
       "Specify Route Distinguisher\n"
       "VPN Route Distinguisher\n"
       "VPN NLRI label (tag)\n"
       "VPN NLRI label (tag)\n"
       "Label value\n")
{
	int idx_ipv6_prefix = 2;
	int idx_ext_community = 4;
	int idx_label = 6;

	return bgp_static_set(vty, true, argv[idx_ipv6_prefix]->arg,
			      argv[idx_ext_community]->arg,
			      argv[idx_label]->arg, AFI_IP6, SAFI_MPLS_VPN,
			      NULL, 0, 0, 0, NULL, NULL, NULL, NULL);
}

int bgp_show_mpls_vpn(struct vty *vty, afi_t afi, struct prefix_rd *prd,
		      enum bgp_show_type type, void *output_arg, int tags,
		      bool use_json)
{
	struct bgp *bgp;
	struct bgp_table *table;
	uint16_t show_flags = 0;

	if (use_json)
		SET_FLAG(show_flags, BGP_SHOW_OPT_JSON);

	bgp = bgp_get_default();
	if (bgp == NULL) {
		if (!use_json)
			vty_out(vty, "No BGP process is configured\n");
		else
			vty_out(vty, "{}\n");
		return CMD_WARNING;
	}
	table = bgp->rib[afi][SAFI_MPLS_VPN];
	return bgp_show_table_rd(vty, bgp, afi, SAFI_MPLS_VPN, table, prd, type,
				 output_arg, show_flags);
}

DEFUN (show_bgp_ip_vpn_all_rd,
       show_bgp_ip_vpn_all_rd_cmd,
       "show bgp "BGP_AFI_CMD_STR" vpn all [rd <ASN:NN_OR_IP-ADDRESS:NN|all>] [json]",
       SHOW_STR
       BGP_STR
       BGP_VPNVX_HELP_STR
       "Display VPN NLRI specific information\n"
       "Display VPN NLRI specific information\n"
       "Display information for a route distinguisher\n"
       "VPN Route Distinguisher\n"
       "All VPN Route Distinguishers\n"
       JSON_STR)
{
	int ret;
	struct prefix_rd prd;
	afi_t afi;
	int idx = 0;

	if (argv_find_and_parse_afi(argv, argc, &idx, &afi)) {
		/* Constrain search if user supplies RD && RD != "all" */
		if (argv_find(argv, argc, "rd", &idx)
		    && strcmp(argv[idx + 1]->arg, "all")) {
			ret = str2prefix_rd(argv[idx + 1]->arg, &prd);
			if (!ret) {
				vty_out(vty,
					"%% Malformed Route Distinguisher\n");
				return CMD_WARNING;
			}
			return bgp_show_mpls_vpn(vty, afi, &prd,
						 bgp_show_type_normal, NULL, 0,
						 use_json(argc, argv));
		} else {
			return bgp_show_mpls_vpn(vty, afi, NULL,
						 bgp_show_type_normal, NULL, 0,
						 use_json(argc, argv));
		}
	}
	return CMD_SUCCESS;
}

ALIAS(show_bgp_ip_vpn_all_rd,
      show_bgp_ip_vpn_rd_cmd,
       "show bgp "BGP_AFI_CMD_STR" vpn rd <ASN:NN_OR_IP-ADDRESS:NN|all> [json]",
       SHOW_STR
       BGP_STR
       BGP_VPNVX_HELP_STR
       "Display VPN NLRI specific information\n"
       "Display information for a route distinguisher\n"
       "VPN Route Distinguisher\n"
       "All VPN Route Distinguishers\n"
       JSON_STR)

#ifdef KEEP_OLD_VPN_COMMANDS
DEFUN (show_ip_bgp_vpn_rd,
       show_ip_bgp_vpn_rd_cmd,
       "show ip bgp "BGP_AFI_CMD_STR" vpn rd <ASN:NN_OR_IP-ADDRESS:NN|all>",
       SHOW_STR
       IP_STR
       BGP_STR
       BGP_AFI_HELP_STR
       BGP_AF_MODIFIER_STR
       "Display information for a route distinguisher\n"
       "VPN Route Distinguisher\n"
       "All VPN Route Distinguishers\n")
{
	int idx_ext_community = argc - 1;
	int ret;
	struct prefix_rd prd;
	afi_t afi;
	int idx = 0;

	if (argv_find_and_parse_vpnvx(argv, argc, &idx, &afi)) {
		if (!strcmp(argv[idx_ext_community]->arg, "all"))
			return bgp_show_mpls_vpn(vty, afi, NULL,
						 bgp_show_type_normal, NULL, 0,
						 0);
		ret = str2prefix_rd(argv[idx_ext_community]->arg, &prd);
		if (!ret) {
			vty_out(vty, "%% Malformed Route Distinguisher\n");
			return CMD_WARNING;
		}
		return bgp_show_mpls_vpn(vty, afi, &prd, bgp_show_type_normal,
					 NULL, 0, 0);
	}
	return CMD_SUCCESS;
}

DEFUN (show_ip_bgp_vpn_all,
       show_ip_bgp_vpn_all_cmd,
       "show [ip] bgp <vpnv4|vpnv6>",
       SHOW_STR
       IP_STR
       BGP_STR
       BGP_VPNVX_HELP_STR)
{
	afi_t afi;
	int idx = 0;

	if (argv_find_and_parse_vpnvx(argv, argc, &idx, &afi))
		return bgp_show_mpls_vpn(vty, afi, NULL, bgp_show_type_normal,
					 NULL, 0, 0);
	return CMD_SUCCESS;
}

DEFUN (show_ip_bgp_vpn_all_tags,
       show_ip_bgp_vpn_all_tags_cmd,
       "show [ip] bgp <vpnv4|vpnv6> all tags",
       SHOW_STR
       IP_STR
       BGP_STR
       BGP_VPNVX_HELP_STR
       "Display information about all VPNv4/VPNV6 NLRIs\n"
       "Display BGP tags for prefixes\n")
{
	afi_t afi;
	int idx = 0;

	if (argv_find_and_parse_vpnvx(argv, argc, &idx, &afi))
		return bgp_show_mpls_vpn(vty, afi, NULL, bgp_show_type_normal,
					 NULL, 1, 0);
	return CMD_SUCCESS;
}

DEFUN (show_ip_bgp_vpn_rd_tags,
       show_ip_bgp_vpn_rd_tags_cmd,
       "show [ip] bgp <vpnv4|vpnv6> rd <ASN:NN_OR_IP-ADDRESS:NN|all> tags",
       SHOW_STR
       IP_STR
       BGP_STR
       BGP_VPNVX_HELP_STR
       "Display information for a route distinguisher\n"
       "VPN Route Distinguisher\n"
       "All VPN Route Distinguishers\n"
       "Display BGP tags for prefixes\n")
{
	int idx_ext_community = 5;
	int ret;
	struct prefix_rd prd;
	afi_t afi;
	int idx = 0;

	if (argv_find_and_parse_vpnvx(argv, argc, &idx, &afi)) {
		if (!strcmp(argv[idx_ext_community]->arg, "all"))
			return bgp_show_mpls_vpn(vty, afi, NULL,
						 bgp_show_type_normal, NULL, 1,
						 0);
		ret = str2prefix_rd(argv[idx_ext_community]->arg, &prd);
		if (!ret) {
			vty_out(vty, "%% Malformed Route Distinguisher\n");
			return CMD_WARNING;
		}
		return bgp_show_mpls_vpn(vty, afi, &prd, bgp_show_type_normal,
					 NULL, 1, 0);
	}
	return CMD_SUCCESS;
}

DEFUN (show_ip_bgp_vpn_all_neighbor_routes,
       show_ip_bgp_vpn_all_neighbor_routes_cmd,
       "show [ip] bgp <vpnv4|vpnv6> all neighbors A.B.C.D routes [json]",
       SHOW_STR
       IP_STR
       BGP_STR
       BGP_VPNVX_HELP_STR
       "Display information about all VPNv4/VPNv6 NLRIs\n"
       "Detailed information on TCP and BGP neighbor connections\n"
       "Neighbor to display information about\n"
       "Display routes learned from neighbor\n"
       JSON_STR)
{
	int idx_ipv4 = 6;
	union sockunion su;
	struct peer *peer;
	int ret;
	bool uj = use_json(argc, argv);
	afi_t afi;
	int idx = 0;

	if (argv_find_and_parse_vpnvx(argv, argc, &idx, &afi)) {
		ret = str2sockunion(argv[idx_ipv4]->arg, &su);
		if (ret < 0) {
			if (uj) {
				json_object *json_no = NULL;
				json_no = json_object_new_object();
				json_object_string_add(json_no, "warning",
						       "Malformed address");
				vty_out(vty, "%s\n",
					json_object_to_json_string(json_no));
				json_object_free(json_no);
			} else
				vty_out(vty, "Malformed address: %s\n",
					argv[idx_ipv4]->arg);
			return CMD_WARNING;
		}

		peer = peer_lookup(NULL, &su);
		if (!peer || !peer->afc[afi][SAFI_MPLS_VPN]) {
			if (uj) {
				json_object *json_no = NULL;
				json_no = json_object_new_object();
				json_object_string_add(
					json_no, "warning",
					"No such neighbor or address family");
				vty_out(vty, "%s\n",
					json_object_to_json_string(json_no));
				json_object_free(json_no);
			} else
				vty_out(vty,
					"%% No such neighbor or address family\n");
			return CMD_WARNING;
		}

		return bgp_show_mpls_vpn(vty, afi, NULL, bgp_show_type_neighbor,
					 &su, 0, uj);
	}
	return CMD_SUCCESS;
}

DEFUN (show_ip_bgp_vpn_rd_neighbor_routes,
       show_ip_bgp_vpn_rd_neighbor_routes_cmd,
       "show [ip] bgp <vpnv4|vpnv6> rd <ASN:NN_OR_IP-ADDRESS:NN|all> neighbors A.B.C.D routes [json]",
       SHOW_STR
       IP_STR
       BGP_STR
       BGP_VPNVX_HELP_STR
       "Display information for a route distinguisher\n"
       "VPN Route Distinguisher\n"
       "All VPN Route Distinguishers\n"
       "Detailed information on TCP and BGP neighbor connections\n"
       "Neighbor to display information about\n"
       "Display routes learned from neighbor\n"
       JSON_STR)
{
	int idx_ext_community = 5;
	int idx_ipv4 = 7;
	int ret;
	union sockunion su;
	struct peer *peer;
	struct prefix_rd prd;
	bool prefix_rd_all = false;
	bool uj = use_json(argc, argv);
	afi_t afi;
	int idx = 0;

	if (argv_find_and_parse_vpnvx(argv, argc, &idx, &afi)) {
		if (!strcmp(argv[idx_ext_community]->arg, "all"))
			prefix_rd_all = true;
		else {
			ret = str2prefix_rd(argv[idx_ext_community]->arg, &prd);
			if (!ret) {
				if (uj) {
					json_object *json_no = NULL;
					json_no = json_object_new_object();
					json_object_string_add(
						json_no, "warning",
						"Malformed Route Distinguisher");
					vty_out(vty, "%s\n",
						json_object_to_json_string(
							json_no));
					json_object_free(json_no);
				} else
					vty_out(vty,
						"%% Malformed Route Distinguisher\n");
				return CMD_WARNING;
			}
		}

		ret = str2sockunion(argv[idx_ipv4]->arg, &su);
		if (ret < 0) {
			if (uj) {
				json_object *json_no = NULL;
				json_no = json_object_new_object();
				json_object_string_add(json_no, "warning",
						       "Malformed address");
				vty_out(vty, "%s\n",
					json_object_to_json_string(json_no));
				json_object_free(json_no);
			} else
				vty_out(vty, "Malformed address: %s\n",
					argv[idx_ext_community]->arg);
			return CMD_WARNING;
		}

		peer = peer_lookup(NULL, &su);
		if (!peer || !peer->afc[afi][SAFI_MPLS_VPN]) {
			if (uj) {
				json_object *json_no = NULL;
				json_no = json_object_new_object();
				json_object_string_add(
					json_no, "warning",
					"No such neighbor or address family");
				vty_out(vty, "%s\n",
					json_object_to_json_string(json_no));
				json_object_free(json_no);
			} else
				vty_out(vty,
					"%% No such neighbor or address family\n");
			return CMD_WARNING;
		}

		if (prefix_rd_all)
			return bgp_show_mpls_vpn(vty, afi, NULL,
						 bgp_show_type_neighbor, &su, 0,
						 uj);
		else
			return bgp_show_mpls_vpn(vty, afi, &prd,
						 bgp_show_type_neighbor, &su, 0,
						 uj);
	}
	return CMD_SUCCESS;
}

DEFUN (show_ip_bgp_vpn_all_neighbor_advertised_routes,
       show_ip_bgp_vpn_all_neighbor_advertised_routes_cmd,
       "show [ip] bgp <vpnv4|vpnv6> all neighbors A.B.C.D advertised-routes [json]",
       SHOW_STR
       IP_STR
       BGP_STR
       BGP_VPNVX_HELP_STR
       "Display information about all VPNv4/VPNv6 NLRIs\n"
       "Detailed information on TCP and BGP neighbor connections\n"
       "Neighbor to display information about\n"
       "Display the routes advertised to a BGP neighbor\n"
       JSON_STR)
{
	int idx_ipv4 = 6;
	int ret;
	struct peer *peer;
	union sockunion su;
	bool uj = use_json(argc, argv);
	afi_t afi;
	int idx = 0;

	if (argv_find_and_parse_vpnvx(argv, argc, &idx, &afi)) {
		ret = str2sockunion(argv[idx_ipv4]->arg, &su);
		if (ret < 0) {
			if (uj) {
				json_object *json_no = NULL;
				json_no = json_object_new_object();
				json_object_string_add(json_no, "warning",
						       "Malformed address");
				vty_out(vty, "%s\n",
					json_object_to_json_string(json_no));
				json_object_free(json_no);
			} else
				vty_out(vty, "Malformed address: %s\n",
					argv[idx_ipv4]->arg);
			return CMD_WARNING;
		}
		peer = peer_lookup(NULL, &su);
		if (!peer || !peer->afc[afi][SAFI_MPLS_VPN]) {
			if (uj) {
				json_object *json_no = NULL;
				json_no = json_object_new_object();
				json_object_string_add(
					json_no, "warning",
					"No such neighbor or address family");
				vty_out(vty, "%s\n",
					json_object_to_json_string(json_no));
				json_object_free(json_no);
			} else
				vty_out(vty,
					"%% No such neighbor or address family\n");
			return CMD_WARNING;
		}
		return show_adj_route_vpn(vty, peer, NULL, AFI_IP,
					  SAFI_MPLS_VPN, uj);
	}
	return CMD_SUCCESS;
}

DEFUN (show_ip_bgp_vpn_rd_neighbor_advertised_routes,
       show_ip_bgp_vpn_rd_neighbor_advertised_routes_cmd,
       "show [ip] bgp <vpnv4|vpnv6> rd <ASN:NN_OR_IP-ADDRESS:NN|all> neighbors A.B.C.D advertised-routes [json]",
       SHOW_STR
       IP_STR
       BGP_STR
       BGP_VPNVX_HELP_STR
       "Display information for a route distinguisher\n"
       "VPN Route Distinguisher\n"
       "All VPN Route Distinguishers\n"
       "Detailed information on TCP and BGP neighbor connections\n"
       "Neighbor to display information about\n"
       "Display the routes advertised to a BGP neighbor\n"
       JSON_STR)
{
	int idx_ext_community = 5;
	int idx_ipv4 = 7;
	int ret;
	struct peer *peer;
	struct prefix_rd prd;
	union sockunion su;
	bool uj = use_json(argc, argv);
	afi_t afi;
	int idx = 0;

	if (argv_find_and_parse_vpnvx(argv, argc, &idx, &afi)) {
		ret = str2sockunion(argv[idx_ipv4]->arg, &su);
		if (ret < 0) {
			if (uj) {
				json_object *json_no = NULL;
				json_no = json_object_new_object();
				json_object_string_add(json_no, "warning",
						       "Malformed address");
				vty_out(vty, "%s\n",
					json_object_to_json_string(json_no));
				json_object_free(json_no);
			} else
				vty_out(vty, "Malformed address: %s\n",
					argv[idx_ext_community]->arg);
			return CMD_WARNING;
		}
		peer = peer_lookup(NULL, &su);
		if (!peer || !peer->afc[afi][SAFI_MPLS_VPN]) {
			if (uj) {
				json_object *json_no = NULL;
				json_no = json_object_new_object();
				json_object_string_add(
					json_no, "warning",
					"No such neighbor or address family");
				vty_out(vty, "%s\n",
					json_object_to_json_string(json_no));
				json_object_free(json_no);
			} else
				vty_out(vty,
					"%% No such neighbor or address family\n");
			return CMD_WARNING;
		}

		if (!strcmp(argv[idx_ext_community]->arg, "all"))
			return show_adj_route_vpn(vty, peer, NULL, AFI_IP,
						  SAFI_MPLS_VPN, uj);
		ret = str2prefix_rd(argv[idx_ext_community]->arg, &prd);
		if (!ret) {
			if (uj) {
				json_object *json_no = NULL;
				json_no = json_object_new_object();
				json_object_string_add(
					json_no, "warning",
					"Malformed Route Distinguisher");
				vty_out(vty, "%s\n",
					json_object_to_json_string(json_no));
				json_object_free(json_no);
			} else
				vty_out(vty,
					"%% Malformed Route Distinguisher\n");
			return CMD_WARNING;
		}

		return show_adj_route_vpn(vty, peer, &prd, AFI_IP,
					  SAFI_MPLS_VPN, uj);
	}
	return CMD_SUCCESS;
}
#endif /* KEEP_OLD_VPN_COMMANDS */

void bgp_mplsvpn_init(void)
{
	install_element(BGP_VPNV4_NODE, &vpnv4_network_cmd);
	install_element(BGP_VPNV4_NODE, &vpnv4_network_route_map_cmd);
	install_element(BGP_VPNV4_NODE, &no_vpnv4_network_cmd);

	install_element(BGP_VPNV6_NODE, &vpnv6_network_cmd);
	install_element(BGP_VPNV6_NODE, &no_vpnv6_network_cmd);

	install_element(VIEW_NODE, &show_bgp_ip_vpn_all_rd_cmd);
	install_element(VIEW_NODE, &show_bgp_ip_vpn_rd_cmd);
#ifdef KEEP_OLD_VPN_COMMANDS
	install_element(VIEW_NODE, &show_ip_bgp_vpn_rd_cmd);
	install_element(VIEW_NODE, &show_ip_bgp_vpn_all_cmd);
	install_element(VIEW_NODE, &show_ip_bgp_vpn_all_tags_cmd);
	install_element(VIEW_NODE, &show_ip_bgp_vpn_rd_tags_cmd);
	install_element(VIEW_NODE, &show_ip_bgp_vpn_all_neighbor_routes_cmd);
	install_element(VIEW_NODE, &show_ip_bgp_vpn_rd_neighbor_routes_cmd);
	install_element(VIEW_NODE,
			&show_ip_bgp_vpn_all_neighbor_advertised_routes_cmd);
	install_element(VIEW_NODE,
			&show_ip_bgp_vpn_rd_neighbor_advertised_routes_cmd);
#endif /* KEEP_OLD_VPN_COMMANDS */
}

vrf_id_t get_first_vrf_for_redirect_with_rt(struct ecommunity *eckey)
{
	struct listnode *mnode, *mnnode;
	struct bgp *bgp;
	afi_t afi = AFI_IP;

	if (eckey->unit_size == IPV6_ECOMMUNITY_SIZE)
		afi = AFI_IP6;

	for (ALL_LIST_ELEMENTS(bm->bgp, mnode, mnnode, bgp)) {
		struct ecommunity *ec;

		if (bgp->inst_type != BGP_INSTANCE_TYPE_VRF)
			continue;

		ec = bgp->vpn_policy[afi].import_redirect_rtlist;

		if (ec && eckey->unit_size != ec->unit_size)
			continue;

		if (ecommunity_include(ec, eckey))
			return bgp->vrf_id;
	}
	return VRF_UNKNOWN;
}

/*
 * The purpose of this function is to process leaks that were deferred
 * from earlier per-vrf configuration due to not-yet-existing default
 * vrf, in other words, configuration such as:
 *
 *     router bgp MMM vrf FOO
 *       address-family ipv4 unicast
 *         rd vpn export 1:1
 *       exit-address-family
 *
 *     router bgp NNN
 *       ...
 *
 * This function gets called when the default instance ("router bgp NNN")
 * is created.
 */
void vpn_leak_postchange_all(void)
{
	struct listnode *next;
	struct bgp *bgp;
	struct bgp *bgp_default = bgp_get_default();

	assert(bgp_default);

	/* First, do any exporting from VRFs to the single VPN RIB */
	for (ALL_LIST_ELEMENTS_RO(bm->bgp, next, bgp)) {

		if (bgp->inst_type != BGP_INSTANCE_TYPE_VRF)
			continue;

		vpn_leak_postchange(
			BGP_VPN_POLICY_DIR_TOVPN,
			AFI_IP,
			bgp_default,
			bgp);

		vpn_leak_postchange(
			BGP_VPN_POLICY_DIR_TOVPN,
			AFI_IP6,
			bgp_default,
			bgp);
	}

	/* Now, do any importing to VRFs from the single VPN RIB */
	for (ALL_LIST_ELEMENTS_RO(bm->bgp, next, bgp)) {

		if (bgp->inst_type != BGP_INSTANCE_TYPE_VRF)
			continue;

		vpn_leak_postchange(
			BGP_VPN_POLICY_DIR_FROMVPN,
			AFI_IP,
			bgp_default,
			bgp);

		vpn_leak_postchange(
			BGP_VPN_POLICY_DIR_FROMVPN,
			AFI_IP6,
			bgp_default,
			bgp);
	}
}

/* When a bgp vrf instance is unconfigured, remove its routes
 * from the VPN table and this vrf could be importing routes from other
 * bgp vrf instnaces, unimport them.
 * VRF X and VRF Y are exporting routes to each other.
 * When VRF X is deleted, unimport its routes from all target vrfs,
 * also VRF Y should unimport its routes from VRF X table.
 * This will ensure VPN table is cleaned up appropriately.
 */
void bgp_vpn_leak_unimport(struct bgp *from_bgp)
{
	struct bgp *bgp_default = bgp_get_default();
	struct bgp *to_bgp;
	const char *tmp_name;
	char *vname;
	struct listnode *node, *next;
	safi_t safi = SAFI_UNICAST;
	afi_t afi;
	bool is_vrf_leak_bind;
	int debug;

	if (from_bgp->inst_type != BGP_INSTANCE_TYPE_VRF)
		return;

	debug = (BGP_DEBUG(vpn, VPN_LEAK_TO_VRF) |
		     BGP_DEBUG(vpn, VPN_LEAK_FROM_VRF));

	tmp_name = from_bgp->name ? from_bgp->name : VRF_DEFAULT_NAME;

	for (afi = 0; afi < AFI_MAX; ++afi) {
		/* vrf leak is for IPv4 and IPv6 Unicast only */
		if (afi != AFI_IP && afi != AFI_IP6)
			continue;

		for (ALL_LIST_ELEMENTS_RO(bm->bgp, next, to_bgp)) {
			if (from_bgp == to_bgp)
				continue;

			/* Unimport and remove source vrf from the
			 * other vrfs import list.
			 */
			struct vpn_policy *to_vpolicy;

			is_vrf_leak_bind = false;
			to_vpolicy = &(to_bgp->vpn_policy[afi]);
			for (ALL_LIST_ELEMENTS_RO(to_vpolicy->import_vrf, node,
						  vname)) {
				if (strcmp(vname, tmp_name) == 0) {
					is_vrf_leak_bind = true;
					break;
				}
			}
			/* skip this bgp instance as there is no leak to this
			 * vrf instance.
			 */
			if (!is_vrf_leak_bind)
				continue;

			if (debug)
				zlog_debug("%s: unimport routes from %s to_bgp %s afi %s import vrfs count %u",
					   __func__, from_bgp->name_pretty,
					   to_bgp->name_pretty, afi2str(afi),
					   to_vpolicy->import_vrf->count);

			vrf_unimport_from_vrf(to_bgp, from_bgp, afi, safi);

			/* readd vrf name as unimport removes import vrf name
			 * from the destination vrf's import list where the
			 * `import vrf` configuration still exist.
			 */
			vname = XSTRDUP(MTYPE_TMP, tmp_name);
			listnode_add(to_bgp->vpn_policy[afi].import_vrf,
				     vname);
			SET_FLAG(to_bgp->af_flags[afi][safi],
				 BGP_CONFIG_VRF_TO_VRF_IMPORT);

			/* If to_bgp exports its routes to the bgp vrf
			 * which is being deleted, un-import the
			 * to_bgp routes from VPN.
			 */
			for (ALL_LIST_ELEMENTS_RO(to_bgp->vpn_policy[afi]
						  .export_vrf, node,
						  vname)) {
				if (strcmp(vname, tmp_name) == 0) {
					vrf_unimport_from_vrf(from_bgp, to_bgp,
						      afi, safi);
					break;
				}
			}
		}

		if (bgp_default &&
		    !CHECK_FLAG(bgp_default->af_flags[afi][SAFI_MPLS_VPN],
				BGP_VPNVX_RETAIN_ROUTE_TARGET_ALL)) {
			/* 'from_bgp' instance will be deleted
			 * so force to unset importation to update VPN labels
			 */
			UNSET_FLAG(from_bgp->af_flags[afi][SAFI_UNICAST],
				   BGP_CONFIG_MPLSVPN_TO_VRF_IMPORT);
			vpn_leak_no_retain(from_bgp, bgp_default, afi);
		}
	}
	return;
}

/* When a router bgp is configured, there could be a bgp vrf
 * instance importing routes from this newly configured
 * bgp vrf instance. Export routes from configured
 * bgp vrf to VPN.
 * VRF Y has import from bgp vrf x,
 * when a bgp vrf x instance is created, export its routes
 * to VRF Y instance.
 */
void bgp_vpn_leak_export(struct bgp *from_bgp)
{
	afi_t afi;
	const char *export_name;
	char *vname;
	struct listnode *node, *next;
	struct ecommunity *ecom;
	enum vpn_policy_direction idir, edir;
	safi_t safi = SAFI_UNICAST;
	struct bgp *to_bgp;
	int debug;

	debug = (BGP_DEBUG(vpn, VPN_LEAK_TO_VRF) |
		     BGP_DEBUG(vpn, VPN_LEAK_FROM_VRF));

	idir = BGP_VPN_POLICY_DIR_FROMVPN;
	edir = BGP_VPN_POLICY_DIR_TOVPN;

	export_name = from_bgp->name ? from_bgp->name : VRF_DEFAULT_NAME;

	for (afi = 0; afi < AFI_MAX; ++afi) {
		/* vrf leak is for IPv4 and IPv6 Unicast only */
		if (afi != AFI_IP && afi != AFI_IP6)
			continue;

		for (ALL_LIST_ELEMENTS_RO(bm->bgp, next, to_bgp)) {
			if (from_bgp == to_bgp)
				continue;

			/* bgp instance has import list, check to see if newly
			 * configured bgp instance is the list.
			 */
			struct vpn_policy *to_vpolicy;

			to_vpolicy = &(to_bgp->vpn_policy[afi]);
			for (ALL_LIST_ELEMENTS_RO(to_vpolicy->import_vrf,
						  node, vname)) {
				if (strcmp(vname, export_name) != 0)
					continue;

				if (debug)
					zlog_debug("%s: found from_bgp %s in to_bgp %s import list, import routes.",
					   __func__,
					   export_name, to_bgp->name_pretty);

				ecom = from_bgp->vpn_policy[afi].rtlist[edir];
				/* remove import rt, it will be readded
				 * as part of import from vrf.
				 */
				if (ecom)
					ecommunity_del_val(
						to_vpolicy->rtlist[idir],
						(struct ecommunity_val *)
							ecom->val);
				vrf_import_from_vrf(to_bgp, from_bgp,
						    afi, safi);
				break;

			}
		}
	}
}

/* The nexthops values are compared to
 * find in the tree the appropriate cache entry
 */
int bgp_mplsvpn_nh_label_bind_cmp(
	const struct bgp_mplsvpn_nh_label_bind_cache *a,
	const struct bgp_mplsvpn_nh_label_bind_cache *b)
{
	if (prefix_cmp(&a->nexthop, &b->nexthop))
		return 1;
	if (a->orig_label > b->orig_label)
		return 1;
	if (a->orig_label < b->orig_label)
		return -1;
	return 0;
}

static void bgp_mplsvpn_nh_label_bind_send_nexthop_label(
	struct bgp_mplsvpn_nh_label_bind_cache *bmnc, int cmd)
{
	struct prefix pfx_nh, *p = NULL;
	uint32_t num_labels = 0, lsp_num_labels;
	mpls_label_t label[MPLS_MAX_LABELS];
	struct nexthop *nh;
	ifindex_t ifindex = IFINDEX_INTERNAL;
	vrf_id_t vrf_id = VRF_DEFAULT;
	uint32_t i;

	if (bmnc->nh == NULL)
		return;
	nh = bmnc->nh;
	switch (nh->type) {
	case NEXTHOP_TYPE_IFINDEX:
		p = &bmnc->nexthop;
		label[num_labels] = bmnc->orig_label;
		num_labels += 1;
		ifindex = nh->ifindex;
		vrf_id = nh->vrf_id;
		break;
	case NEXTHOP_TYPE_IPV4:
	case NEXTHOP_TYPE_IPV4_IFINDEX:
	case NEXTHOP_TYPE_IPV6:
	case NEXTHOP_TYPE_IPV6_IFINDEX:
		if (nh->type == NEXTHOP_TYPE_IPV4 ||
		    nh->type == NEXTHOP_TYPE_IPV4_IFINDEX) {
			pfx_nh.family = AF_INET;
			pfx_nh.prefixlen = IPV4_MAX_BITLEN;
			IPV4_ADDR_COPY(&pfx_nh.u.prefix4, &nh->gate.ipv4);
		} else {
			pfx_nh.family = AF_INET6;
			pfx_nh.prefixlen = IPV6_MAX_BITLEN;
			IPV6_ADDR_COPY(&pfx_nh.u.prefix6, &nh->gate.ipv6);
		}
		p = &pfx_nh;
		if (nh->nh_label) {
			if (nh->nh_label->num_labels + 1 > MPLS_MAX_LABELS) {
				/* label stack overflow. no label switching will be performed
				 */
				flog_err(EC_BGP_LABEL,
					 "%s [Error] BGP label %u->%u to %pFX, forged label stack too big: %u. Abort LSP installation",
					 bmnc->bgp_vpn->name_pretty,
					 bmnc->new_label, bmnc->orig_label,
					 &bmnc->nexthop,
					 nh->nh_label->num_labels + 1);
				return;
			}
			lsp_num_labels = nh->nh_label->num_labels;
			for (i = 0; i < lsp_num_labels; i++)
				label[num_labels + i] = nh->nh_label->label[i];
			num_labels = lsp_num_labels;
		}
		label[num_labels] = bmnc->orig_label;
		num_labels += 1;
		if (nh->type == NEXTHOP_TYPE_IPV4_IFINDEX ||
		    nh->type == NEXTHOP_TYPE_IPV6_IFINDEX) {
			ifindex = nh->ifindex;
			vrf_id = nh->vrf_id;
		}
		break;
	case NEXTHOP_TYPE_BLACKHOLE:
		return;
	}
	bgp_zebra_send_nexthop_label(cmd, bmnc->new_label, ifindex, vrf_id,
				     ZEBRA_LSP_BGP, p, num_labels, &label[0]);
}

void bgp_mplsvpn_nh_label_bind_free(
	struct bgp_mplsvpn_nh_label_bind_cache *bmnc)
{
	if (bmnc->allocation_in_progress) {
		bmnc->allocation_in_progress = false;
		bgp_mplsvpn_nh_label_bind_cache_del(
			&bmnc->bgp_vpn->mplsvpn_nh_label_bind, bmnc);
		return;
	}
	if (bmnc->new_label != MPLS_INVALID_LABEL) {
		bgp_mplsvpn_nh_label_bind_send_nexthop_label(
			bmnc, ZEBRA_MPLS_LABELS_DELETE);
		bgp_lp_release(LP_TYPE_BGP_L3VPN_BIND, bmnc, bmnc->new_label);
	}
	bgp_mplsvpn_nh_label_bind_cache_del(
		&bmnc->bgp_vpn->mplsvpn_nh_label_bind, bmnc);

	if (bmnc->nh)
		nexthop_free(bmnc->nh);

	XFREE(MTYPE_MPLSVPN_NH_LABEL_BIND_CACHE, bmnc);
}

struct bgp_mplsvpn_nh_label_bind_cache *
bgp_mplsvpn_nh_label_bind_new(struct bgp_mplsvpn_nh_label_bind_cache_head *tree,
			      struct prefix *p, mpls_label_t orig_label)
{
	struct bgp_mplsvpn_nh_label_bind_cache *bmnc;

	bmnc = XCALLOC(MTYPE_MPLSVPN_NH_LABEL_BIND_CACHE,
		       sizeof(struct bgp_mplsvpn_nh_label_bind_cache));
	bmnc->new_label = MPLS_INVALID_LABEL;
	prefix_copy(&bmnc->nexthop, p);
	bmnc->orig_label = orig_label;

	LIST_INIT(&(bmnc->paths));
	bgp_mplsvpn_nh_label_bind_cache_add(tree, bmnc);

	return bmnc;
}

struct bgp_mplsvpn_nh_label_bind_cache *bgp_mplsvpn_nh_label_bind_find(
	struct bgp_mplsvpn_nh_label_bind_cache_head *tree, struct prefix *p,
	mpls_label_t orig_label)
{
	struct bgp_mplsvpn_nh_label_bind_cache bmnc = {0};

	if (!tree)
		return NULL;
	prefix_copy(&bmnc.nexthop, p);
	bmnc.orig_label = orig_label;

	return bgp_mplsvpn_nh_label_bind_cache_find(tree, &bmnc);
}

/* Called to check if the incoming l3vpn path entry
 * has mpls label information
 */
bool bgp_mplsvpn_path_uses_valid_mpls_label(struct bgp_path_info *pi)
{
	if (pi->attr && pi->attr->srv6_l3vpn)
		/* srv6 sid */
		return false;

	if (pi->attr &&
	    CHECK_FLAG(pi->attr->flag, ATTR_FLAG_BIT(BGP_ATTR_PREFIX_SID)) &&
	    pi->attr->label_index != BGP_INVALID_LABEL_INDEX)
		/* prefix_sid attribute */
		return false;

	if (!pi->extra || !bgp_is_valid_label(&pi->extra->label[0]))
		/* invalid MPLS label */
		return false;
	return true;
}

mpls_label_t bgp_mplsvpn_nh_label_bind_get_label(struct bgp_path_info *pi)
{
	mpls_label_t label;
	struct bgp_mplsvpn_nh_label_bind_cache *bmnc;

	bmnc = pi->mplsvpn.bmnc.nh_label_bind_cache;
	if (!bmnc || bmnc->new_label == MPLS_INVALID_LABEL)
		/* allocation in progress
		 * or path not eligible for local label
		 */
		return MPLS_INVALID_LABEL;

	label = mpls_lse_encode(bmnc->new_label, 0, 0, 1);
	bgp_set_valid_label(&label);

	return label;
}

/* Called upon reception of a ZAPI Message from zebra, about
 * a new available label.
 */
static int bgp_mplsvpn_nh_label_bind_get_local_label_cb(mpls_label_t label,
							void *context,
							bool allocated)
{
	struct bgp_mplsvpn_nh_label_bind_cache *bmnc = context;
	struct bgp_table *table;
	struct bgp_path_info *pi;

	if (BGP_DEBUG(labelpool, LABELPOOL))
		zlog_debug("%s: label=%u, allocated=%d, nexthop=%pFX, label %u",
			   __func__, label, allocated, &bmnc->nexthop,
			   bmnc->orig_label);
	if (allocated)
		/* update the entry with the new label */
		bmnc->new_label = label;
	else
		/*
		 * previously-allocated label is now invalid
		 * eg: zebra deallocated the labels and notifies it
		 */
		bmnc->new_label = MPLS_INVALID_LABEL;

	if (!bmnc->allocation_in_progress) {
		bgp_mplsvpn_nh_label_bind_free(bmnc);
		return 0;
	}
	bmnc->allocation_in_progress = false;

	if (bmnc->new_label != MPLS_INVALID_LABEL)
		/*
		 * Create the LSP : <local_label -> bmnc->orig_label,
		 * via bmnc->prefix, interface bnc->nexthop->ifindex
		 */
		bgp_mplsvpn_nh_label_bind_send_nexthop_label(
			bmnc, ZEBRA_MPLS_LABELS_ADD);

	LIST_FOREACH (pi, &(bmnc->paths), mplsvpn.bmnc.nh_label_bind_thread) {
		/* we can advertise it */
		if (!pi->net)
			continue;
		table = bgp_dest_table(pi->net);
		if (!table)
			continue;
		SET_FLAG(pi->net->flags, BGP_NODE_LABEL_CHANGED);
		bgp_process(table->bgp, pi->net, table->afi, table->safi);
	}

	return 0;
}

void bgp_mplsvpn_path_nh_label_bind_unlink(struct bgp_path_info *pi)
{
	struct bgp_mplsvpn_nh_label_bind_cache *bmnc;

	if (!pi)
		return;

	if (!CHECK_FLAG(pi->flags, BGP_PATH_MPLSVPN_NH_LABEL_BIND))
		return;

	bmnc = pi->mplsvpn.bmnc.nh_label_bind_cache;

	if (!bmnc)
		return;

	LIST_REMOVE(pi, mplsvpn.bmnc.nh_label_bind_thread);
	pi->mplsvpn.bmnc.nh_label_bind_cache->path_count--;
	pi->mplsvpn.bmnc.nh_label_bind_cache = NULL;
	SET_FLAG(pi->flags, BGP_PATH_MPLSVPN_NH_LABEL_BIND);

	if (LIST_EMPTY(&(bmnc->paths)))
		bgp_mplsvpn_nh_label_bind_free(bmnc);
}

void bgp_mplsvpn_nh_label_bind_register_local_label(struct bgp *bgp,
						    struct bgp_dest *dest,
						    struct bgp_path_info *pi)
{
	struct bgp_mplsvpn_nh_label_bind_cache *bmnc;
	struct bgp_mplsvpn_nh_label_bind_cache_head *tree;

	tree = &bgp->mplsvpn_nh_label_bind;
	bmnc = bgp_mplsvpn_nh_label_bind_find(
		tree, &pi->nexthop->prefix, decode_label(&pi->extra->label[0]));
	if (!bmnc) {
		bmnc = bgp_mplsvpn_nh_label_bind_new(
			tree, &pi->nexthop->prefix,
			decode_label(&pi->extra->label[0]));
		bmnc->bgp_vpn = bgp;
		bmnc->allocation_in_progress = true;
		bgp_lp_get(LP_TYPE_BGP_L3VPN_BIND, bmnc,
			   bgp_mplsvpn_nh_label_bind_get_local_label_cb);
	}

	if (pi->mplsvpn.bmnc.nh_label_bind_cache == bmnc)
		/* no change */
		return;

	bgp_mplsvpn_path_nh_label_bind_unlink(pi);

	/* updates NHT pi list reference */
	LIST_INSERT_HEAD(&(bmnc->paths), pi, mplsvpn.bmnc.nh_label_bind_thread);
	pi->mplsvpn.bmnc.nh_label_bind_cache = bmnc;
	pi->mplsvpn.bmnc.nh_label_bind_cache->path_count++;
	SET_FLAG(pi->flags, BGP_PATH_MPLSVPN_NH_LABEL_BIND);
	bmnc->last_update = monotime(NULL);

	/* Add or update the selected nexthop */
	if (!bmnc->nh)
		bmnc->nh = nexthop_dup(pi->nexthop->nexthop, NULL);
	else if (!nexthop_same(pi->nexthop->nexthop, bmnc->nh)) {
		nexthop_free(bmnc->nh);
		bmnc->nh = nexthop_dup(pi->nexthop->nexthop, NULL);
		if (bmnc->new_label != MPLS_INVALID_LABEL)
			bgp_mplsvpn_nh_label_bind_send_nexthop_label(
				bmnc, ZEBRA_MPLS_LABELS_REPLACE);
	}
}

static void show_bgp_mplsvpn_nh_label_bind_internal(struct vty *vty,
						    struct bgp *bgp,
						    bool detail)
{
	struct bgp_mplsvpn_nh_label_bind_cache_head *tree;
	struct bgp_mplsvpn_nh_label_bind_cache *iter;
	afi_t afi;
	safi_t safi;
	struct bgp_dest *dest;
	struct bgp_path_info *path;
	struct bgp *bgp_path;
	struct bgp_table *table;
	time_t tbuf;
	char buf[32];

	vty_out(vty, "Current BGP mpls-vpn nexthop label bind cache, %s\n",
		bgp->name_pretty);

	tree = &bgp->mplsvpn_nh_label_bind;
	frr_each (bgp_mplsvpn_nh_label_bind_cache, tree, iter) {
		if (iter->nexthop.family == AF_INET)
			vty_out(vty, " %pI4", &iter->nexthop.u.prefix4);
		else
			vty_out(vty, " %pI6", &iter->nexthop.u.prefix6);
		vty_out(vty, ", label %u, local label %u #paths %u\n",
			iter->orig_label, iter->new_label, iter->path_count);
		if (iter->nh)
			vty_out(vty, "  interface %s\n",
				ifindex2ifname(iter->nh->ifindex,
					       iter->nh->vrf_id));
		tbuf = time(NULL) - (monotime(NULL) - iter->last_update);
		vty_out(vty, "  Last update: %s", ctime_r(&tbuf, buf));
		if (!detail)
			continue;
		vty_out(vty, "  Paths:\n");
		LIST_FOREACH (path, &(iter->paths),
			      mplsvpn.bmnc.nh_label_bind_thread) {
			dest = path->net;
			table = bgp_dest_table(dest);
			assert(dest && table);
			afi = family2afi(bgp_dest_get_prefix(dest)->family);
			safi = table->safi;
			bgp_path = table->bgp;

			vty_out(vty, "    %d/%d %pBD %s flags 0x%x\n", afi,
				safi, dest, bgp_path->name_pretty, path->flags);
		}
	}
}


DEFUN(show_bgp_mplsvpn_nh_label_bind, show_bgp_mplsvpn_nh_label_bind_cmd,
      "show bgp [<view|vrf> VIEWVRFNAME] mplsvpn-nh-label-bind [detail]",
      SHOW_STR BGP_STR BGP_INSTANCE_HELP_STR
      "BGP mplsvpn nexthop label binding entries\n"
      "Show detailed information\n")
{
	int idx = 0;
	char *vrf = NULL;
	struct bgp *bgp;
	bool detail = false;

	if (argv_find(argv, argc, "vrf", &idx)) {
		vrf = argv[++idx]->arg;
		bgp = bgp_lookup_by_name(vrf);
	} else
		bgp = bgp_get_default();

	if (!bgp)
		return CMD_SUCCESS;

	if (argv_find(argv, argc, "detail", &idx))
		detail = true;

	show_bgp_mplsvpn_nh_label_bind_internal(vty, bgp, detail);
	return CMD_SUCCESS;
}

void bgp_mplsvpn_nexthop_init(void)
{
	install_element(VIEW_NODE, &show_bgp_mplsvpn_nh_label_bind_cmd);
}<|MERGE_RESOLUTION|>--- conflicted
+++ resolved
@@ -1093,15 +1093,7 @@
 	struct bgp_path_info *bpi;
 	struct bgp_path_info *new;
 	struct bgp_path_info_extra *extra;
-<<<<<<< HEAD
-	uint32_t num_sids = 0;
 	struct bgp_path_info *parent = source_bpi;
-
-	if (new_attr->srv6_l3vpn || new_attr->srv6_vpn)
-		num_sids = 1;
-=======
-	struct bgp_path_info *parent = source_bpi;
->>>>>>> 03a143cd
 
 	if (debug)
 		zlog_debug(
@@ -1263,14 +1255,9 @@
 	new->extra->vrfleak->parent = bgp_path_info_lock(parent);
 	bgp_dest_lock_node(
 		(struct bgp_dest *)parent->net);
-<<<<<<< HEAD
-	if (bgp_orig)
-		new->extra->bgp_orig = bgp_lock(bgp_orig);
-=======
 
 	new->extra->vrfleak->bgp_orig = bgp_lock(bgp_orig);
 
->>>>>>> 03a143cd
 	if (nexthop_orig)
 		new->extra->vrfleak->nexthop_orig = *nexthop_orig;
 
