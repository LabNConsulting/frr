--- conflicted
+++ resolved
@@ -2978,19 +2978,6 @@
 	uint32_t srgb_range;
 	int srgb_count;
 	uint8_t sid_type, sid_flags;
-
-	/*
-	 * Check that we actually have at least as much data as
-	 * specified by the length field
-	 */
-	if (STREAM_READABLE(peer->curr) < length) {
-		flog_err(
-			EC_BGP_ATTR_LEN,
-			"Prefix SID specifies length %hu, but only %zu bytes remain",
-			length, STREAM_READABLE(peer->curr));
-		return bgp_attr_malformed(args, BGP_NOTIFY_UPDATE_ATTR_LENG_ERR,
-					  args->total);
-	}
 
 	/*
 	 * Check that we actually have at least as much data as
@@ -4020,15 +4007,6 @@
 			}
 		} break;
 		case SAFI_MPLS_VPN: {
-<<<<<<< HEAD
-			if (attr->mp_nexthop_len
-				   == BGP_ATTR_NHLEN_IPV6_GLOBAL_AND_LL) {
-				stream_putc(s, 48);
-				stream_putl(s, 0); /* RD = 0, per RFC */
-				stream_putl(s, 0);
-				stream_put(s, &attr->mp_nexthop_global,
-					   IPV6_MAX_BYTELEN);
-=======
 			if (attr->mp_nexthop_len ==
 			    BGP_ATTR_NHLEN_VPNV6_GLOBAL_AND_LL)
 				stream_putc(s, attr->mp_nexthop_len);
@@ -4040,16 +4018,9 @@
 				   IPV6_MAX_BYTELEN);
 			if (attr->mp_nexthop_len ==
 			    BGP_ATTR_NHLEN_VPNV6_GLOBAL_AND_LL) {
->>>>>>> 04c9a280
 				stream_putl(s, 0); /* RD = 0, per RFC */
 				stream_putl(s, 0);
 				stream_put(s, &attr->mp_nexthop_local,
-					   IPV6_MAX_BYTELEN);
-			} else {
-				stream_putc(s, 24);
-				stream_putl(s, 0); /* RD = 0, per RFC */
-				stream_putl(s, 0);
-				stream_put(s, &attr->mp_nexthop_global,
 					   IPV6_MAX_BYTELEN);
 			}
 		} break;
