/* zebra client
 * Copyright (C) 1997, 98, 99 Kunihiro Ishiguro
 *
 * This file is part of GNU Zebra.
 *
 * GNU Zebra is free software; you can redistribute it and/or modify it
 * under the terms of the GNU General Public License as published by the
 * Free Software Foundation; either version 2, or (at your option) any
 * later version.
 *
 * GNU Zebra is distributed in the hope that it will be useful, but
 * WITHOUT ANY WARRANTY; without even the implied warranty of
 * MERCHANTABILITY or FITNESS FOR A PARTICULAR PURPOSE.  See the GNU
 * General Public License for more details.
 *
 * You should have received a copy of the GNU General Public License along
 * with this program; see the file COPYING; if not, write to the Free Software
 * Foundation, Inc., 51 Franklin St, Fifth Floor, Boston, MA 02110-1301 USA
 */

#include <zebra.h>

#include "command.h"
#include "stream.h"
#include "network.h"
#include "prefix.h"
#include "log.h"
#include "sockunion.h"
#include "zclient.h"
#include "routemap.h"
#include "thread.h"
#include "queue.h"
#include "memory.h"
#include "lib/json.h"
#include "lib/bfd.h"
#include "filter.h"
#include "mpls.h"

#include "bgpd/bgpd.h"
#include "bgpd/bgp_route.h"
#include "bgpd/bgp_attr.h"
#include "bgpd/bgp_nexthop.h"
#include "bgpd/bgp_zebra.h"
#include "bgpd/bgp_fsm.h"
#include "bgpd/bgp_debug.h"
#include "bgpd/bgp_mpath.h"
#include "bgpd/bgp_nexthop.h"
#include "bgpd/bgp_nht.h"
#include "bgpd/bgp_bfd.h"
#include "bgpd/bgp_label.h"
#if ENABLE_BGP_VNC
# include "bgpd/rfapi/rfapi_backend.h"
# include "bgpd/rfapi/vnc_export_bgp.h"
#endif

/* All information about zebra. */
struct zclient *zclient = NULL;

/* Growable buffer for nexthops sent to zebra */
struct stream *bgp_nexthop_buf = NULL;
struct stream *bgp_ifindices_buf = NULL;
struct stream *bgp_label_buf = NULL;

/* These array buffers are used in making a copy of the attributes for
   route-map apply. Arrays are being used here to minimize mallocs and
   frees for the temporary copy of the attributes.
   Given the zapi api expects the nexthop buffer to contain pointer to
   pointers for nexthops, we couldnt have used a single nexthop variable
   on the stack, hence we had two options:
     1. maintain a linked-list and free it after zapi_*_route call
     2. use an array to avoid number of mallocs.
   Number of supported next-hops are finite, use of arrays should be ok. */
struct attr attr_cp[MULTIPATH_NUM];
struct attr_extra attr_extra_cp[MULTIPATH_NUM];
unsigned int attr_index = 0;

/* Once per address-family initialization of the attribute array */
#define BGP_INFO_ATTR_BUF_INIT()\
do {\
  memset(attr_cp, 0, MULTIPATH_NUM * sizeof(struct attr));\
  memset(attr_extra_cp, 0, MULTIPATH_NUM * sizeof(struct attr_extra));\
  attr_index = 0;\
} while (0)

#define BGP_INFO_ATTR_BUF_COPY(info_src, info_dst)\
do { \
  *info_dst = *info_src; \
  assert(attr_index != multipath_num);\
  attr_cp[attr_index].extra = &attr_extra_cp[attr_index]; \
  bgp_attr_dup (&attr_cp[attr_index], info_src->attr); \
  bgp_attr_deep_dup (&attr_cp[attr_index], info_src->attr); \
  info_dst->attr = &attr_cp[attr_index]; \
  attr_index++;\
} while (0)

#define BGP_INFO_ATTR_BUF_FREE(info) \
do { \
  bgp_attr_deep_free(info->attr); \
} while (0)


/* Can we install into zebra? */
static inline int
bgp_install_info_to_zebra (struct bgp *bgp)
{
  if (zclient->sock <= 0)
    return 0;

  if (!IS_BGP_INST_KNOWN_TO_ZEBRA(bgp))
    return 0;

  return 1;
}

int zclient_num_connects;

/* Router-id update message from zebra. */
static int
bgp_router_id_update (int command, struct zclient *zclient, zebra_size_t length,
    vrf_id_t vrf_id)
{
  struct prefix router_id;

  zebra_router_id_update_read(zclient->ibuf,&router_id);

  if (BGP_DEBUG (zebra, ZEBRA))
    {
      char buf[PREFIX2STR_BUFFER];
      prefix2str(&router_id, buf, sizeof(buf));
      zlog_debug("Rx Router Id update VRF %u Id %s", vrf_id, buf);
    }

  bgp_router_id_zebra_bump (vrf_id, &router_id);
  return 0;
}

/* Nexthop update message from zebra. */
static int
bgp_read_nexthop_update (int command, struct zclient *zclient,
			 zebra_size_t length, vrf_id_t vrf_id)
{
  bgp_parse_nexthop_update(command, vrf_id);
  return 0;
}

static int
bgp_read_import_check_update(int command, struct zclient *zclient,
			     zebra_size_t length, vrf_id_t vrf_id)
{
  bgp_parse_nexthop_update(command, vrf_id);
  return 0;
}

/* Set or clear interface on which unnumbered neighbor is configured. This
 * would in turn cause BGP to initiate or turn off IPv6 RAs on this
 * interface.
 */
static void
bgp_update_interface_nbrs (struct bgp *bgp, struct interface *ifp,
                           struct interface *upd_ifp)
{
  struct listnode *node, *nnode;
  struct peer *peer;

  for (ALL_LIST_ELEMENTS (bgp->peer, node, nnode, peer))
    {
      if (peer->conf_if &&
          (strcmp (peer->conf_if, ifp->name) == 0))
        {
          if (upd_ifp)
	    {
	      peer->ifp = upd_ifp;
	      bgp_zebra_initiate_radv (bgp, peer);
	    }
          else
	    {
	      bgp_zebra_terminate_radv (bgp, peer);
	      peer->ifp = upd_ifp;
	    }
        }
    }
}

static int
bgp_read_fec_update (int command, struct zclient *zclient,
                    zebra_size_t length)
{
  bgp_parse_fec_update();
  return 0;
}

static void
bgp_start_interface_nbrs (struct bgp *bgp, struct interface *ifp)
{
  struct listnode *node, *nnode;
  struct peer *peer;

  for (ALL_LIST_ELEMENTS (bgp->peer, node, nnode, peer))
    {
      if (peer->conf_if &&
          (strcmp (peer->conf_if, ifp->name) == 0) &&
          peer->status != Established)
        {
          if (peer_active(peer))
            BGP_EVENT_ADD (peer, BGP_Stop);
          BGP_EVENT_ADD (peer, BGP_Start);
        }
    }
}

static void
bgp_nbr_connected_add (struct bgp *bgp, struct nbr_connected *ifc)
{
  struct listnode *node;
  struct connected *connected;
  struct interface *ifp;
  struct prefix *p;

  /* Kick-off the FSM for any relevant peers only if there is a
   * valid local address on the interface.
   */
  ifp = ifc->ifp;
  for (ALL_LIST_ELEMENTS_RO (ifp->connected, node, connected))
    {
      p = connected->address;
      if (p->family == AF_INET6 &&
          IN6_IS_ADDR_LINKLOCAL (&p->u.prefix6))
        break;
    }
  if (!connected)
    return;

  bgp_start_interface_nbrs (bgp, ifp);
}

static void
bgp_nbr_connected_delete (struct bgp *bgp, struct nbr_connected *ifc, int del)
{
  struct listnode *node, *nnode;
  struct peer *peer;
  struct interface *ifp;

  for (ALL_LIST_ELEMENTS (bgp->peer, node, nnode, peer))
    {
      if (peer->conf_if && (strcmp (peer->conf_if, ifc->ifp->name) == 0))
        {
          peer->last_reset = PEER_DOWN_NBR_ADDR_DEL;
          BGP_EVENT_ADD (peer, BGP_Stop);
        }
    }
  /* Free neighbor also, if we're asked to. */
  if (del)
    {
      ifp = ifc->ifp;
      listnode_delete (ifp->nbr_connected, ifc);
      nbr_connected_free (ifc);
    }
}

/* Inteface addition message from zebra. */
static int
bgp_interface_add (int command, struct zclient *zclient, zebra_size_t length,
    vrf_id_t vrf_id)
{
  struct interface *ifp;
  struct bgp *bgp;

  ifp = zebra_interface_add_read (zclient->ibuf, vrf_id);
  if (!ifp) // unexpected
    return 0;

  if (BGP_DEBUG (zebra, ZEBRA) && ifp)
    zlog_debug("Rx Intf add VRF %u IF %s", vrf_id, ifp->name);

  bgp = bgp_lookup_by_vrf_id (vrf_id);
  if (!bgp)
    return 0;

  bgp_update_interface_nbrs (bgp, ifp, ifp);
  return 0;
}

static int
bgp_interface_delete (int command, struct zclient *zclient,
		      zebra_size_t length, vrf_id_t vrf_id)
{
  struct stream *s;
  struct interface *ifp;
  struct bgp *bgp;

  s = zclient->ibuf;
  ifp = zebra_interface_state_read (s, vrf_id);
  if (!ifp) /* This may happen if we've just unregistered for a VRF. */
    return 0;

  ifp->ifindex = IFINDEX_DELETED;

  if (BGP_DEBUG (zebra, ZEBRA))
    zlog_debug("Rx Intf del VRF %u IF %s", vrf_id, ifp->name);

  bgp = bgp_lookup_by_vrf_id (vrf_id);
  if (!bgp)
    return 0;

  bgp_update_interface_nbrs (bgp, ifp, NULL);
  return 0;
}

static int
bgp_interface_up (int command, struct zclient *zclient, zebra_size_t length,
    vrf_id_t vrf_id)
{
  struct stream *s;
  struct interface *ifp;
  struct connected *c;
  struct nbr_connected *nc;
  struct listnode *node, *nnode;
  struct bgp *bgp;

  s = zclient->ibuf;
  ifp = zebra_interface_state_read (s, vrf_id);

  if (! ifp)
    return 0;

  if (BGP_DEBUG (zebra, ZEBRA))
    zlog_debug("Rx Intf up VRF %u IF %s", vrf_id, ifp->name);

  bgp = bgp_lookup_by_vrf_id (vrf_id);
  if (!bgp)
    return 0;

  for (ALL_LIST_ELEMENTS (ifp->connected, node, nnode, c))
    bgp_connected_add (bgp, c);

  for (ALL_LIST_ELEMENTS (ifp->nbr_connected, node, nnode, nc))
    bgp_nbr_connected_add (bgp, nc);

  return 0;
}

static int
bgp_interface_down (int command, struct zclient *zclient, zebra_size_t length,
    vrf_id_t vrf_id)
{
  struct stream *s;
  struct interface *ifp;
  struct connected *c;
  struct nbr_connected *nc;
  struct listnode *node, *nnode;
  struct bgp *bgp;

  s = zclient->ibuf;
  ifp = zebra_interface_state_read (s, vrf_id);
  if (! ifp)
    return 0;

  if (BGP_DEBUG (zebra, ZEBRA))
    zlog_debug("Rx Intf down VRF %u IF %s", vrf_id, ifp->name);

  bgp = bgp_lookup_by_vrf_id (vrf_id);
  if (!bgp)
    return 0;

  for (ALL_LIST_ELEMENTS (ifp->connected, node, nnode, c))
    bgp_connected_delete (bgp, c);

  for (ALL_LIST_ELEMENTS (ifp->nbr_connected, node, nnode, nc))
    bgp_nbr_connected_delete (bgp, nc, 1);

  /* Fast external-failover */
  {
    struct peer *peer;

    if (CHECK_FLAG (bgp->flags, BGP_FLAG_NO_FAST_EXT_FAILOVER))
      return 0;

    for (ALL_LIST_ELEMENTS (bgp->peer, node, nnode, peer))
      {
#if defined(HAVE_CUMULUS)
        /* Take down directly connected EBGP peers as well as 1-hop BFD
         * tracked (directly connected) IBGP peers.
         */
        if ((peer->ttl != 1) && (peer->gtsm_hops != 1) &&
            (!peer->bfd_info || bgp_bfd_is_peer_multihop(peer)))
#else
        /* Take down directly connected EBGP peers */
        if ((peer->ttl != 1) && (peer->gtsm_hops != 1))
#endif
          continue;

        if (ifp == peer->nexthop.ifp)
          {
            BGP_EVENT_ADD (peer, BGP_Stop);
            peer->last_reset = PEER_DOWN_IF_DOWN;
          }
      }
  }

  return 0;
}

static int
bgp_interface_address_add (int command, struct zclient *zclient,
			   zebra_size_t length, vrf_id_t vrf_id)
{
  struct connected *ifc;

  ifc = zebra_interface_address_read (command, zclient->ibuf, vrf_id);

  if (ifc == NULL)
    return 0;

  if (bgp_debug_zebra(ifc->address))
    {
      char buf[PREFIX2STR_BUFFER];
      prefix2str(ifc->address, buf, sizeof(buf));
      zlog_debug("Rx Intf address add VRF %u IF %s addr %s",
                 vrf_id, ifc->ifp->name, buf);
    }

  if (if_is_operative (ifc->ifp))
    {
      struct bgp *bgp;

      bgp = bgp_lookup_by_vrf_id (vrf_id);
      if (!bgp)
        return 0;

      bgp_connected_add (bgp, ifc);
      /* If we have learnt of any neighbors on this interface,
       * check to kick off any BGP interface-based neighbors,
       * but only if this is a link-local address.
       */
      if (IN6_IS_ADDR_LINKLOCAL(&ifc->address->u.prefix6) &&
          !list_isempty(ifc->ifp->nbr_connected))
        bgp_start_interface_nbrs (bgp, ifc->ifp);
    }

  return 0;
}

static int
bgp_interface_address_delete (int command, struct zclient *zclient,
			      zebra_size_t length, vrf_id_t vrf_id)
{
  struct connected *ifc;
  struct bgp *bgp;

  ifc = zebra_interface_address_read (command, zclient->ibuf, vrf_id);

  if (ifc == NULL)
    return 0;

  if (bgp_debug_zebra(ifc->address))
    {
      char buf[PREFIX2STR_BUFFER];
      prefix2str(ifc->address, buf, sizeof(buf));
      zlog_debug("Rx Intf address del VRF %u IF %s addr %s",
                 vrf_id, ifc->ifp->name, buf);
    }

  if (if_is_operative (ifc->ifp))
    {
      bgp = bgp_lookup_by_vrf_id (vrf_id);
      if (bgp)
        bgp_connected_delete (bgp, ifc);
    }

  connected_free (ifc);

  return 0;
}

static int
bgp_interface_nbr_address_add (int command, struct zclient *zclient,
			   zebra_size_t length, vrf_id_t vrf_id)
{
  struct nbr_connected *ifc = NULL;
  struct bgp *bgp;

  ifc = zebra_interface_nbr_address_read (command, zclient->ibuf, vrf_id);

  if (ifc == NULL)
    return 0;

  if (bgp_debug_zebra(ifc->address))
    {
      char buf[PREFIX2STR_BUFFER];
      prefix2str(ifc->address, buf, sizeof(buf));
      zlog_debug("Rx Intf neighbor add VRF %u IF %s addr %s",
                 vrf_id, ifc->ifp->name, buf);
    }

  if (if_is_operative (ifc->ifp))
    {
      bgp = bgp_lookup_by_vrf_id (vrf_id);
      if (bgp)
        bgp_nbr_connected_add (bgp, ifc);
    }

  return 0;
}

static int
bgp_interface_nbr_address_delete (int command, struct zclient *zclient,
			      zebra_size_t length, vrf_id_t vrf_id)
{
  struct nbr_connected *ifc = NULL;
  struct bgp *bgp;

  ifc = zebra_interface_nbr_address_read (command, zclient->ibuf, vrf_id);

  if (ifc == NULL)
    return 0;

  if (bgp_debug_zebra(ifc->address))
    {
      char buf[PREFIX2STR_BUFFER];
      prefix2str(ifc->address, buf, sizeof(buf));
      zlog_debug("Rx Intf neighbor del VRF %u IF %s addr %s",
                 vrf_id, ifc->ifp->name, buf);
    }

  if (if_is_operative (ifc->ifp))
    {
      bgp = bgp_lookup_by_vrf_id (vrf_id);
      if (bgp)
        bgp_nbr_connected_delete (bgp, ifc, 0);
    }

  nbr_connected_free (ifc);

  return 0;
}

/* VRF update for an interface. */
static int
bgp_interface_vrf_update (int command, struct zclient *zclient, zebra_size_t length,
    vrf_id_t vrf_id)
{
  struct interface *ifp;
  vrf_id_t new_vrf_id;
  struct connected *c;
  struct nbr_connected *nc;
  struct listnode *node, *nnode;
  struct bgp *bgp;

  ifp = zebra_interface_vrf_update_read (zclient->ibuf, vrf_id, &new_vrf_id);
  if (! ifp)
    return 0;

  if (BGP_DEBUG (zebra, ZEBRA) && ifp)
    zlog_debug("Rx Intf VRF change VRF %u IF %s NewVRF %u",
               vrf_id, ifp->name, new_vrf_id);

  bgp = bgp_lookup_by_vrf_id (vrf_id);
  if (!bgp)
    return 0;

  for (ALL_LIST_ELEMENTS (ifp->connected, node, nnode, c))
    bgp_connected_delete (bgp, c);

  for (ALL_LIST_ELEMENTS (ifp->nbr_connected, node, nnode, nc))
    bgp_nbr_connected_delete (bgp, nc, 1);

  /* Fast external-failover */
  {
    struct peer *peer;

    if (CHECK_FLAG (bgp->flags, BGP_FLAG_NO_FAST_EXT_FAILOVER))
      return 0;

    for (ALL_LIST_ELEMENTS (bgp->peer, node, nnode, peer))
      {
        if ((peer->ttl != 1) && (peer->gtsm_hops != 1))
          continue;

        if (ifp == peer->nexthop.ifp)
          BGP_EVENT_ADD (peer, BGP_Stop);
      }
  }

  if_update_to_new_vrf (ifp, new_vrf_id);

  bgp = bgp_lookup_by_vrf_id (new_vrf_id);
  if (!bgp)
    return 0;

  for (ALL_LIST_ELEMENTS (ifp->connected, node, nnode, c))
    bgp_connected_add (bgp, c);

  for (ALL_LIST_ELEMENTS (ifp->nbr_connected, node, nnode, nc))
    bgp_nbr_connected_add (bgp, nc);
  return 0;
}

/* Zebra route add and delete treatment. */
static int
zebra_read_ipv4 (int command, struct zclient *zclient, zebra_size_t length,
    vrf_id_t vrf_id)
{
  struct stream *s;
  struct zapi_ipv4 api;
  struct in_addr nexthop;
  struct prefix_ipv4 p;
  unsigned int ifindex;
  int i;
  struct bgp *bgp;

  bgp = bgp_lookup_by_vrf_id (vrf_id);
  if (!bgp)
    return 0;

  s = zclient->ibuf;
  nexthop.s_addr = 0;

  /* Type, flags, message. */
  api.type = stream_getc (s);
  api.instance = stream_getw (s);
  api.flags = stream_getl (s);
  api.message = stream_getc (s);

  /* IPv4 prefix. */
  memset (&p, 0, sizeof (struct prefix_ipv4));
  p.family = AF_INET;
  p.prefixlen = MIN(IPV4_MAX_PREFIXLEN, stream_getc (s));
  stream_get (&p.prefix, s, PSIZE (p.prefixlen));

  /* Nexthop, ifindex, distance, metric. */
  if (CHECK_FLAG (api.message, ZAPI_MESSAGE_NEXTHOP))
    {
      api.nexthop_num = stream_getc (s);
      nexthop.s_addr = stream_get_ipv4 (s);
    }

  if (CHECK_FLAG (api.message, ZAPI_MESSAGE_IFINDEX))
    {
      api.ifindex_num = stream_getc (s);
      ifindex = stream_getl (s); /* ifindex, unused */
    }
  else
    {
      ifindex = 0;
    }

  if (CHECK_FLAG (api.message, ZAPI_MESSAGE_DISTANCE))
    api.distance = stream_getc (s);

  if (CHECK_FLAG (api.message, ZAPI_MESSAGE_METRIC))
    api.metric = stream_getl (s);
  else
    api.metric = 0;

  if (CHECK_FLAG (api.message, ZAPI_MESSAGE_TAG))
    api.tag = stream_getl (s);
  else
    api.tag = 0;

  if (command == ZEBRA_REDISTRIBUTE_IPV4_ADD)
    {
      if (bgp_debug_zebra((struct prefix *)&p))
	{
	  char buf[2][INET_ADDRSTRLEN];
	  zlog_debug("Rx IPv4 route add VRF %u %s[%d] %s/%d nexthop %s metric %u tag %"ROUTE_TAG_PRI,
                     vrf_id,
		     zebra_route_string(api.type), api.instance,
		     inet_ntop(AF_INET, &p.prefix, buf[0], sizeof(buf[0])),
		     p.prefixlen,
		     inet_ntop(AF_INET, &nexthop, buf[1], sizeof(buf[1])),
		     api.metric,
		     api.tag);
	}

      /*
       * The ADD message is actually an UPDATE and there is no explicit DEL
       * for a prior redistributed route, if any. So, perform an implicit
       * DEL processing for the same redistributed route from any other
       * source type.
       */
      for (i = 0; i < ZEBRA_ROUTE_MAX; i++)
        {
          if (i != api.type)
            bgp_redistribute_delete(bgp, (struct prefix *)&p, i, api.instance);
        }

      /* Now perform the add/update. */
      bgp_redistribute_add(bgp, (struct prefix *)&p, &nexthop, NULL, ifindex,
			   api.metric, api.type, api.instance, api.tag);
    }
  else if (command == ZEBRA_REDISTRIBUTE_IPV4_DEL)
    {
      if (bgp_debug_zebra((struct prefix *)&p))
	{
	  char buf[2][INET_ADDRSTRLEN];
	  zlog_debug("Rx IPv4 route delete VRF %u %s[%d] %s/%d "
		     "nexthop %s metric %u tag %"ROUTE_TAG_PRI,
                     vrf_id,
		     zebra_route_string(api.type), api.instance,
		     inet_ntop(AF_INET, &p.prefix, buf[0], sizeof(buf[0])),
		     p.prefixlen,
		     inet_ntop(AF_INET, &nexthop, buf[1], sizeof(buf[1])),
		     api.metric,
		     api.tag);
	}
      bgp_redistribute_delete(bgp, (struct prefix *)&p, api.type, api.instance);
    }

  return 0;
}

/* Zebra route add and delete treatment. */
static int
zebra_read_ipv6 (int command, struct zclient *zclient, zebra_size_t length,
    vrf_id_t vrf_id)
{
  struct stream *s;
  struct zapi_ipv6 api;
  struct in6_addr nexthop;
  struct prefix_ipv6 p, src_p;
  unsigned int ifindex;
  int i;
  struct bgp *bgp;

  bgp = bgp_lookup_by_vrf_id (vrf_id);
  if (!bgp)
    return 0;

  s = zclient->ibuf;
  memset (&nexthop, 0, sizeof (struct in6_addr));

  /* Type, flags, message. */
  api.type = stream_getc (s);
  api.instance = stream_getw (s);
  api.flags = stream_getl (s);
  api.message = stream_getc (s);

  /* IPv6 prefix. */
  memset (&p, 0, sizeof (struct prefix_ipv6));
  p.family = AF_INET6;
  p.prefixlen = MIN(IPV6_MAX_PREFIXLEN, stream_getc (s));
  stream_get (&p.prefix, s, PSIZE (p.prefixlen));

  memset (&src_p, 0, sizeof (struct prefix_ipv6));
  src_p.family = AF_INET6;
  if (CHECK_FLAG (api.message, ZAPI_MESSAGE_SRCPFX))
    {
      src_p.prefixlen = stream_getc (s);
      stream_get (&src_p.prefix, s, PSIZE (src_p.prefixlen));
    }

  if (src_p.prefixlen)
    /* we completely ignore srcdest routes for now. */
    return 0;

  /* Nexthop, ifindex, distance, metric. */
  if (CHECK_FLAG (api.message, ZAPI_MESSAGE_NEXTHOP))
    {
      api.nexthop_num = stream_getc (s);
      stream_get (&nexthop, s, 16);
    }

  if (CHECK_FLAG (api.message, ZAPI_MESSAGE_IFINDEX))
    {
      api.ifindex_num = stream_getc (s);
      ifindex = stream_getl (s); /* ifindex, unused */
    }
  else
    {
      ifindex = 0;
    }

  if (CHECK_FLAG (api.message, ZAPI_MESSAGE_DISTANCE))
    api.distance = stream_getc (s);
  else
    api.distance = 0;

  if (CHECK_FLAG (api.message, ZAPI_MESSAGE_METRIC))
    api.metric = stream_getl (s);
  else
    api.metric = 0;

  if (CHECK_FLAG (api.message, ZAPI_MESSAGE_TAG))
    api.tag = stream_getl (s);
  else
    api.tag = 0;

  /* Simply ignore link-local address. */
  if (IN6_IS_ADDR_LINKLOCAL (&p.prefix))
    return 0;

  if (command == ZEBRA_REDISTRIBUTE_IPV6_ADD)
    {
      if (bgp_debug_zebra((struct prefix *)&p))
	{
	  char buf[2][INET6_ADDRSTRLEN];
	  zlog_debug("Rx IPv6 route add VRF %u %s[%d] %s/%d nexthop %s metric %u tag %"ROUTE_TAG_PRI,
                     vrf_id,
		     zebra_route_string(api.type), api.instance,
		     inet_ntop(AF_INET6, &p.prefix, buf[0], sizeof(buf[0])),
		     p.prefixlen,
		     inet_ntop(AF_INET, &nexthop, buf[1], sizeof(buf[1])),
		     api.metric,
		     api.tag);
	}

      /*
       * The ADD message is actually an UPDATE and there is no explicit DEL
       * for a prior redistributed route, if any. So, perform an implicit
       * DEL processing for the same redistributed route from any other
       * source type.
       */
      for (i = 0; i < ZEBRA_ROUTE_MAX; i++)
        {
          if (i != api.type)
            bgp_redistribute_delete(bgp, (struct prefix *)&p, i, api.instance);
        }

      bgp_redistribute_add (bgp, (struct prefix *)&p, NULL, &nexthop, ifindex,
			    api.metric, api.type, api.instance, api.tag);
    }
  else if (command == ZEBRA_REDISTRIBUTE_IPV6_DEL)
    {
      if (bgp_debug_zebra((struct prefix *)&p))
	{
	  char buf[2][INET6_ADDRSTRLEN];
	  zlog_debug("Rx IPv6 route delete VRF %u %s[%d] %s/%d "
		     "nexthop %s metric %u tag %"ROUTE_TAG_PRI,
                     vrf_id,
		     zebra_route_string(api.type), api.instance,
		     inet_ntop(AF_INET6, &p.prefix, buf[0], sizeof(buf[0])),
		     p.prefixlen,
		     inet_ntop(AF_INET6, &nexthop, buf[1], sizeof(buf[1])),
		     api.metric,
                     api.tag);
	}
      bgp_redistribute_delete (bgp, (struct prefix *) &p, api.type, api.instance);
    }
  
  return 0;
}

struct interface *
if_lookup_by_ipv4 (struct in_addr *addr, vrf_id_t vrf_id)
{
  struct listnode *ifnode;
  struct listnode *cnode;
  struct interface *ifp;
  struct connected *connected;
  struct prefix_ipv4 p;
  struct prefix *cp; 
  
  p.family = AF_INET;
  p.prefix = *addr;
  p.prefixlen = IPV4_MAX_BITLEN;

  for (ALL_LIST_ELEMENTS_RO (vrf_iflist(vrf_id), ifnode, ifp))
    {
      for (ALL_LIST_ELEMENTS_RO (ifp->connected, cnode, connected))
	{
	  cp = connected->address;
	    
	  if (cp->family == AF_INET)
	    if (prefix_match (cp, (struct prefix *)&p))
	      return ifp;
	}
    }
  return NULL;
}

struct interface *
if_lookup_by_ipv4_exact (struct in_addr *addr, vrf_id_t vrf_id)
{
  struct listnode *ifnode;
  struct listnode *cnode;
  struct interface *ifp;
  struct connected *connected;
  struct prefix *cp; 
  
  for (ALL_LIST_ELEMENTS_RO (vrf_iflist(vrf_id), ifnode, ifp))
    {
      for (ALL_LIST_ELEMENTS_RO (ifp->connected, cnode, connected))
	{
	  cp = connected->address;
	    
	  if (cp->family == AF_INET)
	    if (IPV4_ADDR_SAME (&cp->u.prefix4, addr))
	      return ifp;
	}
    }
  return NULL;
}

struct interface *
if_lookup_by_ipv6 (struct in6_addr *addr, ifindex_t ifindex, vrf_id_t vrf_id)
{
  struct listnode *ifnode;
  struct listnode *cnode;
  struct interface *ifp;
  struct connected *connected;
  struct prefix_ipv6 p;
  struct prefix *cp; 
  
  p.family = AF_INET6;
  p.prefix = *addr;
  p.prefixlen = IPV6_MAX_BITLEN;

  for (ALL_LIST_ELEMENTS_RO (vrf_iflist(vrf_id), ifnode, ifp))
    {
      for (ALL_LIST_ELEMENTS_RO (ifp->connected, cnode, connected))
	{
	  cp = connected->address;
	    
	  if (cp->family == AF_INET6)
	    if (prefix_match (cp, (struct prefix *)&p))
	      {
		if (IN6_IS_ADDR_LINKLOCAL(&cp->u.prefix6))
		  {
		    if (ifindex == ifp->ifindex)
		      return ifp;
		  }
		else
		  return ifp;
	      }
	}
    }
  return NULL;
}

struct interface *
if_lookup_by_ipv6_exact (struct in6_addr *addr, ifindex_t ifindex, vrf_id_t vrf_id)
{
  struct listnode *ifnode;
  struct listnode *cnode;
  struct interface *ifp;
  struct connected *connected;
  struct prefix *cp; 

  for (ALL_LIST_ELEMENTS_RO (vrf_iflist(vrf_id), ifnode, ifp))
    {
      for (ALL_LIST_ELEMENTS_RO (ifp->connected, cnode, connected))
	{
	  cp = connected->address;
	    
	  if (cp->family == AF_INET6)
	    if (IPV6_ADDR_SAME (&cp->u.prefix6, addr))
	      {
		if (IN6_IS_ADDR_LINKLOCAL(&cp->u.prefix6))
		  {
		    if (ifindex == ifp->ifindex)
		      return ifp;
		  }
		else
		  return ifp;
	      }
	}
    }
  return NULL;
}

static int
if_get_ipv6_global (struct interface *ifp, struct in6_addr *addr)
{
  struct listnode *cnode;
  struct connected *connected;
  struct prefix *cp; 
  
  for (ALL_LIST_ELEMENTS_RO (ifp->connected, cnode, connected))
    {
      cp = connected->address;
	    
      if (cp->family == AF_INET6)
	if (! IN6_IS_ADDR_LINKLOCAL (&cp->u.prefix6))
	  {
	    memcpy (addr, &cp->u.prefix6, IPV6_MAX_BYTELEN);
	    return 1;
	  }
    }
  return 0;
}

static int
if_get_ipv6_local (struct interface *ifp, struct in6_addr *addr)
{
  struct listnode *cnode;
  struct connected *connected;
  struct prefix *cp; 
  
  for (ALL_LIST_ELEMENTS_RO (ifp->connected, cnode, connected))
    {
      cp = connected->address;
	    
      if (cp->family == AF_INET6)
	if (IN6_IS_ADDR_LINKLOCAL (&cp->u.prefix6))
	  {
	    memcpy (addr, &cp->u.prefix6, IPV6_MAX_BYTELEN);
	    return 1;
	  }
    }
  return 0;
}

static int
if_get_ipv4_address (struct interface *ifp, struct in_addr *addr)
{
  struct listnode *cnode;
  struct connected *connected;
  struct prefix *cp;

  for (ALL_LIST_ELEMENTS_RO (ifp->connected, cnode, connected))
    {
      cp = connected->address;
      if ((cp->family == AF_INET) && !ipv4_martian(&(cp->u.prefix4)))
	  {
	    *addr = cp->u.prefix4;
	    return 1;
	  }
    }
  return 0;
}

int
bgp_nexthop_set (union sockunion *local, union sockunion *remote, 
		 struct bgp_nexthop *nexthop, struct peer *peer)
{
  int ret = 0;
  struct interface *ifp = NULL;

  memset (nexthop, 0, sizeof (struct bgp_nexthop));

  if (!local)
    return -1;
  if (!remote)
    return -1;

  if (local->sa.sa_family == AF_INET)
    {
      nexthop->v4 = local->sin.sin_addr;
      if (peer->update_if)
        ifp = if_lookup_by_name (peer->update_if, peer->bgp->vrf_id);
      else
        ifp = if_lookup_by_ipv4_exact (&local->sin.sin_addr, peer->bgp->vrf_id);
    }
  if (local->sa.sa_family == AF_INET6)
    {
      if (IN6_IS_ADDR_LINKLOCAL (&local->sin6.sin6_addr))
	{
	  if (peer->conf_if || peer->ifname)
	    ifp = if_lookup_by_name (peer->conf_if ? peer->conf_if : peer->ifname, peer->bgp->vrf_id);
	}
      else if (peer->update_if)
        ifp = if_lookup_by_name (peer->update_if, peer->bgp->vrf_id);
      else
        ifp = if_lookup_by_ipv6_exact (&local->sin6.sin6_addr,
				       local->sin6.sin6_scope_id,
                                       peer->bgp->vrf_id);
    }

  if (!ifp)
    return -1;

  nexthop->ifp = ifp;

  /* IPv4 connection, fetch and store IPv6 local address(es) if any. */
  if (local->sa.sa_family == AF_INET)
    {
      /* IPv6 nexthop*/
      ret = if_get_ipv6_global (ifp, &nexthop->v6_global);

      if (!ret)
        {
          /* There is no global nexthop. Use link-local address as both the
           * global and link-local nexthop. In this scenario, the expectation
           * for interop is that the network admin would use a route-map to
           * specify the global IPv6 nexthop.
           */
          if_get_ipv6_local (ifp, &nexthop->v6_global);
          memcpy (&nexthop->v6_local, &nexthop->v6_global,
                  IPV6_MAX_BYTELEN);
        }
      else
	if_get_ipv6_local (ifp, &nexthop->v6_local);

      if (if_lookup_by_ipv4 (&remote->sin.sin_addr, peer->bgp->vrf_id))
        peer->shared_network = 1;
      else
        peer->shared_network = 0;
    }

  /* IPv6 connection, fetch and store IPv4 local address if any. */
  if (local->sa.sa_family == AF_INET6)
    {
      struct interface *direct = NULL;

      /* IPv4 nexthop. */
      ret = if_get_ipv4_address(ifp, &nexthop->v4);
      if (!ret && peer->local_id.s_addr)
	nexthop->v4 = peer->local_id;

      /* Global address*/
      if (! IN6_IS_ADDR_LINKLOCAL (&local->sin6.sin6_addr))
	{
	  memcpy (&nexthop->v6_global, &local->sin6.sin6_addr, 
		  IPV6_MAX_BYTELEN);

	  /* If directory connected set link-local address. */
	  direct = if_lookup_by_ipv6 (&remote->sin6.sin6_addr,
				      remote->sin6.sin6_scope_id, peer->bgp->vrf_id);
	  if (direct)
	    if_get_ipv6_local (ifp, &nexthop->v6_local);
	}
      else
	/* Link-local address. */
	{
	  ret = if_get_ipv6_global (ifp, &nexthop->v6_global);

	  /* If there is no global address.  Set link-local address as
             global.  I know this break RFC specification... */
          /* In this scenario, the expectation for interop is that the
           * network admin would use a route-map to specify the global
           * IPv6 nexthop.
           */
	  if (!ret)
	    memcpy (&nexthop->v6_global, &local->sin6.sin6_addr, 
		    IPV6_MAX_BYTELEN);
          /* Always set the link-local address */
          memcpy (&nexthop->v6_local, &local->sin6.sin6_addr,
                  IPV6_MAX_BYTELEN);
	}

      if (IN6_IS_ADDR_LINKLOCAL (&local->sin6.sin6_addr) ||
          if_lookup_by_ipv6 (&remote->sin6.sin6_addr, remote->sin6.sin6_scope_id,
                             peer->bgp->vrf_id))
        peer->shared_network = 1;
      else
        peer->shared_network = 0;
    }

  /* KAME stack specific treatment.  */
#ifdef KAME
  if (IN6_IS_ADDR_LINKLOCAL (&nexthop->v6_global)
      && IN6_LINKLOCAL_IFINDEX (nexthop->v6_global))
    {
      SET_IN6_LINKLOCAL_IFINDEX (nexthop->v6_global, 0);
    }
  if (IN6_IS_ADDR_LINKLOCAL (&nexthop->v6_local)
      && IN6_LINKLOCAL_IFINDEX (nexthop->v6_local))
    {
      SET_IN6_LINKLOCAL_IFINDEX (nexthop->v6_local, 0);
    }
#endif /* KAME */

  /* If we have identified the local interface, there is no error for now. */
  return 0;
}

static struct in6_addr *
bgp_info_to_ipv6_nexthop (struct bgp_info *info)
{
  struct in6_addr *nexthop = NULL;

  /* Only global address nexthop exists. */
  if (info->attr->extra->mp_nexthop_len == BGP_ATTR_NHLEN_IPV6_GLOBAL)
    nexthop = &info->attr->extra->mp_nexthop_global;

  /* If both global and link-local address present. */
  if (info->attr->extra->mp_nexthop_len == BGP_ATTR_NHLEN_IPV6_GLOBAL_AND_LL)
    {
      /* Check if route-map is set to prefer global over link-local */
      if (info->attr->extra->mp_nexthop_prefer_global)
        nexthop = &info->attr->extra->mp_nexthop_global;
      else
        {
          /* Workaround for Cisco's nexthop bug.  */
          if (IN6_IS_ADDR_UNSPECIFIED (&info->attr->extra->mp_nexthop_global)
              && info->peer->su_remote->sa.sa_family == AF_INET6)
            nexthop = &info->peer->su_remote->sin6.sin6_addr;
          else
            nexthop = &info->attr->extra->mp_nexthop_local;
        }
    }

  return nexthop;
}

static int
bgp_table_map_apply (struct route_map *map, struct prefix *p,
                     struct bgp_info *info)
{
  if (route_map_apply(map, p, RMAP_BGP, info) != RMAP_DENYMATCH)
    return 1;

  if (bgp_debug_zebra(p))
    {
      if (p->family == AF_INET)
        {
          char buf[2][INET_ADDRSTRLEN];
          zlog_debug("Zebra rmap deny: IPv4 route %s/%d nexthop %s",
                     inet_ntop(AF_INET, &p->u.prefix4, buf[0], sizeof(buf[0])),
                     p->prefixlen,
                     inet_ntop(AF_INET, &info->attr->nexthop, buf[1],
                               sizeof(buf[1])));
        }
      if (p->family == AF_INET6)
        {
          char buf[2][INET6_ADDRSTRLEN];
          zlog_debug("Zebra rmap deny: IPv6 route %s/%d nexthop %s",
                     inet_ntop(AF_INET6, &p->u.prefix6, buf[0], sizeof(buf[0])),
                     p->prefixlen,
                     inet_ntop(AF_INET6, bgp_info_to_ipv6_nexthop(info), buf[1],
                               sizeof(buf[1])));
        }
    }
  return 0;
}

void
bgp_zebra_announce (struct bgp_node *rn, struct prefix *p, struct bgp_info *info,
                    struct bgp *bgp, afi_t afi, safi_t safi)
{
  u_int32_t flags;
  u_char distance;
  struct peer *peer;
  struct bgp_info *mpinfo;
  u_int32_t metric;
  struct bgp_info local_info;
  struct bgp_info *info_cp = &local_info;
  route_tag_t tag;
  mpls_label_t label;

  /* Don't try to install if we're not connected to Zebra or Zebra doesn't
   * know of this instance.
   */
  if (!bgp_install_info_to_zebra (bgp))
    return;

  if ((p->family == AF_INET &&
       !vrf_bitmap_check (zclient->redist[AFI_IP][ZEBRA_ROUTE_BGP], bgp->vrf_id))
      || (p->family == AF_INET6 &&
       !vrf_bitmap_check (zclient->redist[AFI_IP6][ZEBRA_ROUTE_BGP], bgp->vrf_id)))
    return;

  if (bgp->main_zebra_update_hold)
    return;

  flags = 0;
  peer = info->peer;

  if ((info->attr->extra) && (info->attr->extra->tag != 0))
    tag = info->attr->extra->tag;
  else
    tag = 0;

  /* When we create an aggregate route we must also install a Null0 route in
   * the RIB */
  if (info->sub_type == BGP_ROUTE_AGGREGATE)
      SET_FLAG (flags, ZEBRA_FLAG_BLACKHOLE);

  if (peer->sort == BGP_PEER_IBGP || peer->sort == BGP_PEER_CONFED ||
      info->sub_type == BGP_ROUTE_AGGREGATE)
    {
      SET_FLAG (flags, ZEBRA_FLAG_IBGP);
      SET_FLAG (flags, ZEBRA_FLAG_INTERNAL);
    }

  if ((peer->sort == BGP_PEER_EBGP && peer->ttl != 1)
      || CHECK_FLAG (peer->flags, PEER_FLAG_DISABLE_CONNECTED_CHECK)
      || bgp_flag_check(bgp, BGP_FLAG_DISABLE_NH_CONNECTED_CHK))

    SET_FLAG (flags, ZEBRA_FLAG_INTERNAL);

  if (p->family == AF_INET && !BGP_ATTR_NEXTHOP_AFI_IP6(info->attr))
    {
      struct zapi_ipv4 api;
      struct in_addr *nexthop;
      char buf[2][INET_ADDRSTRLEN];
      int valid_nh_count = 0;
      int has_valid_label = 0;

      /* resize nexthop buffer size if necessary */
      stream_reset (bgp_nexthop_buf);
      nexthop = NULL;

<<<<<<< HEAD
      /* For labeled unicast, each nexthop has a label too. Resize label
       * buffer, if required.
       */
      if (safi == SAFI_UNICAST)
        {
          if ((oldsize = stream_get_size (bgp_label_buf)) <
              (sizeof (unsigned int) * nhcount))
            {
              newsize = (sizeof (unsigned int) * nhcount);
              newsize = stream_resize (bgp_label_buf, newsize);
              if (newsize == oldsize)
                {
                  zlog_err ("can't resize label buffer");
                  return;
                }
            }
          stream_reset (bgp_label_buf);
        }

      /* Metric is currently based on the best-path only. */
      metric = info->attr->med;
=======
      stream_reset (bgp_label_buf);
>>>>>>> 1e5e0488

      if (bgp->table_map[afi][safi].name)
        BGP_INFO_ATTR_BUF_INIT();

<<<<<<< HEAD
              if (info_cp->attr->extra)
                tag = info_cp->attr->extra->tag;
            }
          BGP_INFO_ATTR_BUF_FREE(info_cp);
        }
      else
        {
          nexthop = &info->attr->nexthop;
        }

      if (nexthop)
        {
          stream_put (bgp_nexthop_buf, &nexthop, sizeof (struct in_addr *));
          valid_nh_count++;
          if (info->extra && bgp_is_valid_label(&info->extra->label))
            {
              has_valid_label = 1;
              label = label_pton(&info->extra->label);
              stream_put (bgp_label_buf, &label, sizeof (mpls_label_t));
            }
        }

      for (mpinfo = bgp_info_mpath_first (info); mpinfo;
           mpinfo = bgp_info_mpath_next (mpinfo))
=======
      /* Metric is currently based on the best-path only */
      metric = info->attr->med;
      for (mpinfo = info ; mpinfo; mpinfo = bgp_info_mpath_next (mpinfo))
>>>>>>> 1e5e0488
        {
          nexthop = NULL;

          if (bgp->table_map[afi][safi].name)
            {
              /* Copy info and attributes, so the route-map apply doesn't modify the
                 BGP route info. */
              BGP_INFO_ATTR_BUF_COPY(mpinfo, info_cp);
              if (bgp_table_map_apply(bgp->table_map[afi][safi].map, p, info_cp))
                {
                  if (mpinfo == info)
                    {
                      /* Metric is currently based on the best-path only */
                      metric = info_cp->attr->med;
                      tag = info_cp->attr->extra->tag;
                    }
                  nexthop = &info_cp->attr->nexthop;
                }
              BGP_INFO_ATTR_BUF_FREE(info_cp);
            }
          else
            nexthop = &mpinfo->attr->nexthop;

          if (nexthop == NULL)
            continue;

          stream_put (bgp_nexthop_buf, &nexthop, sizeof (struct in_addr *));
          if (mpinfo->extra && bgp_is_valid_label(&mpinfo->extra->label))
            {
              has_valid_label = 1;
              label = label_pton(&mpinfo->extra->label);
              stream_put (bgp_label_buf, &label, sizeof (mpls_label_t));
            }
          valid_nh_count++;
        }

      api.vrf_id = bgp->vrf_id;
      api.flags = flags;
      api.type = ZEBRA_ROUTE_BGP;
      api.instance = 0;
      api.message = 0;
      api.safi = safi;
      SET_FLAG (api.message, ZAPI_MESSAGE_NEXTHOP);

      if (has_valid_label)
        SET_FLAG (api.message, ZAPI_MESSAGE_LABEL);

      /* Note that this currently only applies to Null0 routes for aggregates.
       * ZEBRA_FLAG_BLACKHOLE signals zapi_ipv4_route to encode a special
       * BLACKHOLE nexthop. We want to set api.nexthop_num to zero since we
       * do not want to also encode the 0.0.0.0 nexthop for the aggregate route.
       */
      if (CHECK_FLAG(flags, ZEBRA_FLAG_BLACKHOLE))
        api.nexthop_num = 0;
      else
        api.nexthop_num = valid_nh_count;

      api.nexthop = (struct in_addr **)STREAM_DATA (bgp_nexthop_buf);
      if (has_valid_label)
        {
          api.label_num = valid_nh_count;
          api.label = (unsigned int *)STREAM_DATA (bgp_label_buf);
        }
      else
        {
          api.label_num = 0;
          api.label = NULL;
        }
      api.ifindex_num = 0;
      SET_FLAG (api.message, ZAPI_MESSAGE_METRIC);
      api.metric = metric;
      api.tag = 0;

      if (tag)
        {
          SET_FLAG (api.message, ZAPI_MESSAGE_TAG);
          api.tag = tag;
        }

      distance = bgp_distance_apply (p, info, afi, safi, bgp);
      if (distance)
	{
	  SET_FLAG (api.message, ZAPI_MESSAGE_DISTANCE);
	  api.distance = distance;
	}

      if (bgp_debug_zebra(p))
        {
          int i;
          char label_buf[20];
          zlog_debug("Tx IPv4 route %s VRF %u %s/%d metric %u tag %"ROUTE_TAG_PRI
                     " count %d", (valid_nh_count ? "add":"delete"),
                     bgp->vrf_id,
                     inet_ntop(AF_INET, &p->u.prefix4, buf[0], sizeof(buf[0])),
                     p->prefixlen, api.metric, api.tag, api.nexthop_num);
          for (i = 0; i < api.nexthop_num; i++)
            {
              label_buf[0] = '\0';
              if (has_valid_label)
                sprintf(label_buf, "label %u", api.label[i]);
              zlog_debug("  nhop [%d]: %s %s",
                         i+1,
                         inet_ntop(AF_INET, api.nexthop[i], buf[1], sizeof(buf[1])),
                         label_buf);
            }
        }

      zapi_ipv4_route (valid_nh_count ? ZEBRA_IPV4_ROUTE_ADD: ZEBRA_IPV4_ROUTE_DELETE,
                       zclient, (struct prefix_ipv4 *) p, &api);
    }

  /* We have to think about a IPv6 link-local address curse. */
  if (p->family == AF_INET6 ||
      (p->family == AF_INET && BGP_ATTR_NEXTHOP_AFI_IP6(info->attr)))
    {
      ifindex_t ifindex;
      struct in6_addr *nexthop;
      struct zapi_ipv6 api;
      int valid_nh_count = 0;
	    char buf[2][INET6_ADDRSTRLEN];
      int has_valid_label = 0;

      stream_reset (bgp_nexthop_buf);
      stream_reset (bgp_ifindices_buf);
<<<<<<< HEAD

      /* For labeled unicast, each nexthop has a label too. Resize label
       * buffer, if required.
       */
      if (safi == SAFI_UNICAST)
        {
          if ((oldsize = stream_get_size (bgp_label_buf)) <
              (sizeof (unsigned int) * nhcount))
            {
              newsize = (sizeof (unsigned int) * nhcount);
              newsize = stream_resize (bgp_label_buf, newsize);
              if (newsize == oldsize)
                {
                  zlog_err ("can't resize label buffer");
                  return;
                }
            }
          stream_reset (bgp_label_buf);
        }
=======
      stream_reset (bgp_label_buf);
>>>>>>> 1e5e0488

      ifindex = 0;
      nexthop = NULL;

      assert (info->attr->extra);

      if (bgp->table_map[afi][safi].name)
<<<<<<< HEAD
        {
          BGP_INFO_ATTR_BUF_INIT();

          /* Copy info and attributes, so the route-map apply doesn't modify the
             BGP route info. */
          BGP_INFO_ATTR_BUF_COPY(info, info_cp);
          if (bgp_table_map_apply(bgp->table_map[afi][safi].map, p, info_cp))
            {
              metric = info_cp->attr->med;
              nexthop = bgp_info_to_ipv6_nexthop(info_cp);

              if (info_cp->attr->extra)
                tag = info_cp->attr->extra->tag;
            }
          BGP_INFO_ATTR_BUF_FREE(info_cp);
        }
      else
        {
           nexthop = bgp_info_to_ipv6_nexthop(info);
        }

      if (nexthop)
        {
          if (info->attr->extra->mp_nexthop_len == BGP_ATTR_NHLEN_IPV6_GLOBAL_AND_LL)
            if (info->peer->nexthop.ifp)
              ifindex = info->peer->nexthop.ifp->ifindex;

          if (!ifindex)
	    {
	      if (info->peer->conf_if || info->peer->ifname)
		ifindex = if_nametoindex (info->peer->conf_if ? info->peer->conf_if : info->peer->ifname);
	      else if (info->peer->nexthop.ifp)
		ifindex = info->peer->nexthop.ifp->ifindex;
	    }
          stream_put (bgp_nexthop_buf, &nexthop, sizeof (struct in6_addr *));
          stream_put (bgp_ifindices_buf, &ifindex, sizeof (unsigned int));

          if (info->extra && bgp_is_valid_label(&info->extra->label))
            {
              has_valid_label = 1;
              label = label_pton(&info->extra->label);
              stream_put (bgp_label_buf, &label, sizeof (mpls_label_t));
            }
          valid_nh_count++;
        }
=======
        BGP_INFO_ATTR_BUF_INIT();
>>>>>>> 1e5e0488

      metric = info->attr->med;
      for (mpinfo = info ; mpinfo; mpinfo = bgp_info_mpath_next (mpinfo))
        {
          ifindex = 0;
          nexthop = NULL;

          if (bgp->table_map[afi][safi].name)
            {
              /* Copy info and attributes, so the route-map apply doesn't modify the
                 BGP route info. */
              BGP_INFO_ATTR_BUF_COPY(mpinfo, info_cp);
              if (bgp_table_map_apply(bgp->table_map[afi][safi].map, p, info_cp))
                {
                  if (mpinfo == info)
                    {
                      metric = info_cp->attr->med;
                      tag = info_cp->attr->extra->tag;
                    }
                  nexthop = bgp_info_to_ipv6_nexthop(info_cp);
                }
              BGP_INFO_ATTR_BUF_FREE(info_cp);
            }
          else
            nexthop = bgp_info_to_ipv6_nexthop(mpinfo);

          if (nexthop == NULL)
            continue;

          if ((mpinfo == info) &&
              mpinfo->attr->extra->mp_nexthop_len == BGP_ATTR_NHLEN_IPV6_GLOBAL_AND_LL)
            if (mpinfo->peer->nexthop.ifp)
              ifindex = mpinfo->peer->nexthop.ifp->ifindex;

          if (!ifindex)
	    {
	      if (mpinfo->peer->conf_if || mpinfo->peer->ifname)
		ifindex = ifname2ifindex (mpinfo->peer->conf_if ? mpinfo->peer->conf_if : mpinfo->peer->ifname, bgp->vrf_id);
	      else if (mpinfo->peer->nexthop.ifp)
		ifindex = mpinfo->peer->nexthop.ifp->ifindex;
	    }
          if (ifindex == 0)
            continue;

          stream_put (bgp_nexthop_buf, &nexthop, sizeof (struct in6_addr *));
          stream_put (bgp_ifindices_buf, &ifindex, sizeof (unsigned int));

          if (mpinfo->extra && bgp_is_valid_label(&mpinfo->extra->label))
            {
              has_valid_label = 1;
              label = label_pton(&mpinfo->extra->label);
              stream_put (bgp_label_buf, &label, sizeof (mpls_label_t));
            }
          valid_nh_count++;
        }

      /* Make Zebra API structure. */
      api.vrf_id = bgp->vrf_id;
      api.flags = flags;
      api.type = ZEBRA_ROUTE_BGP;
      api.instance = 0;
      api.message = 0;
      api.safi = safi;
      SET_FLAG (api.message, ZAPI_MESSAGE_NEXTHOP);

      if (has_valid_label)
        SET_FLAG (api.message, ZAPI_MESSAGE_LABEL);

      /* Note that this currently only applies to Null0 routes for aggregates.
       * ZEBRA_FLAG_BLACKHOLE signals zapi_ipv6_route to encode a special
       * BLACKHOLE nexthop. We want to set api.nexthop_num to zero since we
       * do not want to also encode the :: nexthop for the aggregate route.
       */
      if (CHECK_FLAG(flags, ZEBRA_FLAG_BLACKHOLE))
        api.nexthop_num = 0;
      else
        api.nexthop_num = valid_nh_count;

      api.nexthop = (struct in6_addr **)STREAM_DATA (bgp_nexthop_buf);
      SET_FLAG (api.message, ZAPI_MESSAGE_IFINDEX);
      api.ifindex_num = valid_nh_count;
      api.ifindex = (ifindex_t *)STREAM_DATA (bgp_ifindices_buf);
      if (has_valid_label)
        {
          api.label_num = valid_nh_count;
          api.label = (unsigned int *)STREAM_DATA (bgp_label_buf);
        }
      else
        {
          api.label_num = 0;
          api.label = NULL;
        }
      SET_FLAG (api.message, ZAPI_MESSAGE_METRIC);
      api.metric = metric;
      api.tag = 0;

      if (tag)
        {
          SET_FLAG (api.message, ZAPI_MESSAGE_TAG);
          api.tag = tag;
        }

      distance = bgp_distance_apply (p, info, afi, safi, bgp);
      if (distance)
        {
          SET_FLAG (api.message, ZAPI_MESSAGE_DISTANCE);
          api.distance = distance;
        }

      if (p->family == AF_INET)
        {
          if (bgp_debug_zebra(p))
            {
              int i;
              char label_buf[20];
              zlog_debug("Tx IPv4 route %s VRF %u %s/%d metric %u tag %"ROUTE_TAG_PRI,
                         valid_nh_count ? "add" : "delete", bgp->vrf_id,
                         inet_ntop(AF_INET, &p->u.prefix4, buf[0], sizeof(buf[0])),
                         p->prefixlen, api.metric, api.tag);
              for (i = 0; i < api.nexthop_num; i++)
                {
                  label_buf[0] = '\0';
                  if (has_valid_label)
                    sprintf(label_buf, "label %u", api.label[i]);
                  zlog_debug("  nhop [%d]: %s if %s %s",
                             i+1,
                             inet_ntop(AF_INET6, api.nexthop[i], buf[1], sizeof(buf[1])),
                             ifindex2ifname (api.ifindex[i], bgp->vrf_id),
                             label_buf);
                }
            }

          if (valid_nh_count)
            zapi_ipv4_route_ipv6_nexthop (ZEBRA_IPV4_ROUTE_IPV6_NEXTHOP_ADD,
                                          zclient, (struct prefix_ipv4 *) p,
					  (struct zapi_ipv6 *)&api);
          else
            zapi_ipv4_route (ZEBRA_IPV4_ROUTE_DELETE,
                             zclient, (struct prefix_ipv4 *) p, (struct zapi_ipv4 *)&api);
        }
      else
        {
          if (bgp_debug_zebra(p))
            {
              int i;
              char label_buf[20];
              zlog_debug("Tx IPv6 route %s VRF %u %s/%d metric %u tag %"ROUTE_TAG_PRI,
                         valid_nh_count ? "add" : "delete", bgp->vrf_id,
                         inet_ntop(AF_INET6, &p->u.prefix6, buf[0], sizeof(buf[0])),
                         p->prefixlen, api.metric, api.tag);
              for (i = 0; i < api.nexthop_num; i++)
                {
                  label_buf[0] = '\0';
                  if (has_valid_label)
                    sprintf(label_buf, "label %u", api.label[i]);
                  zlog_debug("  nhop [%d]: %s if %s %s",
                             i+1,
                             inet_ntop(AF_INET6, api.nexthop[i], buf[1], sizeof(buf[1])),
                             ifindex2ifname (api.ifindex[i], bgp->vrf_id),
                             label_buf);
                }
            }

          zapi_ipv6_route (valid_nh_count ?
                           ZEBRA_IPV6_ROUTE_ADD : ZEBRA_IPV6_ROUTE_DELETE,
                           zclient, (struct prefix_ipv6 *) p, NULL, &api);
        }
    }
}

/* Announce all routes of a table to zebra */
void
bgp_zebra_announce_table (struct bgp *bgp, afi_t afi, safi_t safi)
{
  struct bgp_node *rn;
  struct bgp_table *table;
  struct bgp_info *ri;

  /* Don't try to install if we're not connected to Zebra or Zebra doesn't
   * know of this instance.
   */
  if (!bgp_install_info_to_zebra (bgp))
    return;

  table = bgp->rib[afi][safi];
  if (!table) return;

  for (rn = bgp_table_top (table); rn; rn = bgp_route_next (rn))
    for (ri = rn->info; ri; ri = ri->next)
      if (CHECK_FLAG (ri->flags, BGP_INFO_SELECTED)
          && ri->type == ZEBRA_ROUTE_BGP
          && ri->sub_type == BGP_ROUTE_NORMAL)
        bgp_zebra_announce (rn, &rn->p, ri, bgp, afi, safi);
}

void
bgp_zebra_withdraw (struct prefix *p, struct bgp_info *info, safi_t safi)
{
  u_int32_t flags;
  struct peer *peer;

  peer = info->peer;
  assert(peer);

  /* Don't try to install if we're not connected to Zebra or Zebra doesn't
   * know of this instance.
   */
  if (!bgp_install_info_to_zebra (peer->bgp))
    return;

  if ((p->family == AF_INET &&
       !vrf_bitmap_check (zclient->redist[AFI_IP][ZEBRA_ROUTE_BGP], peer->bgp->vrf_id))
      || (p->family == AF_INET6 &&
       !vrf_bitmap_check (zclient->redist[AFI_IP6][ZEBRA_ROUTE_BGP], peer->bgp->vrf_id)))
    return;

  flags = 0;

  if (peer->sort == BGP_PEER_IBGP)
    {
      SET_FLAG (flags, ZEBRA_FLAG_INTERNAL);
      SET_FLAG (flags, ZEBRA_FLAG_IBGP);
    }

  if ((peer->sort == BGP_PEER_EBGP && peer->ttl != 1)
      || CHECK_FLAG (peer->flags, PEER_FLAG_DISABLE_CONNECTED_CHECK)
      || bgp_flag_check(peer->bgp, BGP_FLAG_DISABLE_NH_CONNECTED_CHK))
    SET_FLAG (flags, ZEBRA_FLAG_INTERNAL);

  if (p->family == AF_INET)
    {
      struct zapi_ipv4 api;

      api.vrf_id = peer->bgp->vrf_id;
      api.flags = flags;

      api.type = ZEBRA_ROUTE_BGP;
      api.instance = 0;
      api.message = 0;
      api.safi = safi;
      SET_FLAG (api.message, ZAPI_MESSAGE_NEXTHOP);
      api.nexthop_num = 0;
      api.nexthop = NULL;
      api.label_num = 0;
      api.label = NULL;
      api.ifindex_num = 0;
      SET_FLAG (api.message, ZAPI_MESSAGE_METRIC);
      api.metric = info->attr->med;
      api.tag = 0;

      if ((info->attr->extra) && (info->attr->extra->tag != 0))
        {
          SET_FLAG(api.message, ZAPI_MESSAGE_TAG);
          api.tag = info->attr->extra->tag;
        }

      if (bgp_debug_zebra(p))
	{
	  char buf[2][INET_ADDRSTRLEN];
	  zlog_debug("Tx IPv4 route delete VRF %u %s/%d metric %u tag %"ROUTE_TAG_PRI,
                     peer->bgp->vrf_id,
		     inet_ntop(AF_INET, &p->u.prefix4, buf[0], sizeof(buf[0])),
		     p->prefixlen, api.metric, api.tag);
	}

      zapi_ipv4_route (ZEBRA_IPV4_ROUTE_DELETE, zclient, 
                       (struct prefix_ipv4 *) p, &api);
    }
  /* We have to think about a IPv6 link-local address curse. */
  if (p->family == AF_INET6)
    {
      struct zapi_ipv6 api;
      
      assert (info->attr->extra);

      api.vrf_id = peer->bgp->vrf_id;
      api.flags = flags;
      api.type = ZEBRA_ROUTE_BGP;
      api.instance = 0;
      api.message = 0;
      api.safi = safi;
      SET_FLAG (api.message, ZAPI_MESSAGE_NEXTHOP);
      api.nexthop_num = 0;
      api.nexthop = NULL;
      api.ifindex_num = 0;
      api.label_num = 0;
      SET_FLAG (api.message, ZAPI_MESSAGE_METRIC);
      api.metric = info->attr->med;
      api.tag = 0;

      if ((info->attr->extra) && (info->attr->extra->tag != 0))
        {
          SET_FLAG(api.message, ZAPI_MESSAGE_TAG);
          api.tag = info->attr->extra->tag;
        }

      if (bgp_debug_zebra(p))
	{
	  char buf[2][INET6_ADDRSTRLEN];
	  zlog_debug("Tx IPv6 route delete VRF %u %s/%d metric %u tag %"ROUTE_TAG_PRI,
                     peer->bgp->vrf_id,
		     inet_ntop(AF_INET6, &p->u.prefix6, buf[0], sizeof(buf[0])),
		     p->prefixlen, api.metric, api.tag);
	}

      zapi_ipv6_route (ZEBRA_IPV6_ROUTE_DELETE, zclient, 
                       (struct prefix_ipv6 *) p, NULL, &api);
    }
}

struct bgp_redist *
bgp_redist_lookup (struct bgp *bgp, afi_t afi, u_char type, u_short instance)
{
  struct list *red_list;
  struct listnode *node;
  struct bgp_redist *red;

  red_list = bgp->redist[afi][type];
  if (!red_list)
    return(NULL);

  for (ALL_LIST_ELEMENTS_RO(red_list, node, red))
    if (red->instance == instance)
      return red;

  return NULL;
}

struct bgp_redist *
bgp_redist_add (struct bgp *bgp, afi_t afi, u_char type, u_short instance)
{
  struct list *red_list;
  struct bgp_redist *red;

  red = bgp_redist_lookup(bgp, afi, type, instance);
  if (red)
    return red;

  if (!bgp->redist[afi][type])
    bgp->redist[afi][type] = list_new();

  red_list = bgp->redist[afi][type];
  red = (struct bgp_redist *)XCALLOC(MTYPE_BGP_REDIST, sizeof(struct bgp_redist));
  red->instance = instance;

  listnode_add(red_list, red);

  return red;
}

static void
bgp_redist_del (struct bgp *bgp, afi_t afi, u_char type, u_short instance)
{
  struct bgp_redist *red;

  red = bgp_redist_lookup(bgp, afi, type, instance);

  if (red)
    {
      listnode_delete(bgp->redist[afi][type], red);
      XFREE (MTYPE_BGP_REDIST, red);
      if (!bgp->redist[afi][type]->count)
        {
          list_free(bgp->redist[afi][type]);
          bgp->redist[afi][type] = NULL;
        }
    }
}

/* Other routes redistribution into BGP. */
int
bgp_redistribute_set (struct bgp *bgp, afi_t afi, int type, u_short instance)
{

  /* Return if already redistribute flag is set. */
  if (instance)
    {
      if (redist_check_instance(&zclient->mi_redist[afi][type], instance))
        return CMD_WARNING;

      redist_add_instance(&zclient->mi_redist[afi][type], instance);
    }
  else
    {
      if (vrf_bitmap_check (zclient->redist[afi][type], bgp->vrf_id))
        return CMD_WARNING;

#if ENABLE_BGP_VNC
      if (bgp->vrf_id == VRF_DEFAULT &&
          type == ZEBRA_ROUTE_VNC_DIRECT) {
        vnc_export_bgp_enable(bgp, afi);	/* only enables if mode bits cfg'd */
      }
#endif

      vrf_bitmap_set (zclient->redist[afi][type], bgp->vrf_id);
    }

  /* Don't try to register if we're not connected to Zebra or Zebra doesn't
   * know of this instance.
   */
  if (!bgp_install_info_to_zebra (bgp))
    return CMD_WARNING;

  if (BGP_DEBUG (zebra, ZEBRA))
    zlog_debug("Tx redistribute add VRF %u afi %d %s %d",
               bgp->vrf_id, afi,
               zebra_route_string(type), instance);

  /* Send distribute add message to zebra. */
  zebra_redistribute_send (ZEBRA_REDISTRIBUTE_ADD, zclient, afi, type,
                           instance, bgp->vrf_id);

  return CMD_SUCCESS;
}

int
bgp_redistribute_resend (struct bgp *bgp, afi_t afi, int type, u_short instance)
{
  /* Don't try to send if we're not connected to Zebra or Zebra doesn't
   * know of this instance.
   */
  if (!bgp_install_info_to_zebra (bgp))
    return -1;

  if (BGP_DEBUG (zebra, ZEBRA))
    zlog_debug("Tx redistribute del/add VRF %u afi %d %s %d",
               bgp->vrf_id, afi,
               zebra_route_string(type), instance);

  /* Send distribute add message to zebra. */
  zebra_redistribute_send (ZEBRA_REDISTRIBUTE_DELETE, zclient, afi, type,
                           instance, bgp->vrf_id);
  zebra_redistribute_send (ZEBRA_REDISTRIBUTE_ADD, zclient, afi, type,
                           instance, bgp->vrf_id);

  return 0;
}

/* Redistribute with route-map specification.  */
int
bgp_redistribute_rmap_set (struct bgp_redist *red, const char *name)
{
  if (red->rmap.name
      && (strcmp (red->rmap.name, name) == 0))
    return 0;

  if (red->rmap.name)
    XFREE(MTYPE_ROUTE_MAP_NAME, red->rmap.name);
  red->rmap.name = XSTRDUP(MTYPE_ROUTE_MAP_NAME, name);
  red->rmap.map = route_map_lookup_by_name (name);

  return 1;
}

/* Redistribute with metric specification.  */
int
bgp_redistribute_metric_set (struct bgp *bgp, struct bgp_redist *red, afi_t afi,
			     int type, u_int32_t metric)
{
  struct bgp_node *rn;
  struct bgp_info *ri;

  if (red->redist_metric_flag
      && red->redist_metric == metric)
    return 0;

  red->redist_metric_flag = 1;
  red->redist_metric = metric;

  for (rn = bgp_table_top(bgp->rib[afi][SAFI_UNICAST]); rn; rn = bgp_route_next(rn))
    {
      for (ri = rn->info; ri; ri = ri->next)
        {
          if (ri->sub_type == BGP_ROUTE_REDISTRIBUTE &&
              ri->type == type &&
              ri->instance == red->instance)
            {
              struct attr *old_attr;
              struct attr new_attr;
              struct attr_extra new_extra;

              new_attr.extra = &new_extra;
              bgp_attr_dup (&new_attr, ri->attr);
              new_attr.med = red->redist_metric;
              old_attr = ri->attr;
              ri->attr = bgp_attr_intern (&new_attr);
              bgp_attr_unintern (&old_attr);

              bgp_info_set_flag(rn, ri, BGP_INFO_ATTR_CHANGED);
              bgp_process(bgp, rn, afi, SAFI_UNICAST);
            }
        }
    }

  return 1;
}

/* Unset redistribution.  */
int
bgp_redistribute_unreg (struct bgp *bgp, afi_t afi, int type, u_short instance)
{
  struct bgp_redist *red;

  red = bgp_redist_lookup(bgp, afi, type, instance);
  if (!red)
    return CMD_SUCCESS;

  /* Return if zebra connection is disabled. */
  if (instance)
    {
      if (!redist_check_instance(&zclient->mi_redist[afi][type], instance))
        return CMD_WARNING;
      redist_del_instance(&zclient->mi_redist[afi][type], instance);
    }
  else
    {
      if (! vrf_bitmap_check (zclient->redist[afi][type], bgp->vrf_id))
        return CMD_WARNING;
      vrf_bitmap_unset (zclient->redist[afi][type], bgp->vrf_id);
    }

#if ENABLE_BGP_VNC
  if (bgp->vrf_id == VRF_DEFAULT &&
      type == ZEBRA_ROUTE_VNC_DIRECT) {
    vnc_export_bgp_disable(bgp, afi);
  }
#endif

  if (bgp_install_info_to_zebra (bgp))
    {
      /* Send distribute delete message to zebra. */
      if (BGP_DEBUG (zebra, ZEBRA))
	zlog_debug("Tx redistribute del VRF %u afi %d %s %d",
		   bgp->vrf_id, afi, zebra_route_string(type), instance);
      zebra_redistribute_send (ZEBRA_REDISTRIBUTE_DELETE, zclient, afi, type, instance,
                               bgp->vrf_id);
    }
  
  /* Withdraw redistributed routes from current BGP's routing table. */
  bgp_redistribute_withdraw (bgp, afi, type, instance);

  return CMD_SUCCESS;
}

/* Unset redistribution.  */
int
bgp_redistribute_unset (struct bgp *bgp, afi_t afi, int type, u_short instance)
{
  struct bgp_redist *red;

  red = bgp_redist_lookup(bgp, afi, type, instance);
  if (!red)
    return CMD_SUCCESS;

  bgp_redistribute_unreg(bgp, afi, type, instance);

  /* Unset route-map. */
  if (red->rmap.name)
    XFREE(MTYPE_ROUTE_MAP_NAME, red->rmap.name);
  red->rmap.name = NULL;
  red->rmap.map = NULL;

  /* Unset metric. */
  red->redist_metric_flag = 0;
  red->redist_metric = 0;

  bgp_redist_del(bgp, afi, type, instance);

  return CMD_SUCCESS;
}

/* Update redistribute vrf bitmap during triggers like
   restart networking or delete/add VRFs */
void
bgp_update_redist_vrf_bitmaps (struct bgp *bgp, vrf_id_t old_vrf_id)
{
  int i;
  afi_t afi;

  for (afi = AFI_IP; afi < AFI_MAX; afi++)
    for (i = 0; i < ZEBRA_ROUTE_MAX; i++)
      if (vrf_bitmap_check (zclient->redist[afi][i], old_vrf_id))
        {
          vrf_bitmap_unset (zclient->redist[afi][i], old_vrf_id);
          vrf_bitmap_set (zclient->redist[afi][i], bgp->vrf_id);
        }
  return;
}

void
bgp_zclient_reset (void)
{
  zclient_reset (zclient);
}

/* Register this instance with Zebra. Invoked upon connect (for
 * default instance) and when other VRFs are learnt (or created and
 * already learnt).
 */
void
bgp_zebra_instance_register (struct bgp *bgp)
{
  /* Don't try to register if we're not connected to Zebra */
  if (!zclient || zclient->sock < 0)
    return;

  if (BGP_DEBUG (zebra, ZEBRA))
    zlog_debug("Registering VRF %u", bgp->vrf_id);

  /* Register for router-id, interfaces, redistributed routes. */
  zclient_send_reg_requests (zclient, bgp->vrf_id);
}

/* Deregister this instance with Zebra. Invoked upon the instance
 * being deleted (default or VRF) and it is already registered.
 */
void
bgp_zebra_instance_deregister (struct bgp *bgp)
{
  /* Don't try to deregister if we're not connected to Zebra */
  if (zclient->sock < 0)
    return;

  if (BGP_DEBUG (zebra, ZEBRA))
    zlog_debug("Deregistering VRF %u", bgp->vrf_id);

  /* Deregister for router-id, interfaces, redistributed routes. */
  zclient_send_dereg_requests (zclient, bgp->vrf_id);
}

void
bgp_zebra_initiate_radv (struct bgp *bgp, struct peer *peer)
{
  int ra_interval = BGP_UNNUM_DEFAULT_RA_INTERVAL;

  /* Don't try to initiate if we're not connected to Zebra */
  if (zclient->sock < 0)
    return;

  if (BGP_DEBUG (zebra, ZEBRA))
    zlog_debug("%u: Initiating RA for peer %s", bgp->vrf_id, peer->host);

  zclient_send_interface_radv_req (zclient, bgp->vrf_id, peer->ifp, 1, ra_interval);
}

void
bgp_zebra_terminate_radv (struct bgp *bgp, struct peer *peer)
{
  /* Don't try to terminate if we're not connected to Zebra */
  if (zclient->sock < 0)
    return;

  if (BGP_DEBUG (zebra, ZEBRA))
    zlog_debug("%u: Terminating RA for peer %s", bgp->vrf_id, peer->host);

  zclient_send_interface_radv_req (zclient, bgp->vrf_id, peer->ifp, 0, 0);
}

/* BGP has established connection with Zebra. */
static void
bgp_zebra_connected (struct zclient *zclient)
{
  struct bgp *bgp;

  zclient_num_connects++;       /* increment even if not responding */

  /* At this point, we may or may not have BGP instances configured, but
   * we're only interested in the default VRF (others wouldn't have learnt
   * the VRF from Zebra yet.)
   */
  bgp = bgp_get_default();
  if (!bgp)
    return;

  bgp_zebra_instance_register (bgp);

  /* Send the client registration */
  bfd_client_sendmsg(zclient, ZEBRA_BFD_CLIENT_REGISTER);

  /* TODO - What if we have peers and networks configured, do we have to
   * kick-start them?
   */
}


void
bgp_zebra_init (struct thread_master *master)
{
  zclient_num_connects = 0;

  /* Set default values. */
  zclient = zclient_new (master);
  zclient_init (zclient, ZEBRA_ROUTE_BGP, 0);
  zclient->zebra_connected = bgp_zebra_connected;
  zclient->router_id_update = bgp_router_id_update;
  zclient->interface_add = bgp_interface_add;
  zclient->interface_delete = bgp_interface_delete;
  zclient->interface_address_add = bgp_interface_address_add;
  zclient->interface_address_delete = bgp_interface_address_delete;
  zclient->interface_nbr_address_add = bgp_interface_nbr_address_add;
  zclient->interface_nbr_address_delete = bgp_interface_nbr_address_delete;
  zclient->interface_vrf_update = bgp_interface_vrf_update;
  zclient->redistribute_route_ipv4_add = zebra_read_ipv4;
  zclient->redistribute_route_ipv4_del = zebra_read_ipv4;
  zclient->interface_up = bgp_interface_up;
  zclient->interface_down = bgp_interface_down;
  zclient->redistribute_route_ipv6_add = zebra_read_ipv6;
  zclient->redistribute_route_ipv6_del = zebra_read_ipv6;
  zclient->nexthop_update = bgp_read_nexthop_update;
  zclient->import_check_update = bgp_read_import_check_update;
  zclient->fec_update = bgp_read_fec_update;

  bgp_nexthop_buf = stream_new(multipath_num * sizeof (struct in6_addr));
  bgp_ifindices_buf = stream_new(multipath_num * sizeof (unsigned int));
  bgp_label_buf = stream_new(multipath_num * sizeof (unsigned int));
}

void
bgp_zebra_destroy(void)
{

  if (bgp_nexthop_buf)
    stream_free (bgp_nexthop_buf);
  if (bgp_ifindices_buf)
    stream_free (bgp_ifindices_buf);
  if (bgp_label_buf)
    stream_free (bgp_label_buf);

  if (zclient == NULL)
    return;
  zclient_stop(zclient);
  zclient_free(zclient);
  zclient = NULL;
}

int
bgp_zebra_num_connects(void)
{
  return zclient_num_connects;
}<|MERGE_RESOLUTION|>--- conflicted
+++ resolved
@@ -1281,65 +1281,14 @@
       stream_reset (bgp_nexthop_buf);
       nexthop = NULL;
 
-<<<<<<< HEAD
-      /* For labeled unicast, each nexthop has a label too. Resize label
-       * buffer, if required.
-       */
-      if (safi == SAFI_UNICAST)
-        {
-          if ((oldsize = stream_get_size (bgp_label_buf)) <
-              (sizeof (unsigned int) * nhcount))
-            {
-              newsize = (sizeof (unsigned int) * nhcount);
-              newsize = stream_resize (bgp_label_buf, newsize);
-              if (newsize == oldsize)
-                {
-                  zlog_err ("can't resize label buffer");
-                  return;
-                }
-            }
-          stream_reset (bgp_label_buf);
-        }
-
-      /* Metric is currently based on the best-path only. */
-      metric = info->attr->med;
-=======
       stream_reset (bgp_label_buf);
->>>>>>> 1e5e0488
 
       if (bgp->table_map[afi][safi].name)
         BGP_INFO_ATTR_BUF_INIT();
 
-<<<<<<< HEAD
-              if (info_cp->attr->extra)
-                tag = info_cp->attr->extra->tag;
-            }
-          BGP_INFO_ATTR_BUF_FREE(info_cp);
-        }
-      else
-        {
-          nexthop = &info->attr->nexthop;
-        }
-
-      if (nexthop)
-        {
-          stream_put (bgp_nexthop_buf, &nexthop, sizeof (struct in_addr *));
-          valid_nh_count++;
-          if (info->extra && bgp_is_valid_label(&info->extra->label))
-            {
-              has_valid_label = 1;
-              label = label_pton(&info->extra->label);
-              stream_put (bgp_label_buf, &label, sizeof (mpls_label_t));
-            }
-        }
-
-      for (mpinfo = bgp_info_mpath_first (info); mpinfo;
-           mpinfo = bgp_info_mpath_next (mpinfo))
-=======
       /* Metric is currently based on the best-path only */
       metric = info->attr->med;
       for (mpinfo = info ; mpinfo; mpinfo = bgp_info_mpath_next (mpinfo))
->>>>>>> 1e5e0488
         {
           nexthop = NULL;
 
@@ -1464,29 +1413,7 @@
 
       stream_reset (bgp_nexthop_buf);
       stream_reset (bgp_ifindices_buf);
-<<<<<<< HEAD
-
-      /* For labeled unicast, each nexthop has a label too. Resize label
-       * buffer, if required.
-       */
-      if (safi == SAFI_UNICAST)
-        {
-          if ((oldsize = stream_get_size (bgp_label_buf)) <
-              (sizeof (unsigned int) * nhcount))
-            {
-              newsize = (sizeof (unsigned int) * nhcount);
-              newsize = stream_resize (bgp_label_buf, newsize);
-              if (newsize == oldsize)
-                {
-                  zlog_err ("can't resize label buffer");
-                  return;
-                }
-            }
-          stream_reset (bgp_label_buf);
-        }
-=======
       stream_reset (bgp_label_buf);
->>>>>>> 1e5e0488
 
       ifindex = 0;
       nexthop = NULL;
@@ -1494,55 +1421,7 @@
       assert (info->attr->extra);
 
       if (bgp->table_map[afi][safi].name)
-<<<<<<< HEAD
-        {
-          BGP_INFO_ATTR_BUF_INIT();
-
-          /* Copy info and attributes, so the route-map apply doesn't modify the
-             BGP route info. */
-          BGP_INFO_ATTR_BUF_COPY(info, info_cp);
-          if (bgp_table_map_apply(bgp->table_map[afi][safi].map, p, info_cp))
-            {
-              metric = info_cp->attr->med;
-              nexthop = bgp_info_to_ipv6_nexthop(info_cp);
-
-              if (info_cp->attr->extra)
-                tag = info_cp->attr->extra->tag;
-            }
-          BGP_INFO_ATTR_BUF_FREE(info_cp);
-        }
-      else
-        {
-           nexthop = bgp_info_to_ipv6_nexthop(info);
-        }
-
-      if (nexthop)
-        {
-          if (info->attr->extra->mp_nexthop_len == BGP_ATTR_NHLEN_IPV6_GLOBAL_AND_LL)
-            if (info->peer->nexthop.ifp)
-              ifindex = info->peer->nexthop.ifp->ifindex;
-
-          if (!ifindex)
-	    {
-	      if (info->peer->conf_if || info->peer->ifname)
-		ifindex = if_nametoindex (info->peer->conf_if ? info->peer->conf_if : info->peer->ifname);
-	      else if (info->peer->nexthop.ifp)
-		ifindex = info->peer->nexthop.ifp->ifindex;
-	    }
-          stream_put (bgp_nexthop_buf, &nexthop, sizeof (struct in6_addr *));
-          stream_put (bgp_ifindices_buf, &ifindex, sizeof (unsigned int));
-
-          if (info->extra && bgp_is_valid_label(&info->extra->label))
-            {
-              has_valid_label = 1;
-              label = label_pton(&info->extra->label);
-              stream_put (bgp_label_buf, &label, sizeof (mpls_label_t));
-            }
-          valid_nh_count++;
-        }
-=======
         BGP_INFO_ATTR_BUF_INIT();
->>>>>>> 1e5e0488
 
       metric = info->attr->med;
       for (mpinfo = info ; mpinfo; mpinfo = bgp_info_mpath_next (mpinfo))
