/* BGP open message handling
   Copyright (C) 1998, 1999 Kunihiro Ishiguro

This file is part of GNU Zebra.

GNU Zebra is free software; you can redistribute it and/or modify it
under the terms of the GNU General Public License as published by the
Free Software Foundation; either version 2, or (at your option) any
later version.

GNU Zebra is distributed in the hope that it will be useful, but
WITHOUT ANY WARRANTY; without even the implied warranty of
MERCHANTABILITY or FITNESS FOR A PARTICULAR PURPOSE.  See the GNU
General Public License for more details.

You should have received a copy of the GNU General Public License
along with GNU Zebra; see the file COPYING.  If not, write to the Free
Software Foundation, Inc., 59 Temple Place - Suite 330, Boston, MA
02111-1307, USA.  */

#include <zebra.h>

#include "linklist.h"
#include "prefix.h"
#include "stream.h"
#include "thread.h"
#include "log.h"
#include "command.h"
#include "memory.h"
#include "queue.h"
#include "filter.h"

#include "lib/json.h"
#include "bgpd/bgpd.h"
#include "bgpd/bgp_attr.h"
#include "bgpd/bgp_debug.h"
#include "bgpd/bgp_fsm.h"
#include "bgpd/bgp_packet.h"
#include "bgpd/bgp_open.h"
#include "bgpd/bgp_aspath.h"
#include "bgpd/bgp_vty.h"
#include "bgpd/bgp_memory.h"

/* BGP-4 Multiprotocol Extentions lead us to the complex world. We can
   negotiate remote peer supports extentions or not. But if
   remote-peer doesn't supports negotiation process itself.  We would
   like to do manual configuration.

   So there is many configurable point.  First of all we want set each
   peer whether we send capability negotiation to the peer or not.
   Next, if we send capability to the peer we want to set my capabilty
   inforation at each peer. */

void
bgp_capability_vty_out (struct vty *vty, struct peer *peer, u_char use_json, json_object *json_neigh)
{
  char *pnt;
  char *end;
  struct capability_mp_data mpc;
  struct capability_header *hdr;
  json_object *json_cap = NULL;

  if (use_json)
    json_cap = json_object_new_object();

  pnt = peer->notify.data;
  end = pnt + peer->notify.length;
  
  while (pnt < end)
    {
      if (pnt + sizeof (struct capability_mp_data) + 2 > end)
	return;
      
      hdr = (struct capability_header *)pnt;
      if (pnt + hdr->length + 2 > end)
	return;

      memcpy (&mpc, pnt + 2, sizeof(struct capability_mp_data));

      if (hdr->code == CAPABILITY_CODE_MP)
	{
          afi_t afi;
          safi_t safi;

          bgp_map_afi_safi_iana2int (ntohs(mpc.afi), mpc.safi, &afi, &safi);
          if (use_json)
            {
              switch (afi)
                {
                  case AFI_IP:
                    json_object_string_add(json_cap, "capabilityErrorMultiProtocolAfi", "IPv4");
                  break;
                  case AFI_IP6:
                    json_object_string_add(json_cap, "capabilityErrorMultiProtocolAfi", "IPv6");
                  break;
                  default:
                    json_object_int_add(json_cap, "capabilityErrorMultiProtocolAfiUnknown", ntohs (mpc.afi));
                  break;
                }
              switch (safi)
                {
                  case SAFI_UNICAST:
                    json_object_string_add(json_cap, "capabilityErrorMultiProtocolSafi", "unicast");
                  break;
                  case SAFI_MULTICAST:
                    json_object_string_add(json_cap, "capabilityErrorMultiProtocolSafi", "multicast");
                  break;
                  case SAFI_MPLS_VPN:
                    json_object_string_add(json_cap, "capabilityErrorMultiProtocolSafi", "MPLS-labeled VPN");
                  break;
                  case SAFI_ENCAP:
                    json_object_string_add(json_cap, "capabilityErrorMultiProtocolSafi", "encap");
                  break;
                  default:
                    json_object_int_add(json_cap, "capabilityErrorMultiProtocolSafiUnknown", mpc.safi);
                  break;
                }
            }
          else
            {
              vty_out (vty, "  Capability error for: Multi protocol ");
              switch (afi)
                {
                  case AFI_IP:
                    vty_out (vty, "AFI IPv4, ");
                  break;
                  case AFI_IP6:
                    vty_out (vty, "AFI IPv6, ");
                  break;
                  default:
                    vty_out (vty, "AFI Unknown %d, ", ntohs (mpc.afi));
                  break;
                }
              switch (safi)
                {
                  case SAFI_UNICAST:
                    vty_out (vty, "SAFI Unicast");
                  break;
                  case SAFI_MULTICAST:
                    vty_out (vty, "SAFI Multicast");
                  break;
                  case SAFI_MPLS_VPN:
                    vty_out (vty, "SAFI MPLS-labeled VPN");
                  break;
                  case SAFI_ENCAP:
                    vty_out (vty, "SAFI ENCAP");
                  break;
                  default:
                    vty_out (vty, "SAFI Unknown %d ", mpc.safi);
                  break;
                }
              vty_out (vty, "%s", VTY_NEWLINE);
            }
        }
      else if (hdr->code >= 128)
        {
          if (use_json)
            json_object_int_add(json_cap, "capabilityErrorVendorSpecificCapabilityCode", hdr->code);
          else
            vty_out (vty, "  Capability error: vendor specific capability code %d",
                     hdr->code);
        }
      else
        {
          if (use_json)
            json_object_int_add(json_cap, "capabilityErrorUnknownCapabilityCode", hdr->code);
          else
            vty_out (vty, "  Capability error: unknown capability code %d",
                     hdr->code);
        }
      pnt += hdr->length + 2;
    }
  if (use_json)
    json_object_object_add(json_neigh, "capabilityErrors", json_cap);
}

static void 
bgp_capability_mp_data (struct stream *s, struct capability_mp_data *mpc)
{
  mpc->afi = stream_getw (s);
  mpc->reserved = stream_getc (s);
  mpc->safi = stream_getc (s);
}

/* Set negotiated capability value. */
static int
bgp_capability_mp (struct peer *peer, struct capability_header *hdr)
{
  struct capability_mp_data mpc;
  struct stream *s = BGP_INPUT (peer);
  
  /* Verify length is 4 */
  if (hdr->length != 4)
    {
      zlog_warn("MP Cap: Received invalid length %d, non-multiple of 4",
		hdr->length);
      return -1;
    }

  bgp_capability_mp_data (s, &mpc);
  
  if (bgp_debug_neighbor_events(peer))
    zlog_debug ("%s OPEN has MP_EXT CAP for afi/safi: %u/%u",
               peer->host, mpc.afi, mpc.safi);
  
  /* Convert AFI, SAFI to internal values, check. */
  if (bgp_map_afi_safi_iana2int (mpc.afi, mpc.safi, &mpc.afi, &mpc.safi))
    return -1;
   
  /* Now safi remapped, and afi/safi are valid array indices */
  peer->afc_recv[mpc.afi][mpc.safi] = 1;
  
  if (peer->afc[mpc.afi][mpc.safi])
    peer->afc_nego[mpc.afi][mpc.safi] = 1;
  else 
    return -1;

  return 0;
}

static void
bgp_capability_orf_not_support (struct peer *peer, afi_t afi, safi_t safi,
				u_char type, u_char mode)
{
  if (bgp_debug_neighbor_events(peer))
    zlog_debug ("%s Addr-family %d/%d has ORF type/mode %d/%d not supported",
	       peer->host, afi, safi, type, mode);
}

static const struct message orf_type_str[] =
{
  { ORF_TYPE_PREFIX,		"Prefixlist"		},
  { ORF_TYPE_PREFIX_OLD,	"Prefixlist (old)"	},
};
static const int orf_type_str_max = array_size(orf_type_str);

static const struct message orf_mode_str[] =
{
  { ORF_MODE_RECEIVE,	"Receive"	},
  { ORF_MODE_SEND,	"Send"		},
  { ORF_MODE_BOTH,	"Both"		},
};
static const int orf_mode_str_max = array_size(orf_mode_str);

static int
bgp_capability_orf_entry (struct peer *peer, struct capability_header *hdr)
{
  struct stream *s = BGP_INPUT (peer);
  struct capability_orf_entry entry;
  afi_t pkt_afi, afi;
  safi_t pkt_safi, safi;
  u_char type;
  u_char mode;
  u_int16_t sm_cap = 0; /* capability send-mode receive */
  u_int16_t rm_cap = 0; /* capability receive-mode receive */ 
  int i;

  /* ORF Entry header */
  bgp_capability_mp_data (s, &entry.mpc);
  entry.num = stream_getc (s);
  pkt_afi = entry.mpc.afi;
  pkt_safi = entry.mpc.safi;
  
  if (bgp_debug_neighbor_events(peer))
    zlog_debug ("%s ORF Cap entry for afi/safi: %u/%u",
	        peer->host, entry.mpc.afi, entry.mpc.safi);

  /* Convert AFI, SAFI to internal values, check. */
  if (bgp_map_afi_safi_iana2int (pkt_afi, pkt_safi, &afi, &safi))
    {
      zlog_info ("%s Addr-family %d/%d not supported."
                 " Ignoring the ORF capability",
                 peer->host, pkt_afi, pkt_safi);
      return 0;
    }
  
  entry.mpc.afi = afi;
  entry.mpc.safi = safi;

  /* validate number field */
  if (CAPABILITY_CODE_ORF_LEN + (entry.num * 2) > hdr->length)
    {
      zlog_info ("%s ORF Capability entry length error,"
                 " Cap length %u, num %u",
                 peer->host, hdr->length, entry.num);
      bgp_notify_send (peer, BGP_NOTIFY_OPEN_ERR, BGP_NOTIFY_OPEN_MALFORMED_ATTR);
      return -1;
    }

  for (i = 0 ; i < entry.num ; i++)
    {
      type = stream_getc(s);
      mode = stream_getc(s);
      
      /* ORF Mode error check */
      switch (mode)
        {
          case ORF_MODE_BOTH:
          case ORF_MODE_SEND:
          case ORF_MODE_RECEIVE:
            break;
          default:
	    bgp_capability_orf_not_support (peer, pkt_afi, pkt_safi, type, mode);
	    continue;
	}
      /* ORF Type and afi/safi error checks */
      /* capcode versus type */
      switch (hdr->code)
        {
          case CAPABILITY_CODE_ORF:
            switch (type)
              {
                case ORF_TYPE_PREFIX:
                  break;
                default:
                  bgp_capability_orf_not_support (peer, pkt_afi, pkt_safi, type, mode);
                  continue;
              }
            break;
          case CAPABILITY_CODE_ORF_OLD:
            switch (type)
              {
                case ORF_TYPE_PREFIX_OLD:
                  break;
                default:
                  bgp_capability_orf_not_support (peer, pkt_afi, pkt_safi, type, mode);
                  continue;
              }
            break;
          default:
            bgp_capability_orf_not_support (peer, pkt_afi, pkt_safi, type, mode);
            continue;
        }
                
      /* AFI vs SAFI */
      if (!((afi == AFI_IP && safi == SAFI_UNICAST)
            || (afi == AFI_IP && safi == SAFI_MULTICAST)
            || (afi == AFI_IP6 && safi == SAFI_UNICAST)))
        {
          bgp_capability_orf_not_support (peer, pkt_afi, pkt_safi, type, mode);
          continue;
        }
      
      if (bgp_debug_neighbor_events(peer))
        zlog_debug ("%s OPEN has %s ORF capability"
                    " as %s for afi/safi: %d/%d",
                    peer->host, LOOKUP (orf_type_str, type),
                    LOOKUP (orf_mode_str, mode),
                    pkt_afi, pkt_safi);

      if (hdr->code == CAPABILITY_CODE_ORF)
	{
          sm_cap = PEER_CAP_ORF_PREFIX_SM_RCV;
          rm_cap = PEER_CAP_ORF_PREFIX_RM_RCV;
	}
      else if (hdr->code == CAPABILITY_CODE_ORF_OLD)
	{
          sm_cap = PEER_CAP_ORF_PREFIX_SM_OLD_RCV;
          rm_cap = PEER_CAP_ORF_PREFIX_RM_OLD_RCV;
	}
      else
	{
	  bgp_capability_orf_not_support (peer, pkt_afi, pkt_safi, type, mode);
	  continue;
	}

      switch (mode)
	{
	  case ORF_MODE_BOTH:
	    SET_FLAG (peer->af_cap[afi][safi], sm_cap);
	    SET_FLAG (peer->af_cap[afi][safi], rm_cap);
	    break;
	  case ORF_MODE_SEND:
	    SET_FLAG (peer->af_cap[afi][safi], sm_cap);
	    break;
	  case ORF_MODE_RECEIVE:
	    SET_FLAG (peer->af_cap[afi][safi], rm_cap);
	    break;
	}
    }
  return 0;
}

static int
bgp_capability_restart (struct peer *peer, struct capability_header *caphdr)
{
  struct stream *s = BGP_INPUT (peer);
  u_int16_t restart_flag_time;
  size_t end = stream_get_getp (s) + caphdr->length;

  /* Verify length is a multiple of 4 */
  if ((caphdr->length-2) % 4)
    {
      zlog_warn("Restart Cap: Received invalid length %d, non-multiple of 4",
		caphdr->length);
      return -1;
    }

  SET_FLAG (peer->cap, PEER_CAP_RESTART_RCV);
  restart_flag_time = stream_getw(s);
  if (CHECK_FLAG (restart_flag_time, RESTART_R_BIT))
    SET_FLAG (peer->cap, PEER_CAP_RESTART_BIT_RCV);
  
  UNSET_FLAG (restart_flag_time, 0xF000);
  peer->v_gr_restart = restart_flag_time;

  if (bgp_debug_neighbor_events(peer))
    {
      zlog_debug ("%s OPEN has Graceful Restart capability", peer->host);
      zlog_debug ("%s Peer has%srestarted. Restart Time : %d",
                  peer->host,
                  CHECK_FLAG (peer->cap, PEER_CAP_RESTART_BIT_RCV) ? " " 
                                                                   : " not ",
                  peer->v_gr_restart);
    }

  while (stream_get_getp (s) + 4 <= end)
    {
      afi_t afi;
      safi_t safi;
      afi_t pkt_afi = stream_getw (s);
      safi_t pkt_safi = stream_getc (s);
      u_char flag = stream_getc (s);
      
      /* Convert AFI, SAFI to internal values, check. */
      if (bgp_map_afi_safi_iana2int (pkt_afi, pkt_safi, &afi, &safi))
        {
          if (bgp_debug_neighbor_events(peer))
            zlog_debug ("%s Addr-family %d/%d(afi/safi) not supported."
                        " Ignore the Graceful Restart capability for this AFI/SAFI",
                        peer->host, pkt_afi, pkt_safi);
        }
      else if (!peer->afc[afi][safi])
        {
          if (bgp_debug_neighbor_events(peer))
            zlog_debug ("%s Addr-family %d/%d(afi/safi) not enabled."
                        " Ignore the Graceful Restart capability",
                        peer->host, pkt_afi, pkt_safi);
        }
      else
        {
          if (bgp_debug_neighbor_events(peer))
            zlog_debug ("%s Address family %s is%spreserved", peer->host,
                        afi_safi_print (afi, safi),
                        CHECK_FLAG (peer->af_cap[afi][safi],
                                    PEER_CAP_RESTART_AF_PRESERVE_RCV)
                        ? " " : " not ");

          SET_FLAG (peer->af_cap[afi][safi], PEER_CAP_RESTART_AF_RCV);
          if (CHECK_FLAG (flag, RESTART_F_BIT))
            SET_FLAG (peer->af_cap[afi][safi], PEER_CAP_RESTART_AF_PRESERVE_RCV);
          
        }
    }
  return 0;
}

/* Unlike other capability parsing routines, this one returns 0 on error */
static as_t
bgp_capability_as4 (struct peer *peer, struct capability_header *hdr)
{
  SET_FLAG (peer->cap, PEER_CAP_AS4_RCV);
  
  if (hdr->length != CAPABILITY_CODE_AS4_LEN)
    {
      zlog_err ("%s AS4 capability has incorrect data length %d",
                peer->host, hdr->length);
      return 0;
    }
  
  as_t as4 = stream_getl (BGP_INPUT(peer));
  
  if (BGP_DEBUG (as4, AS4))
    zlog_debug ("%s [AS4] about to set cap PEER_CAP_AS4_RCV, got as4 %u",
                peer->host, as4);
  return as4;
}

static int
bgp_capability_addpath (struct peer *peer, struct capability_header *hdr)
{
  struct stream *s = BGP_INPUT (peer);
  size_t end = stream_get_getp (s) + hdr->length;

  SET_FLAG (peer->cap, PEER_CAP_ADDPATH_RCV);

  /* Verify length is a multiple of 4 */
  if (hdr->length % 4)
    {
      zlog_warn("Add Path: Received invalid length %d, non-multiple of 4",
		hdr->length);
      return -1;
    }

  while (stream_get_getp (s) + 4 <= end)
    {
      afi_t afi;
      safi_t safi;
      afi_t pkt_afi = stream_getw (s);
      safi_t pkt_safi = stream_getc (s);
      u_char send_receive = stream_getc (s);

      if (bgp_debug_neighbor_events(peer))
        zlog_debug ("%s OPEN has AddPath CAP for afi/safi: %u/%u%s%s",
                    peer->host, pkt_afi, pkt_safi,
                    (send_receive & BGP_ADDPATH_RX) ? ", receive" : "",
                    (send_receive & BGP_ADDPATH_TX) ? ", transmit" : "");

      /* Convert AFI, SAFI to internal values, check. */
      if (bgp_map_afi_safi_iana2int (pkt_afi, pkt_safi, &afi, &safi))
        {
          if (bgp_debug_neighbor_events(peer))
            zlog_debug ("%s Addr-family %d/%d(afi/safi) not supported."
                        " Ignore the Addpath Attribute for this AFI/SAFI",
                        peer->host, pkt_afi, pkt_safi);
	  continue;
        }
      else if (!peer->afc[afi][safi])
        {
          if (bgp_debug_neighbor_events(peer))
            zlog_debug ("%s Addr-family %d/%d(afi/safi) not enabled."
                        " Ignore the AddPath capability for this AFI/SAFI",
                        peer->host, pkt_afi, pkt_safi);
	  continue;
        }

      if (send_receive & BGP_ADDPATH_RX)
        SET_FLAG (peer->af_cap[afi][safi], PEER_CAP_ADDPATH_AF_RX_RCV);

      if (send_receive & BGP_ADDPATH_TX)
        SET_FLAG (peer->af_cap[afi][safi], PEER_CAP_ADDPATH_AF_TX_RCV);
    }

  return 0;
}

static int
bgp_capability_enhe (struct peer *peer, struct capability_header *hdr)
{
  struct stream *s = BGP_INPUT (peer);
  size_t end = stream_get_getp (s) + hdr->length;

  /* Verify length is a multiple of 4 */
  if (hdr->length % 6)
    {
      zlog_warn("Extended NH: Received invalid length %d, non-multiple of 6",
		hdr->length);
      return -1;
    }

  while (stream_get_getp (s) + 6 <= end)
    {
      afi_t afi, pkt_afi = stream_getw (s);
      safi_t safi, pkt_safi = stream_getw (s);
      afi_t nh_afi, pkt_nh_afi = stream_getw (s);

      if (bgp_debug_neighbor_events(peer))
        zlog_debug ("%s Received with afi/safi/next-hop afi: %u/%u/%u",
                    peer->host, pkt_afi, pkt_safi, pkt_nh_afi);

      /* Convert AFI, SAFI to internal values, check. */
      if (bgp_map_afi_safi_iana2int (pkt_afi, pkt_safi, &afi, &safi))
        {
          if (bgp_debug_neighbor_events(peer))
            zlog_debug ("%s Addr-family %d/%d(afi/safi) not supported."
                        " Ignore the ENHE Attribute for this AFI/SAFI",
                        peer->host, pkt_afi, pkt_safi);
	  continue;
        }

      /* RFC 5549 specifies use of this capability only for IPv4 AFI, with
       * the Nexthop AFI being IPv6. A future spec may introduce other
       * possibilities, so we ignore other values with a log. Also, only
       * Unicast SAFI is currently supported (and expected).
       */
      nh_afi = afi_iana2int (pkt_nh_afi);

      if (afi != AFI_IP || safi != SAFI_UNICAST || nh_afi != AFI_IP6)
        {
          zlog_warn ("%s Unexpected afi/safi/next-hop afi: %u/%u/%u "
                     "in Extended Next-hop capability, ignoring",
                     peer->host, pkt_afi, pkt_safi, pkt_nh_afi);
	  continue;
        }

      SET_FLAG (peer->af_cap[afi][safi], PEER_CAP_ENHE_AF_RCV);

      if (CHECK_FLAG (peer->af_cap[afi][safi], PEER_CAP_ENHE_AF_ADV))
        SET_FLAG (peer->af_cap[afi][safi], PEER_CAP_ENHE_AF_NEGO);
    }

  SET_FLAG (peer->cap, PEER_CAP_ENHE_RCV);

  return 0;
}

static int
bgp_capability_hostname (struct peer *peer, struct capability_header *hdr)
{
  struct stream *s = BGP_INPUT (peer);
  char str[BGP_MAX_HOSTNAME+1];
  size_t end = stream_get_getp (s) + hdr->length;
  u_char len;

  SET_FLAG(peer->cap, PEER_CAP_HOSTNAME_RCV);

  len = stream_getc(s);
  if (stream_get_getp(s) + len > end)
    {
      zlog_warn("%s: Received malformed hostname capability from peer %s",
                __FUNCTION__, peer->host);
      return -1;
    }

  if (len > BGP_MAX_HOSTNAME)
    {
      stream_get(str, s, BGP_MAX_HOSTNAME);
      stream_forward_getp(s, len-BGP_MAX_HOSTNAME);
      len = BGP_MAX_HOSTNAME;   /* to set the '\0' below */
    }
  else if (len)
    stream_get(str, s, len);

  if (len)
    {
      str[len] = '\0';

      if (peer->hostname != NULL)
        {
          XFREE(MTYPE_BGP_PEER_HOST, peer->hostname);
          peer->hostname = NULL;
        }

      if (peer->domainname != NULL)
        {
          XFREE(MTYPE_BGP_PEER_HOST, peer->domainname);
          peer->domainname = NULL;
        }

      peer->hostname = XSTRDUP(MTYPE_BGP_PEER_HOST, str);
    }

  if (stream_get_getp(s) +1 > end)
    {
      zlog_warn("%s: Received invalid domain name len (hostname capability) from peer %s",
                __FUNCTION__, peer->host);
      return -1;
    }

  len = stream_getc(s);
  if (stream_get_getp(s) + len > end)
    {
      zlog_warn("%s: Received runt domain name (hostname capability) from peer %s",
                __FUNCTION__, peer->host);
      return -1;
    }

  if (len > BGP_MAX_HOSTNAME)
    {
      stream_get(str, s, BGP_MAX_HOSTNAME);
      stream_forward_getp(s, len-BGP_MAX_HOSTNAME);
      len = BGP_MAX_HOSTNAME;   /* to set the '\0' below */
    }
  else if (len)
    stream_get(str, s, len);

  if (len)
    {
      str[len] = '\0';
      peer->domainname = XSTRDUP(MTYPE_BGP_PEER_HOST, str);
    }

  if (bgp_debug_neighbor_events(peer))
    {
      zlog_debug("%s received hostname %s, domainname %s",
                 peer->host, peer->hostname, peer->domainname);
    }

  return 0;
}

  static const struct message capcode_str[] =
{
  { CAPABILITY_CODE_MP,			"MultiProtocol Extensions"	},
  { CAPABILITY_CODE_REFRESH,		"Route Refresh"			},
  { CAPABILITY_CODE_ORF,		"Cooperative Route Filtering" 	},
  { CAPABILITY_CODE_RESTART,		"Graceful Restart"		},
  { CAPABILITY_CODE_AS4,		"4-octet AS number"		},
  { CAPABILITY_CODE_ADDPATH,            "AddPath"                       },
  { CAPABILITY_CODE_DYNAMIC,		"Dynamic"			},
  { CAPABILITY_CODE_ENHE,               "Extended Next Hop Encoding"    },
  { CAPABILITY_CODE_DYNAMIC_OLD,	"Dynamic (Old)"			},
  { CAPABILITY_CODE_REFRESH_OLD,	"Route Refresh (Old)"		},
  { CAPABILITY_CODE_ORF_OLD,		"ORF (Old)"			},
  { CAPABILITY_CODE_FQDN,               "FQDN"                          },
};
static const int capcode_str_max = array_size(capcode_str);

/* Minimum sizes for length field of each cap (so not inc. the header) */
static const size_t cap_minsizes[] = 
{
  [CAPABILITY_CODE_MP]		= CAPABILITY_CODE_MP_LEN,
  [CAPABILITY_CODE_REFRESH]	= CAPABILITY_CODE_REFRESH_LEN,
  [CAPABILITY_CODE_ORF]		= CAPABILITY_CODE_ORF_LEN,
  [CAPABILITY_CODE_RESTART]	= CAPABILITY_CODE_RESTART_LEN,
  [CAPABILITY_CODE_AS4]		= CAPABILITY_CODE_AS4_LEN,
  [CAPABILITY_CODE_ADDPATH]     = CAPABILITY_CODE_ADDPATH_LEN,
  [CAPABILITY_CODE_DYNAMIC]	= CAPABILITY_CODE_DYNAMIC_LEN,
  [CAPABILITY_CODE_DYNAMIC_OLD]	= CAPABILITY_CODE_DYNAMIC_LEN,
  [CAPABILITY_CODE_ENHE]        = CAPABILITY_CODE_ENHE_LEN,
  [CAPABILITY_CODE_REFRESH_OLD]	= CAPABILITY_CODE_REFRESH_LEN,
  [CAPABILITY_CODE_ORF_OLD]	= CAPABILITY_CODE_ORF_LEN,
  [CAPABILITY_CODE_FQDN]        = CAPABILITY_CODE_MIN_FQDN_LEN,
};

/* value the capability must be a multiple of.
 * 0-data capabilities won't be checked against this.
 * Other capabilities whose data doesn't fall on convenient boundaries for this
 * table should be set to 1.
 */
static const size_t cap_modsizes[] =
{
  [CAPABILITY_CODE_MP]          = 4,
  [CAPABILITY_CODE_REFRESH]     = 1,
  [CAPABILITY_CODE_ORF]         = 1,
  [CAPABILITY_CODE_RESTART]     = 1,
  [CAPABILITY_CODE_AS4]         = 4,
  [CAPABILITY_CODE_ADDPATH]     = 4,
  [CAPABILITY_CODE_DYNAMIC]     = 1,
  [CAPABILITY_CODE_DYNAMIC_OLD] = 1,
  [CAPABILITY_CODE_ENHE]        = 6,
  [CAPABILITY_CODE_REFRESH_OLD] = 1,
  [CAPABILITY_CODE_ORF_OLD]     = 1,
  [CAPABILITY_CODE_FQDN]        = 1,
};

/**
 * Parse given capability.
 * XXX: This is reading into a stream, but not using stream API
 *
 * @param[out] mp_capability Set to 1 on return iff one or more Multiprotocol
 *                           capabilities were encountered.
 */
static int
bgp_capability_parse (struct peer *peer, size_t length, int *mp_capability,
		      u_char **error)
{
  int ret;
  struct stream *s = BGP_INPUT (peer);
  size_t end = stream_get_getp (s) + length;
  
  assert (STREAM_READABLE (s) >= length);
  
  while (stream_get_getp (s) < end)
    {
      size_t start;
      u_char *sp = stream_pnt (s);
      struct capability_header caphdr;

      ret = 0;
      /* We need at least capability code and capability length. */
      if (stream_get_getp(s) + 2 > end)
	{
	  zlog_info ("%s Capability length error (< header)", peer->host);
	  bgp_notify_send (peer, BGP_NOTIFY_OPEN_ERR, BGP_NOTIFY_OPEN_MALFORMED_ATTR);
	  return -1;
	}
      
      caphdr.code = stream_getc (s);
      caphdr.length = stream_getc (s);
      start = stream_get_getp (s);
      
      /* Capability length check sanity check. */
      if (start + caphdr.length > end)
	{
	  zlog_info ("%s Capability length error (< length)", peer->host);
	  bgp_notify_send (peer, BGP_NOTIFY_OPEN_ERR, BGP_NOTIFY_OPEN_MALFORMED_ATTR);
	  return -1;
	}
      
      if (bgp_debug_neighbor_events(peer))
	zlog_debug ("%s OPEN has %s capability (%u), length %u",
		   peer->host,
		   LOOKUP (capcode_str, caphdr.code),
		   caphdr.code, caphdr.length);
      
      /* Length sanity check, type-specific, for known capabilities */
      switch (caphdr.code)
        {
          case CAPABILITY_CODE_MP:
          case CAPABILITY_CODE_REFRESH:
          case CAPABILITY_CODE_REFRESH_OLD:
          case CAPABILITY_CODE_ORF:
          case CAPABILITY_CODE_ORF_OLD:
          case CAPABILITY_CODE_RESTART:
          case CAPABILITY_CODE_AS4:
          case CAPABILITY_CODE_ADDPATH:
          case CAPABILITY_CODE_DYNAMIC:
          case CAPABILITY_CODE_DYNAMIC_OLD:
          case CAPABILITY_CODE_ENHE:
	  case CAPABILITY_CODE_FQDN:
              /* Check length. */
              if (caphdr.length < cap_minsizes[caphdr.code])
                {
                  zlog_info ("%s %s Capability length error: got %u,"
                             " expected at least %u",
                             peer->host, 
                             LOOKUP (capcode_str, caphdr.code),
                             caphdr.length, 
			     (unsigned) cap_minsizes[caphdr.code]);
                  bgp_notify_send (peer, BGP_NOTIFY_OPEN_ERR, BGP_NOTIFY_OPEN_MALFORMED_ATTR);
                  return -1;
                }
              if (caphdr.length
                  && caphdr.length % cap_modsizes[caphdr.code] != 0)
                {
                  zlog_info ("%s %s Capability length error: got %u,"
                             " expected a multiple of %u",
                             peer->host,
                             LOOKUP (capcode_str, caphdr.code),
                             caphdr.length,
			     (unsigned) cap_modsizes[caphdr.code]);
                  bgp_notify_send (peer, BGP_NOTIFY_OPEN_ERR,
                                   BGP_NOTIFY_OPEN_MALFORMED_ATTR);
                  return -1;
                }
          /* we deliberately ignore unknown codes, see below */
          default:
            break;
        }
      
      switch (caphdr.code)
        {
          case CAPABILITY_CODE_MP:
            {
	      *mp_capability = 1;

              /* Ignore capability when override-capability is set. */
              if (! CHECK_FLAG (peer->flags, PEER_FLAG_OVERRIDE_CAPABILITY))
                {
                  /* Set negotiated value. */
                  ret = bgp_capability_mp (peer, &caphdr);

                  /* Unsupported Capability. */
                  if (ret < 0)
                    {
                      /* Store return data. */
                      memcpy (*error, sp, caphdr.length + 2);
                      *error += caphdr.length + 2;
                    }
		  ret = 0;	/* Don't return error for this */
                }
            }
            break;
          case CAPABILITY_CODE_REFRESH:
          case CAPABILITY_CODE_REFRESH_OLD:
            {
              /* BGP refresh capability */
              if (caphdr.code == CAPABILITY_CODE_REFRESH_OLD)
                SET_FLAG (peer->cap, PEER_CAP_REFRESH_OLD_RCV);
              else
                SET_FLAG (peer->cap, PEER_CAP_REFRESH_NEW_RCV);
            }
            break;
          case CAPABILITY_CODE_ORF:
          case CAPABILITY_CODE_ORF_OLD:
            ret = bgp_capability_orf_entry (peer, &caphdr);
            break;
          case CAPABILITY_CODE_RESTART:
            ret = bgp_capability_restart (peer, &caphdr);
            break;
          case CAPABILITY_CODE_DYNAMIC:
	  case CAPABILITY_CODE_DYNAMIC_OLD:
            SET_FLAG (peer->cap, PEER_CAP_DYNAMIC_RCV);
            break;
          case CAPABILITY_CODE_AS4:
              /* Already handled as a special-case parsing of the capabilities
               * at the beginning of OPEN processing. So we care not a jot
               * for the value really, only error case.
               */
              if (!bgp_capability_as4 (peer, &caphdr))
                ret = -1;
              break;            
          case CAPABILITY_CODE_ADDPATH:
            ret = bgp_capability_addpath (peer, &caphdr);
            break;
          case CAPABILITY_CODE_ENHE:
            ret = bgp_capability_enhe (peer, &caphdr);
            break;
	  case CAPABILITY_CODE_FQDN:
	    ret = bgp_capability_hostname (peer, &caphdr);
	    break;
          default:
            if (caphdr.code > 128)
              {
                /* We don't send Notification for unknown vendor specific
                   capabilities.  It seems reasonable for now...  */
                zlog_warn ("%s Vendor specific capability %d",
                           peer->host, caphdr.code);
              }
            else
              {
                zlog_warn ("%s unrecognized capability code: %d - ignored",
                           peer->host, caphdr.code);
                memcpy (*error, sp, caphdr.length + 2);
                *error += caphdr.length + 2;
              }
          }

      if (ret < 0)
	{
	  bgp_notify_send (peer, BGP_NOTIFY_OPEN_ERR, BGP_NOTIFY_OPEN_MALFORMED_ATTR);
	  return -1;
	}
      if (stream_get_getp(s) != (start + caphdr.length))
        {
          if (stream_get_getp(s) > (start + caphdr.length))
            zlog_warn ("%s Cap-parser for %s read past cap-length, %u!",
                       peer->host, LOOKUP (capcode_str, caphdr.code),
                       caphdr.length);
          stream_set_getp (s, start + caphdr.length);
        }
    }
  return 0;
}

static int
bgp_auth_parse (struct peer *peer, size_t length)
{
  bgp_notify_send (peer, 
		   BGP_NOTIFY_OPEN_ERR, 
		   BGP_NOTIFY_OPEN_AUTH_FAILURE); 
  return -1;
}

static int
strict_capability_same (struct peer *peer)
{
  int i, j;

  for (i = AFI_IP; i < AFI_MAX; i++)
    for (j = SAFI_UNICAST; j < SAFI_MAX; j++)
      if (peer->afc[i][j] != peer->afc_nego[i][j])
	return 0;
  return 1;
}

/* peek into option, stores ASN to *as4 if the AS4 capability was found.
 * Returns  0 if no as4 found, as4cap value otherwise.
 */
as_t
peek_for_as4_capability (struct peer *peer, u_char length)
{
  struct stream *s = BGP_INPUT (peer);
  size_t orig_getp = stream_get_getp (s);
  size_t end = orig_getp + length;
  as_t as4 = 0;
  
  if (BGP_DEBUG (as4, AS4))
    zlog_info ("%s [AS4] rcv OPEN w/ OPTION parameter len: %u,"
                " peeking for as4",
	        peer->host, length);
  /* the error cases we DONT handle, we ONLY try to read as4 out of
   * correctly formatted options.
   */
  while (stream_get_getp(s) < end) 
    {
      u_char opt_type;
      u_char opt_length;
      
      /* Check the length. */
      if (stream_get_getp (s) + 2 > end)
        goto end;
      
      /* Fetch option type and length. */
      opt_type = stream_getc (s);
      opt_length = stream_getc (s);
      
      /* Option length check. */
      if (stream_get_getp (s) + opt_length > end)
        goto end;
      
      if (opt_type == BGP_OPEN_OPT_CAP)
        {
          unsigned long capd_start = stream_get_getp (s);
          unsigned long capd_end = capd_start + opt_length;
          
          assert (capd_end <= end);
          
	  while (stream_get_getp (s) < capd_end)
	    {
	      struct capability_header hdr;
	      
	      if (stream_get_getp (s) + 2 > capd_end)
                goto end;
              
              hdr.code = stream_getc (s);
              hdr.length = stream_getc (s);
              
	      if ((stream_get_getp(s) +  hdr.length) > capd_end)
		goto end;

	      if (hdr.code == CAPABILITY_CODE_AS4)
	        {
	          if (BGP_DEBUG (as4, AS4))
	            zlog_info ("[AS4] found AS4 capability, about to parse");
	          as4 = bgp_capability_as4 (peer, &hdr);
	          
	          goto end;
                }
              stream_forward_getp (s, hdr.length);
	    }
	}
    }

end:
  stream_set_getp (s, orig_getp);
  return as4;
}

/**
 * Parse open option.
 *
 * @param[out] mp_capability @see bgp_capability_parse() for semantics.
 */
int
bgp_open_option_parse (struct peer *peer, u_char length, int *mp_capability)
{
  int ret = 0;
  u_char *error;
  u_char error_data[BGP_MAX_PACKET_SIZE];
  struct stream *s = BGP_INPUT(peer);
  size_t end = stream_get_getp (s) + length;

  error = error_data;

  if (bgp_debug_neighbor_events(peer))
    zlog_debug ("%s rcv OPEN w/ OPTION parameter len: %u",
	       peer->host, length);
  
  while (stream_get_getp(s) < end)
    {
      u_char opt_type;
      u_char opt_length;
      
      /* Must have at least an OPEN option header */
      if (STREAM_READABLE(s) < 2)
	{
	  zlog_info ("%s Option length error", peer->host);
	  bgp_notify_send (peer, BGP_NOTIFY_OPEN_ERR, BGP_NOTIFY_OPEN_MALFORMED_ATTR);
	  return -1;
	}

      /* Fetch option type and length. */
      opt_type = stream_getc (s);
      opt_length = stream_getc (s);
      
      /* Option length check. */
      if (STREAM_READABLE (s) < opt_length)
	{
	  zlog_info ("%s Option length error", peer->host);
	  bgp_notify_send (peer, BGP_NOTIFY_OPEN_ERR, BGP_NOTIFY_OPEN_MALFORMED_ATTR);
	  return -1;
	}

      if (bgp_debug_neighbor_events(peer))
	zlog_debug ("%s rcvd OPEN w/ optional parameter type %u (%s) len %u",
		   peer->host, opt_type,
		   opt_type == BGP_OPEN_OPT_AUTH ? "Authentication" :
		   opt_type == BGP_OPEN_OPT_CAP ? "Capability" : "Unknown",
		   opt_length);
  
      switch (opt_type)
	{
	case BGP_OPEN_OPT_AUTH:
	  ret = bgp_auth_parse (peer, opt_length);
	  break;
	case BGP_OPEN_OPT_CAP:
	  ret = bgp_capability_parse (peer, opt_length, mp_capability, &error);
	  break;
	default:
	  bgp_notify_send (peer, 
			   BGP_NOTIFY_OPEN_ERR, 
			   BGP_NOTIFY_OPEN_UNSUP_PARAM); 
	  ret = -1;
	  break;
	}

      /* Parse error.  To accumulate all unsupported capability codes,
         bgp_capability_parse does not return -1 when encounter
         unsupported capability code.  To detect that, please check
         error and erro_data pointer, like below.  */
      if (ret < 0)
	return -1;
    }

  /* All OPEN option is parsed.  Check capability when strict compare
     flag is enabled.*/
  if (CHECK_FLAG (peer->flags, PEER_FLAG_STRICT_CAP_MATCH))
    {
      /* If Unsupported Capability exists. */
      if (error != error_data)
	{
	  bgp_notify_send_with_data (peer, 
				     BGP_NOTIFY_OPEN_ERR, 
				     BGP_NOTIFY_OPEN_UNSUP_CAPBL, 
				     error_data, error - error_data);
	  return -1;
	}

      /* Check local capability does not negotiated with remote
         peer. */
      if (! strict_capability_same (peer))
	{
	  bgp_notify_send (peer, 
			   BGP_NOTIFY_OPEN_ERR, 
			   BGP_NOTIFY_OPEN_UNSUP_CAPBL);
	  return -1;
	}
    }

  /* Check there are no common AFI/SAFIs and send Unsupported Capability
     error. */
  if (*mp_capability &&
      ! CHECK_FLAG (peer->flags, PEER_FLAG_OVERRIDE_CAPABILITY))
    {
      if (! peer->afc_nego[AFI_IP][SAFI_UNICAST] 
	  && ! peer->afc_nego[AFI_IP][SAFI_MULTICAST]
	  && ! peer->afc_nego[AFI_IP][SAFI_MPLS_VPN]
	  && ! peer->afc_nego[AFI_IP][SAFI_ENCAP]
	  && ! peer->afc_nego[AFI_IP6][SAFI_UNICAST]
	  && ! peer->afc_nego[AFI_IP6][SAFI_MULTICAST]
	  && ! peer->afc_nego[AFI_IP6][SAFI_MPLS_VPN]
	  && ! peer->afc_nego[AFI_IP6][SAFI_ENCAP])
	{
	  zlog_err ("%s [Error] Configured AFI/SAFIs do not "
		    "overlap with received MP capabilities",
		    peer->host);

	  if (error != error_data)
	    bgp_notify_send_with_data (peer, 
				       BGP_NOTIFY_OPEN_ERR, 
				       BGP_NOTIFY_OPEN_UNSUP_CAPBL, 
				       error_data, error - error_data);
	  else
	    bgp_notify_send (peer, 
			     BGP_NOTIFY_OPEN_ERR, 
			     BGP_NOTIFY_OPEN_UNSUP_CAPBL);
	  return -1;
	}
    }
  return 0;
}

static void
bgp_open_capability_orf (struct stream *s, struct peer *peer,
                         afi_t afi, safi_t safi, u_char code)
{
  u_char cap_len;
  u_char orf_len;
  unsigned long capp;
  unsigned long orfp;
  unsigned long numberp;
  int number_of_orfs = 0;
  afi_t pkt_afi;
  safi_t pkt_safi;

  /* Convert AFI, SAFI to values for packet. */
  bgp_map_afi_safi_int2iana (afi, safi, &pkt_afi, &pkt_safi);

  stream_putc (s, BGP_OPEN_OPT_CAP);
  capp = stream_get_endp (s);           /* Set Capability Len Pointer */
  stream_putc (s, 0);                   /* Capability Length */
  stream_putc (s, code);                /* Capability Code */
  orfp = stream_get_endp (s);           /* Set ORF Len Pointer */
  stream_putc (s, 0);                   /* ORF Length */
  stream_putw (s, pkt_afi);
  stream_putc (s, 0);
  stream_putc (s, pkt_safi);
  numberp = stream_get_endp (s);        /* Set Number Pointer */
  stream_putc (s, 0);                   /* Number of ORFs */

  /* Address Prefix ORF */
  if (CHECK_FLAG (peer->af_flags[afi][safi], PEER_FLAG_ORF_PREFIX_SM)
      || CHECK_FLAG (peer->af_flags[afi][safi], PEER_FLAG_ORF_PREFIX_RM))
    {
      stream_putc (s, (code == CAPABILITY_CODE_ORF ?
		   ORF_TYPE_PREFIX : ORF_TYPE_PREFIX_OLD));

      if (CHECK_FLAG (peer->af_flags[afi][safi], PEER_FLAG_ORF_PREFIX_SM)
	  && CHECK_FLAG (peer->af_flags[afi][safi], PEER_FLAG_ORF_PREFIX_RM))
	{
	  SET_FLAG (peer->af_cap[afi][safi], PEER_CAP_ORF_PREFIX_SM_ADV);
	  SET_FLAG (peer->af_cap[afi][safi], PEER_CAP_ORF_PREFIX_RM_ADV);
	  stream_putc (s, ORF_MODE_BOTH);
	}
      else if (CHECK_FLAG (peer->af_flags[afi][safi], PEER_FLAG_ORF_PREFIX_SM))
	{
	  SET_FLAG (peer->af_cap[afi][safi], PEER_CAP_ORF_PREFIX_SM_ADV);
	  stream_putc (s, ORF_MODE_SEND);
	}
      else
	{
	  SET_FLAG (peer->af_cap[afi][safi], PEER_CAP_ORF_PREFIX_RM_ADV);
	  stream_putc (s, ORF_MODE_RECEIVE);
	}
      number_of_orfs++;
    }

  /* Total Number of ORFs. */
  stream_putc_at (s, numberp, number_of_orfs);

  /* Total ORF Len. */
  orf_len = stream_get_endp (s) - orfp - 1;
  stream_putc_at (s, orfp, orf_len);

  /* Total Capability Len. */
  cap_len = stream_get_endp (s) - capp - 1;
  stream_putc_at (s, capp, cap_len);
}

/* Fill in capability open option to the packet. */
void
bgp_open_capability (struct stream *s, struct peer *peer)
{
  u_char len;
  unsigned long cp, capp, rcapp;
  afi_t afi, pkt_afi;
  safi_t safi, pkt_safi;
  as_t local_as;
  u_int32_t restart_time;
  u_char afi_safi_count = 0;
  struct utsname names;
  int adv_addpath_tx = 0;

  /* Remember current pointer for Opt Parm Len. */
  cp = stream_get_endp (s);

  /* Opt Parm Len. */
  stream_putc (s, 0);

  /* Do not send capability. */
  if (! CHECK_FLAG (peer->sflags, PEER_STATUS_CAPABILITY_OPEN) 
      || CHECK_FLAG (peer->flags, PEER_FLAG_DONT_CAPABILITY))
    return;

<<<<<<< HEAD
  /* IPv4 unicast. */
  if (peer->afc[AFI_IP][SAFI_UNICAST])
    {
      peer->afc_adv[AFI_IP][SAFI_UNICAST] = 1;
      stream_putc (s, BGP_OPEN_OPT_CAP);
      stream_putc (s, CAPABILITY_CODE_MP_LEN + 2);
      stream_putc (s, CAPABILITY_CODE_MP);
      stream_putc (s, CAPABILITY_CODE_MP_LEN);
      stream_putw (s, AFI_IP);
      stream_putc (s, 0);
      stream_putc (s, SAFI_UNICAST);
    }
  /* IPv4 multicast. */
  if (peer->afc[AFI_IP][SAFI_MULTICAST])
    {
      peer->afc_adv[AFI_IP][SAFI_MULTICAST] = 1;
      stream_putc (s, BGP_OPEN_OPT_CAP);
      stream_putc (s, CAPABILITY_CODE_MP_LEN + 2);
      stream_putc (s, CAPABILITY_CODE_MP);
      stream_putc (s, CAPABILITY_CODE_MP_LEN);
      stream_putw (s, AFI_IP);
      stream_putc (s, 0);
      stream_putc (s, SAFI_MULTICAST);
    }
  /* IPv4 VPN */
  if (peer->afc[AFI_IP][SAFI_MPLS_VPN])
    {
      peer->afc_adv[AFI_IP][SAFI_MPLS_VPN] = 1;
      stream_putc (s, BGP_OPEN_OPT_CAP);
      stream_putc (s, CAPABILITY_CODE_MP_LEN + 2);
      stream_putc (s, CAPABILITY_CODE_MP);
      stream_putc (s, CAPABILITY_CODE_MP_LEN);
      stream_putw (s, AFI_IP);
      stream_putc (s, 0);
      stream_putc (s, SAFI_MPLS_LABELED_VPN);
    }
  /* ENCAP */
  if (peer->afc[AFI_IP][SAFI_ENCAP])
    {
      peer->afc_adv[AFI_IP][SAFI_ENCAP] = 1;
      stream_putc (s, BGP_OPEN_OPT_CAP);
      stream_putc (s, CAPABILITY_CODE_MP_LEN + 2);
      stream_putc (s, CAPABILITY_CODE_MP);
      stream_putc (s, CAPABILITY_CODE_MP_LEN);
      stream_putw (s, AFI_IP);
      stream_putc (s, 0);
      stream_putc (s, SAFI_ENCAP);
    }
  /* Currently supporting RFC-5549 for Link-Local peering only */
=======
  /* MP capability for configured AFI, SAFI */
  for (afi = AFI_IP ; afi < AFI_MAX ; afi++)
    for (safi = SAFI_UNICAST ; safi < SAFI_MAX ; safi++)
      {
        if (peer->afc[afi][safi])
          {
            /* Convert AFI, SAFI to values for packet. */
            bgp_map_afi_safi_int2iana (afi, safi, &pkt_afi, &pkt_safi);

            peer->afc_adv[afi][safi] = 1;
            stream_putc (s, BGP_OPEN_OPT_CAP);
            stream_putc (s, CAPABILITY_CODE_MP_LEN + 2);
            stream_putc (s, CAPABILITY_CODE_MP);
            stream_putc (s, CAPABILITY_CODE_MP_LEN);
            stream_putw (s, pkt_afi);
            stream_putc (s, 0);
            stream_putc (s, pkt_safi);
          }
      }

  /* Extended nexthop capability - currently supporting RFC-5549 for
   * Link-Local peering only
   */
>>>>>>> b6f1faf0
  if (CHECK_FLAG (peer->flags, PEER_FLAG_CAPABILITY_ENHE) &&
      peer->su.sa.sa_family == AF_INET6 &&
      IN6_IS_ADDR_LINKLOCAL(&peer->su.sin6.sin6_addr))
    {
      /* RFC 5549 Extended Next Hop Encoding */
      SET_FLAG (peer->cap, PEER_CAP_ENHE_ADV);
      stream_putc (s, BGP_OPEN_OPT_CAP);
      stream_putc (s, CAPABILITY_CODE_ENHE_LEN + 2);
      stream_putc (s, CAPABILITY_CODE_ENHE);
      stream_putc (s, CAPABILITY_CODE_ENHE_LEN);
      /* Currently supporting for SAFI_UNICAST only */
      SET_FLAG (peer->af_cap[AFI_IP][SAFI_UNICAST], PEER_CAP_ENHE_AF_ADV);
      stream_putw (s, AFI_IP);
      stream_putw (s, SAFI_UNICAST);
      stream_putw (s, AFI_IP6);

      if (CHECK_FLAG (peer->af_cap[AFI_IP][SAFI_UNICAST], PEER_CAP_ENHE_AF_RCV))
        SET_FLAG (peer->af_cap[AFI_IP][SAFI_UNICAST], PEER_CAP_ENHE_AF_NEGO);
    }
<<<<<<< HEAD
  /* IPv6 unicast. */
  if (peer->afc[AFI_IP6][SAFI_UNICAST])
    {
      peer->afc_adv[AFI_IP6][SAFI_UNICAST] = 1;
      stream_putc (s, BGP_OPEN_OPT_CAP);
      stream_putc (s, CAPABILITY_CODE_MP_LEN + 2);
      stream_putc (s, CAPABILITY_CODE_MP);
      stream_putc (s, CAPABILITY_CODE_MP_LEN);
      stream_putw (s, AFI_IP6);
      stream_putc (s, 0);
      stream_putc (s, SAFI_UNICAST);
    }
  /* IPv6 multicast. */
  if (peer->afc[AFI_IP6][SAFI_MULTICAST])
    {
      peer->afc_adv[AFI_IP6][SAFI_MULTICAST] = 1;
      stream_putc (s, BGP_OPEN_OPT_CAP);
      stream_putc (s, CAPABILITY_CODE_MP_LEN + 2);
      stream_putc (s, CAPABILITY_CODE_MP);
      stream_putc (s, CAPABILITY_CODE_MP_LEN);
      stream_putw (s, AFI_IP6);
      stream_putc (s, 0);
      stream_putc (s, SAFI_MULTICAST);
    }
  /* IPv6 VPN. */
  if (peer->afc[AFI_IP6][SAFI_MPLS_VPN])
    {
      peer->afc_adv[AFI_IP6][SAFI_MPLS_VPN] = 1;
      stream_putc (s, BGP_OPEN_OPT_CAP);
      stream_putc (s, CAPABILITY_CODE_MP_LEN + 2);
      stream_putc (s, CAPABILITY_CODE_MP);
      stream_putc (s, CAPABILITY_CODE_MP_LEN);
      stream_putw (s, AFI_IP6);
      stream_putc (s, 0);
      stream_putc (s, SAFI_MPLS_LABELED_VPN);
    }
  /* IPv6 ENCAP. */
  if (peer->afc[AFI_IP6][SAFI_ENCAP])
    {
      peer->afc_adv[AFI_IP6][SAFI_ENCAP] = 1;
      stream_putc (s, BGP_OPEN_OPT_CAP);
      stream_putc (s, CAPABILITY_CODE_MP_LEN + 2);
      stream_putc (s, CAPABILITY_CODE_MP);
      stream_putc (s, CAPABILITY_CODE_MP_LEN);
      stream_putw (s, AFI_IP6);
      stream_putc (s, 0);
      stream_putc (s, SAFI_ENCAP);
    }
=======
>>>>>>> b6f1faf0

  /* Route refresh. */
  SET_FLAG (peer->cap, PEER_CAP_REFRESH_ADV);
  stream_putc (s, BGP_OPEN_OPT_CAP);
  stream_putc (s, CAPABILITY_CODE_REFRESH_LEN + 2);
  stream_putc (s, CAPABILITY_CODE_REFRESH_OLD);
  stream_putc (s, CAPABILITY_CODE_REFRESH_LEN);
  stream_putc (s, BGP_OPEN_OPT_CAP);
  stream_putc (s, CAPABILITY_CODE_REFRESH_LEN + 2);
  stream_putc (s, CAPABILITY_CODE_REFRESH);
  stream_putc (s, CAPABILITY_CODE_REFRESH_LEN);

  /* AS4 */
  SET_FLAG (peer->cap, PEER_CAP_AS4_ADV);
  stream_putc (s, BGP_OPEN_OPT_CAP);
  stream_putc (s, CAPABILITY_CODE_AS4_LEN + 2);
  stream_putc (s, CAPABILITY_CODE_AS4);
  stream_putc (s, CAPABILITY_CODE_AS4_LEN);
  if ( peer->change_local_as )
    local_as = peer->change_local_as;
  else
    local_as = peer->local_as;
  stream_putl (s, local_as );

  /* AddPath */
  for (afi = AFI_IP ; afi < AFI_MAX ; afi++)
    for (safi = SAFI_UNICAST ; safi < SAFI_MAX ; safi++)
      if (peer->afc[afi][safi])
        {
          afi_safi_count++;

          /* Only advertise addpath TX if a feature that will use it is
           * configured */
          if (CHECK_FLAG(peer->af_flags[afi][safi], PEER_FLAG_ADDPATH_TX_ALL_PATHS) ||
              CHECK_FLAG(peer->af_flags[afi][safi], PEER_FLAG_ADDPATH_TX_BESTPATH_PER_AS))
            adv_addpath_tx = 1;
        }

  SET_FLAG (peer->cap, PEER_CAP_ADDPATH_ADV);
  stream_putc (s, BGP_OPEN_OPT_CAP);
  stream_putc (s, (CAPABILITY_CODE_ADDPATH_LEN * afi_safi_count) + 2);
  stream_putc (s, CAPABILITY_CODE_ADDPATH);
  stream_putc (s, CAPABILITY_CODE_ADDPATH_LEN * afi_safi_count);

  for (afi = AFI_IP ; afi < AFI_MAX ; afi++)
    for (safi = SAFI_UNICAST ; safi < SAFI_MAX ; safi++)
      if (peer->afc[afi][safi])
        {
          /* Convert AFI, SAFI to values for packet. */
          bgp_map_afi_safi_int2iana (afi, safi, &pkt_afi, &pkt_safi);

          stream_putw (s, pkt_afi);
          stream_putc (s, pkt_safi);

          if (adv_addpath_tx)
            {
              stream_putc (s, BGP_ADDPATH_RX|BGP_ADDPATH_TX);
              SET_FLAG (peer->af_cap[afi][safi], PEER_CAP_ADDPATH_AF_RX_ADV);
              SET_FLAG (peer->af_cap[afi][safi], PEER_CAP_ADDPATH_AF_TX_ADV);
            }
          else
            {
              stream_putc (s, BGP_ADDPATH_RX);
              SET_FLAG (peer->af_cap[afi][safi], PEER_CAP_ADDPATH_AF_RX_ADV);
              UNSET_FLAG (peer->af_cap[afi][safi], PEER_CAP_ADDPATH_AF_TX_ADV);
            }
        }

  /* ORF capability. */
  for (afi = AFI_IP ; afi < AFI_MAX ; afi++)
    for (safi = SAFI_UNICAST ; safi < SAFI_MAX ; safi++)
      if (CHECK_FLAG (peer->af_flags[afi][safi], PEER_FLAG_ORF_PREFIX_SM)
	  || CHECK_FLAG (peer->af_flags[afi][safi], PEER_FLAG_ORF_PREFIX_RM))
	{
	  bgp_open_capability_orf (s, peer, afi, safi, CAPABILITY_CODE_ORF_OLD);
	  bgp_open_capability_orf (s, peer, afi, safi, CAPABILITY_CODE_ORF);
	}

  /* Dynamic capability. */
  if (CHECK_FLAG (peer->flags, PEER_FLAG_DYNAMIC_CAPABILITY))
    {
      SET_FLAG (peer->cap, PEER_CAP_DYNAMIC_ADV);
      stream_putc (s, BGP_OPEN_OPT_CAP);
      stream_putc (s, CAPABILITY_CODE_DYNAMIC_LEN + 2);
      stream_putc (s, CAPABILITY_CODE_DYNAMIC_OLD);
      stream_putc (s, CAPABILITY_CODE_DYNAMIC_LEN);
      stream_putc (s, BGP_OPEN_OPT_CAP);
      stream_putc (s, CAPABILITY_CODE_DYNAMIC_LEN + 2);
      stream_putc (s, CAPABILITY_CODE_DYNAMIC);
      stream_putc (s, CAPABILITY_CODE_DYNAMIC_LEN);
    }

  /* Hostname capability */
  uname(&names);
  if (names.nodename[0] != '\0')
    {
      SET_FLAG(peer->cap, PEER_CAP_HOSTNAME_ADV);
      stream_putc (s, BGP_OPEN_OPT_CAP);
      rcapp = stream_get_endp(s);	/* Ptr to length placeholder */
      stream_putc(s, 0);		/* dummy len for now */
      stream_putc (s, CAPABILITY_CODE_FQDN);
      capp = stream_get_endp(s);
      stream_putc(s, 0);		/* dummy len for now */
      len = strlen(names.nodename);
      if (len > BGP_MAX_HOSTNAME)
	len = BGP_MAX_HOSTNAME;

      stream_putc(s, len);
      stream_put(s, names.nodename, len);
#ifdef HAVE_STRUCT_UTSNAME_DOMAINNAME
      if ((names.domainname[0] != '\0') &&
	  (strcmp(names.domainname, "(none)") != 0))
	{
	  len = strlen(names.domainname);
	  if (len > BGP_MAX_HOSTNAME)
	    len = BGP_MAX_HOSTNAME;

	  stream_putc(s, len);
	  stream_put(s, names.domainname, len);
	}
	else
#endif
	{
	  stream_putc(s, 0);	/* 0 length */
	}

      /* Set the lengths straight */
      len = stream_get_endp(s) - rcapp - 1;
      stream_putc_at(s, rcapp, len);
      len = stream_get_endp(s) - capp - 1;
      stream_putc_at(s, capp, len);

      if (bgp_debug_neighbor_events(peer))
#ifdef HAVE_STRUCT_UTSNAME_DOMAINNAME
	zlog_debug("%s Sending hostname cap with hn = %s, dn = %s",
		   peer->host, names.nodename, names.domainname);
#else
	zlog_debug("%s Sending hostname cap with hn = %s", peer->host,
		   names.nodename);
#endif
    }

  /* Sending base graceful-restart capability irrespective of the config */
  SET_FLAG (peer->cap, PEER_CAP_RESTART_ADV);
  stream_putc (s, BGP_OPEN_OPT_CAP);
  capp = stream_get_endp (s);           /* Set Capability Len Pointer */
  stream_putc (s, 0);                   /* Capability Length */
  stream_putc (s, CAPABILITY_CODE_RESTART);
  rcapp = stream_get_endp (s);          /* Set Restart Capability Len Pointer */
  stream_putc (s, 0);
  restart_time = peer->bgp->restart_time;
  if (peer->bgp->t_startup)
    {
      SET_FLAG (restart_time, RESTART_R_BIT);
      SET_FLAG (peer->cap, PEER_CAP_RESTART_BIT_ADV);
    }
  stream_putw (s, restart_time);

  /* Send address-family specific graceful-restart capability only when GR config
     is present */
  if (bgp_flag_check (peer->bgp, BGP_FLAG_GRACEFUL_RESTART))
    {
      for (afi = AFI_IP ; afi < AFI_MAX ; afi++)
        for (safi = SAFI_UNICAST ; safi < SAFI_MAX ; safi++)
          if (peer->afc[afi][safi])
            {
              /* Convert AFI, SAFI to values for packet. */
              bgp_map_afi_safi_int2iana (afi, safi, &pkt_afi, &pkt_safi);
              stream_putw (s, pkt_afi);
              stream_putc (s, pkt_safi);
              if (bgp_flag_check(peer->bgp, BGP_FLAG_GR_PRESERVE_FWD))
                stream_putc (s, RESTART_F_BIT);
              else
                stream_putc (s, 0);
            }
    }

  /* Total Graceful restart capability Len. */
  len = stream_get_endp (s) - rcapp - 1;
  stream_putc_at (s, rcapp, len);

  /* Total Capability Len. */
  len = stream_get_endp (s) - capp - 1;
  stream_putc_at (s, capp, len);

  /* Total Opt Parm Len. */
  len = stream_get_endp (s) - cp - 1;
  stream_putc_at (s, cp, len);
}<|MERGE_RESOLUTION|>--- conflicted
+++ resolved
@@ -1244,57 +1244,6 @@
       || CHECK_FLAG (peer->flags, PEER_FLAG_DONT_CAPABILITY))
     return;
 
-<<<<<<< HEAD
-  /* IPv4 unicast. */
-  if (peer->afc[AFI_IP][SAFI_UNICAST])
-    {
-      peer->afc_adv[AFI_IP][SAFI_UNICAST] = 1;
-      stream_putc (s, BGP_OPEN_OPT_CAP);
-      stream_putc (s, CAPABILITY_CODE_MP_LEN + 2);
-      stream_putc (s, CAPABILITY_CODE_MP);
-      stream_putc (s, CAPABILITY_CODE_MP_LEN);
-      stream_putw (s, AFI_IP);
-      stream_putc (s, 0);
-      stream_putc (s, SAFI_UNICAST);
-    }
-  /* IPv4 multicast. */
-  if (peer->afc[AFI_IP][SAFI_MULTICAST])
-    {
-      peer->afc_adv[AFI_IP][SAFI_MULTICAST] = 1;
-      stream_putc (s, BGP_OPEN_OPT_CAP);
-      stream_putc (s, CAPABILITY_CODE_MP_LEN + 2);
-      stream_putc (s, CAPABILITY_CODE_MP);
-      stream_putc (s, CAPABILITY_CODE_MP_LEN);
-      stream_putw (s, AFI_IP);
-      stream_putc (s, 0);
-      stream_putc (s, SAFI_MULTICAST);
-    }
-  /* IPv4 VPN */
-  if (peer->afc[AFI_IP][SAFI_MPLS_VPN])
-    {
-      peer->afc_adv[AFI_IP][SAFI_MPLS_VPN] = 1;
-      stream_putc (s, BGP_OPEN_OPT_CAP);
-      stream_putc (s, CAPABILITY_CODE_MP_LEN + 2);
-      stream_putc (s, CAPABILITY_CODE_MP);
-      stream_putc (s, CAPABILITY_CODE_MP_LEN);
-      stream_putw (s, AFI_IP);
-      stream_putc (s, 0);
-      stream_putc (s, SAFI_MPLS_LABELED_VPN);
-    }
-  /* ENCAP */
-  if (peer->afc[AFI_IP][SAFI_ENCAP])
-    {
-      peer->afc_adv[AFI_IP][SAFI_ENCAP] = 1;
-      stream_putc (s, BGP_OPEN_OPT_CAP);
-      stream_putc (s, CAPABILITY_CODE_MP_LEN + 2);
-      stream_putc (s, CAPABILITY_CODE_MP);
-      stream_putc (s, CAPABILITY_CODE_MP_LEN);
-      stream_putw (s, AFI_IP);
-      stream_putc (s, 0);
-      stream_putc (s, SAFI_ENCAP);
-    }
-  /* Currently supporting RFC-5549 for Link-Local peering only */
-=======
   /* MP capability for configured AFI, SAFI */
   for (afi = AFI_IP ; afi < AFI_MAX ; afi++)
     for (safi = SAFI_UNICAST ; safi < SAFI_MAX ; safi++)
@@ -1318,7 +1267,6 @@
   /* Extended nexthop capability - currently supporting RFC-5549 for
    * Link-Local peering only
    */
->>>>>>> b6f1faf0
   if (CHECK_FLAG (peer->flags, PEER_FLAG_CAPABILITY_ENHE) &&
       peer->su.sa.sa_family == AF_INET6 &&
       IN6_IS_ADDR_LINKLOCAL(&peer->su.sin6.sin6_addr))
@@ -1338,57 +1286,6 @@
       if (CHECK_FLAG (peer->af_cap[AFI_IP][SAFI_UNICAST], PEER_CAP_ENHE_AF_RCV))
         SET_FLAG (peer->af_cap[AFI_IP][SAFI_UNICAST], PEER_CAP_ENHE_AF_NEGO);
     }
-<<<<<<< HEAD
-  /* IPv6 unicast. */
-  if (peer->afc[AFI_IP6][SAFI_UNICAST])
-    {
-      peer->afc_adv[AFI_IP6][SAFI_UNICAST] = 1;
-      stream_putc (s, BGP_OPEN_OPT_CAP);
-      stream_putc (s, CAPABILITY_CODE_MP_LEN + 2);
-      stream_putc (s, CAPABILITY_CODE_MP);
-      stream_putc (s, CAPABILITY_CODE_MP_LEN);
-      stream_putw (s, AFI_IP6);
-      stream_putc (s, 0);
-      stream_putc (s, SAFI_UNICAST);
-    }
-  /* IPv6 multicast. */
-  if (peer->afc[AFI_IP6][SAFI_MULTICAST])
-    {
-      peer->afc_adv[AFI_IP6][SAFI_MULTICAST] = 1;
-      stream_putc (s, BGP_OPEN_OPT_CAP);
-      stream_putc (s, CAPABILITY_CODE_MP_LEN + 2);
-      stream_putc (s, CAPABILITY_CODE_MP);
-      stream_putc (s, CAPABILITY_CODE_MP_LEN);
-      stream_putw (s, AFI_IP6);
-      stream_putc (s, 0);
-      stream_putc (s, SAFI_MULTICAST);
-    }
-  /* IPv6 VPN. */
-  if (peer->afc[AFI_IP6][SAFI_MPLS_VPN])
-    {
-      peer->afc_adv[AFI_IP6][SAFI_MPLS_VPN] = 1;
-      stream_putc (s, BGP_OPEN_OPT_CAP);
-      stream_putc (s, CAPABILITY_CODE_MP_LEN + 2);
-      stream_putc (s, CAPABILITY_CODE_MP);
-      stream_putc (s, CAPABILITY_CODE_MP_LEN);
-      stream_putw (s, AFI_IP6);
-      stream_putc (s, 0);
-      stream_putc (s, SAFI_MPLS_LABELED_VPN);
-    }
-  /* IPv6 ENCAP. */
-  if (peer->afc[AFI_IP6][SAFI_ENCAP])
-    {
-      peer->afc_adv[AFI_IP6][SAFI_ENCAP] = 1;
-      stream_putc (s, BGP_OPEN_OPT_CAP);
-      stream_putc (s, CAPABILITY_CODE_MP_LEN + 2);
-      stream_putc (s, CAPABILITY_CODE_MP);
-      stream_putc (s, CAPABILITY_CODE_MP_LEN);
-      stream_putw (s, AFI_IP6);
-      stream_putc (s, 0);
-      stream_putc (s, SAFI_ENCAP);
-    }
-=======
->>>>>>> b6f1faf0
 
   /* Route refresh. */
   SET_FLAG (peer->cap, PEER_CAP_REFRESH_ADV);
