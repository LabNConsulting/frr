--- conflicted
+++ resolved
@@ -43,20 +43,12 @@
 
 /* Packet send and receive function prototypes. */
 extern void bgp_keepalive_send(struct peer *peer);
-<<<<<<< HEAD
-extern void bgp_open_send(struct peer *peer);
-extern void bgp_notify_send(struct peer *peer, uint8_t code, uint8_t sub_code);
-extern void bgp_notify_send_with_data(struct peer *peer, uint8_t code,
-				      uint8_t sub_code, uint8_t *data,
-				      size_t datalen);
-=======
 extern void bgp_open_send(struct peer_connection *connection);
 extern void bgp_notify_send(struct peer_connection *connection, uint8_t code,
 			    uint8_t sub_code);
 extern void bgp_notify_send_with_data(struct peer_connection *connection,
 				      uint8_t code, uint8_t sub_code,
 				      uint8_t *data, size_t datalen);
->>>>>>> 03a143cd
 void bgp_notify_io_invalid(struct peer *peer, uint8_t code, uint8_t sub_code,
 			   uint8_t *data, size_t datalen);
 extern void bgp_route_refresh_send(struct peer *peer, afi_t afi, safi_t safi,
@@ -65,19 +57,11 @@
 extern void bgp_capability_send(struct peer *peer, afi_t afi, safi_t safi,
 				int capabilty_code, int action);
 
-<<<<<<< HEAD
-extern int bgp_capability_receive(struct peer *peer, bgp_size_t length);
-
-extern int bgp_nlri_parse(struct peer *peer, struct attr *attr,
-			  struct bgp_nlri *nlri, bool mp_withdraw);
-
-=======
 extern int bgp_capability_receive(struct peer_connection *connection,
 				  struct peer *peer, bgp_size_t length);
 extern int bgp_nlri_parse(struct peer *peer, struct attr *attr,
 			  struct bgp_nlri *nlri, bool mp_withdraw);
 
->>>>>>> 03a143cd
 extern void bgp_update_restarted_peers(struct peer *peer);
 extern void bgp_update_implicit_eors(struct peer *peer);
 extern void bgp_check_update_delay(struct bgp *peer);
