--- conflicted
+++ resolved
@@ -9188,8 +9188,8 @@
       return CMD_WARNING;
     }
 
-  vty_outln (vty, "BGP %s RIB statistics%s",
-           afi_safi_print (afi, safi), VTYNL);
+  vty_out (vty, "BGP %s RIB statistics\n",
+           afi_safi_print (afi, safi));
 
   /* labeled-unicast routes live in the unicast table */
   if (safi == SAFI_LABELED_UNICAST)
@@ -9199,12 +9199,6 @@
   ts.table = bgp->rib[afi][safi];
   thread_execute (bm->master, bgp_table_stats_walker, &ts, 0);
 
-<<<<<<< HEAD
-  vty_out (vty, "BGP %s RIB statistics\n\n",
-           afi_safi_print (afi, safi));
-  
-=======
->>>>>>> 444d4d3b
   for (i = 0; i < BGP_STATS_MAX; i++)
     {
       if (!table_stats_strs[i])
