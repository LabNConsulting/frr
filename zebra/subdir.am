--- conflicted
+++ resolved
@@ -41,14 +41,11 @@
 module_LTLIBRARIES += zebra/zebra_cumulus_mlag.la
 endif
 
-<<<<<<< HEAD
-=======
 # Dataplane sample plugin
 if DEV_BUILD
 module_LTLIBRARIES += zebra/dplane_sample_plugin.la
 endif
 
->>>>>>> f44e7a37
 man8 += $(MANBUILD)/frr-zebra.8
 ## endif ZEBRA
 endif
