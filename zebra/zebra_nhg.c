--- conflicted
+++ resolved
@@ -61,13 +61,6 @@
 /* id counter to keep in sync with kernel */
 uint32_t id_counter;
 
-<<<<<<< HEAD
-/*  */
-static bool g_nexthops_enabled = true;
-
-static struct nhg_hash_entry *depends_find(const struct nexthop *nh,
-					   afi_t afi);
-=======
 /* Controlled through ui */
 static bool g_nexthops_enabled = true;
 static bool proto_nexthops_only;
@@ -75,7 +68,6 @@
 
 static struct nhg_hash_entry *depends_find(const struct nexthop *nh, afi_t afi,
 					   int type, bool from_dplane);
->>>>>>> f44e7a37
 static void depends_add(struct nhg_connected_tree_head *head,
 			struct nhg_hash_entry *depend);
 static struct nhg_hash_entry *
@@ -384,18 +376,6 @@
 	nhe->type = ZEBRA_ROUTE_NHG;
 	nhe->afi = AFI_UNSPEC;
 
-<<<<<<< HEAD
-		ifp = if_lookup_by_index(nhe->nhg->nexthop->ifindex,
-					 nhe->nhg->nexthop->vrf_id);
-		if (ifp)
-			zebra_nhg_set_if(nhe, ifp);
-		else
-			flog_err(
-				EC_ZEBRA_IF_LOOKUP_FAILED,
-				"Zebra failed to lookup an interface with ifindex=%d in vrf=%u for NHE id=%u",
-				nhe->nhg->nexthop->ifindex,
-				nhe->nhg->nexthop->vrf_id, nhe->id);
-=======
 	/* There are some special rules that apply to groups representing
 	 * a single nexthop.
 	 */
@@ -422,7 +402,6 @@
 			nhe->afi = AFI_IP6;
 			break;
 		}
->>>>>>> f44e7a37
 	}
 }
 
@@ -683,13 +662,6 @@
 	struct nexthop_group resolved_ng = {};
 
 	resolved_ng.nexthop = nh;
-<<<<<<< HEAD
-
-	depend = zebra_nhg_rib_find(0, &resolved_ng, afi);
-
-	if (depend)
-		depends_add(nhg_depends, depend);
-=======
 
 	if (IS_ZEBRA_DEBUG_NHG_DETAIL)
 		zlog_debug("%s: head %p, nh %pNHv",
@@ -882,7 +854,6 @@
 	(*nhe)->uptime = monotime(NULL);
 
 	return created;
->>>>>>> f44e7a37
 }
 
 /*
@@ -908,11 +879,7 @@
 	lookup.nhg = *nhg;
 
 	lookup.vrf_id = vrf_id;
-<<<<<<< HEAD
-	if (lookup.nhg->nexthop->next) {
-=======
 	if (nhg_depends || lookup.nhg.nexthop->next) {
->>>>>>> f44e7a37
 		/* Groups can have all vrfs and AF's in them */
 		lookup.afi = AFI_UNSPEC;
 	} else {
@@ -957,15 +924,11 @@
 
 	nexthop_group_add_sorted(&nhg, nh);
 
-<<<<<<< HEAD
-	zebra_nhg_find(&nhe, id, &nhg, NULL, vrf_id, afi, type);
-=======
 	zebra_nhg_find(&nhe, id, &nhg, NULL, vrf_id, afi, type, from_dplane);
 
 	if (IS_ZEBRA_DEBUG_NHG_DETAIL)
 		zlog_debug("%s: nh %pNHv => %p (%u)",
 			   __func__, nh, nhe, nhe ? nhe->id : 0);
->>>>>>> f44e7a37
 
 	return nhe;
 }
@@ -1391,35 +1354,14 @@
 
 /* Some dependency helper functions */
 static struct nhg_hash_entry *depends_find_recursive(const struct nexthop *nh,
-<<<<<<< HEAD
-						     afi_t afi)
-=======
 						     afi_t afi, int type)
->>>>>>> f44e7a37
 {
 	struct nhg_hash_entry *nhe;
 	struct nexthop *lookup = NULL;
 
-<<<<<<< HEAD
-	/*
-	 * We need to copy its resolved nexthop if its recursively
-	 * resolved so that has to be handled with allocs/frees since
-	 * it could resolve to a group of unknown size.
-	 */
-	copy_nexthops(&lookup, nh, NULL);
-
-	/* Make it a single, recursive nexthop */
-	nexthops_free(lookup->next);
-	nexthops_free(lookup->prev);
-	lookup->next = NULL;
-	lookup->prev = NULL;
-
-	nhe = zebra_nhg_find_nexthop(0, lookup, afi, 0);
-=======
 	lookup = nexthop_dup(nh, NULL);
 
 	nhe = zebra_nhg_find_nexthop(0, lookup, afi, type, false);
->>>>>>> f44e7a37
 
 	nexthops_free(lookup);
 
@@ -1427,12 +1369,8 @@
 }
 
 static struct nhg_hash_entry *depends_find_singleton(const struct nexthop *nh,
-<<<<<<< HEAD
-						     afi_t afi)
-=======
 						     afi_t afi, int type,
 						     bool from_dplane)
->>>>>>> f44e7a37
 {
 	struct nhg_hash_entry *nhe;
 	struct nexthop lookup = {};
@@ -1440,11 +1378,7 @@
 	/* Capture a snapshot of this single nh; it might be part of a list,
 	 * so we need to make a standalone copy.
 	 */
-<<<<<<< HEAD
-	nexthop_copy(&lookup, nh, NULL);
-=======
 	nexthop_copy_no_recurse(&lookup, nh, NULL);
->>>>>>> f44e7a37
 
 	nhe = zebra_nhg_find_nexthop(0, &lookup, afi, type, from_dplane);
 
@@ -1453,12 +1387,6 @@
 	nexthop_del_srv6_seg6local(&lookup);
 	nexthop_del_srv6_seg6(&lookup);
 
-<<<<<<< HEAD
-	return nhe;
-}
-
-static struct nhg_hash_entry *depends_find(const struct nexthop *nh, afi_t afi)
-=======
 	if (IS_ZEBRA_DEBUG_NHG_DETAIL)
 		zlog_debug("%s: nh %pNHv => %p (%u)",
 			   __func__, nh, nhe, nhe ? nhe->id : 0);
@@ -1468,7 +1396,6 @@
 
 static struct nhg_hash_entry *depends_find(const struct nexthop *nh, afi_t afi,
 					   int type, bool from_dplane)
->>>>>>> f44e7a37
 {
 	struct nhg_hash_entry *nhe = NULL;
 
@@ -1479,11 +1406,6 @@
 	 * in the non-recursive case (by not alloc/freeing)
 	 */
 	if (CHECK_FLAG(nh->flags, NEXTHOP_FLAG_RECURSIVE))
-<<<<<<< HEAD
-		nhe = depends_find_recursive(nh, afi);
-	else
-		nhe = depends_find_singleton(nh, afi);
-=======
 		nhe = depends_find_recursive(nh, afi, type);
 	else
 		nhe = depends_find_singleton(nh, afi, type, from_dplane);
@@ -1495,7 +1417,6 @@
 									 : "",
 			   nhe, nhe ? nhe->id : 0);
 	}
->>>>>>> f44e7a37
 
 done:
 	return nhe;
@@ -1504,13 +1425,10 @@
 static void depends_add(struct nhg_connected_tree_head *head,
 			struct nhg_hash_entry *depend)
 {
-<<<<<<< HEAD
-=======
 	if (IS_ZEBRA_DEBUG_NHG_DETAIL)
 		zlog_debug("%s: head %p nh %pNHv",
 			   __func__, head, depend->nhg.nexthop);
 
->>>>>>> f44e7a37
 	/* If NULL is returned, it was successfully added and
 	 * needs to have its refcnt incremented.
 	 *
@@ -1587,14 +1505,6 @@
 zebra_nhg_rib_find_nhe(struct nhg_hash_entry *rt_nhe, afi_t rt_afi)
 {
 	struct nhg_hash_entry *nhe = NULL;
-	vrf_id_t vrf_id;
-
-	/*
-	 * CLANG SA is complaining that nexthop may be NULL
-	 * Make it happy but this is ridonc
-	 */
-	assert(nhg->nexthop);
-	vrf_id = !vrf_is_backend_netns() ? VRF_DEFAULT : nhg->nexthop->vrf_id;
 
 	if (!(rt_nhe && rt_nhe->nhg.nexthop)) {
 		flog_err(EC_ZEBRA_TABLE_LOOKUP_FAILED,
@@ -1602,9 +1512,6 @@
 		return NULL;
 	}
 
-<<<<<<< HEAD
-	zebra_nhg_find(&nhe, id, nhg, NULL, vrf_id, rt_afi, 0);
-=======
 	if (IS_ZEBRA_DEBUG_NHG_DETAIL)
 		zlog_debug("%s: rt_nhe %p (%u)", __func__, rt_nhe, rt_nhe->id);
 
@@ -1613,7 +1520,6 @@
 	if (IS_ZEBRA_DEBUG_NHG_DETAIL)
 		zlog_debug("%s: => nhe %p (%u)",
 			   __func__, nhe, nhe ? nhe->id : 0);
->>>>>>> f44e7a37
 
 	return nhe;
 }
@@ -2595,42 +2501,6 @@
 /* Helper function called after resolution to walk nhg rb trees
  * and toggle the NEXTHOP_GROUP_VALID flag if the nexthop
  * is active on singleton NHEs.
-<<<<<<< HEAD
- */
-static bool zebra_nhg_set_valid_if_active(struct nhg_hash_entry *nhe)
-{
-	struct nhg_connected *rb_node_dep = NULL;
-	bool valid = false;
-
-	if (!zebra_nhg_depends_is_empty(nhe)) {
-		/* Is at least one depend valid? */
-		frr_each(nhg_connected_tree, &nhe->nhg_depends, rb_node_dep) {
-			if (zebra_nhg_set_valid_if_active(rb_node_dep->nhe))
-				valid = true;
-		}
-
-		goto done;
-	}
-
-	/* should be fully resolved singleton at this point */
-	if (CHECK_FLAG(nhe->nhg->nexthop->flags, NEXTHOP_FLAG_ACTIVE))
-		valid = true;
-
-done:
-	if (valid)
-		SET_FLAG(nhe->flags, NEXTHOP_GROUP_VALID);
-
-	return valid;
-}
-
-/*
- * Iterate over all nexthops of the given RIB entry and refresh their
- * ACTIVE flag.  If any nexthop is found to toggle the ACTIVE flag,
- * the whole re structure is flagged with ROUTE_ENTRY_CHANGED.
- *
- * Return value is the new number of active nexthops.
-=======
->>>>>>> f44e7a37
  */
 static bool zebra_nhg_set_valid_if_active(struct nhg_hash_entry *nhe)
 {
@@ -2820,10 +2690,7 @@
 		route_entry_update_nhe(re, new_nhe);
 	}
 
-<<<<<<< HEAD
-=======
-
->>>>>>> f44e7a37
+
 	/* Walk the NHE depends tree and toggle NEXTHOP_GROUP_VALID
 	 * flag where appropriate.
 	 */
@@ -2928,11 +2795,7 @@
 			}
 
 			grp[i].id = depend->id;
-<<<<<<< HEAD
-			grp[i].weight = depend->nhg->nexthop->weight;
-=======
 			grp[i].weight = depend->nhg.nexthop->weight;
->>>>>>> f44e7a37
 			i++;
 		}
 	}
@@ -3172,8 +3035,6 @@
 	hash_iterate(hash, zebra_nhg_sweep_entry, NULL);
 }
 
-<<<<<<< HEAD
-=======
 static void zebra_nhg_mark_keep_entry(struct hash_bucket *bucket, void *arg)
 {
 	struct nhg_hash_entry *nhe = bucket->data;
@@ -3198,7 +3059,6 @@
 	hash_iterate(zrouter.nhgs_id, zebra_nhg_mark_keep_entry, NULL);
 }
 
->>>>>>> f44e7a37
 /* Global control to disable use of kernel nexthops, if available. We can't
  * force the kernel to support nexthop ids, of course, but we can disable
  * zebra's use of them, for testing e.g. By default, if the kernel supports
@@ -3212,8 +3072,6 @@
 bool zebra_nhg_kernel_nexthops_enabled(void)
 {
 	return g_nexthops_enabled;
-<<<<<<< HEAD
-=======
 }
 
 /* Global control for use of activated backups for recursive resolution. */
@@ -3480,5 +3338,4 @@
 	list_delete(&iter.found);
 
 	return count;
->>>>>>> f44e7a37
 }