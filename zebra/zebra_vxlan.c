/*
 * Zebra EVPN for VxLAN code
 * Copyright (C) 2016, 2017 Cumulus Networks, Inc.
 *
 * This file is part of FRR.
 *
 * FRR is free software; you can redistribute it and/or modify it
 * under the terms of the GNU General Public License as published by the
 * Free Software Foundation; either version 2, or (at your option) any
 * later version.
 *
 * FRR is distributed in the hope that it will be useful, but
 * WITHOUT ANY WARRANTY; without even the implied warranty of
 * MERCHANTABILITY or FITNESS FOR A PARTICULAR PURPOSE.  See the GNU
 * General Public License for more details.
 *
 * You should have received a copy of the GNU General Public License
 * along with FRR; see the file COPYING.  If not, write to the Free
 * Software Foundation, Inc., 59 Temple Place - Suite 330, Boston, MA
 * 02111-1307, USA.
 */

#include <zebra.h>

#include "hash.h"
#include "if.h"
#include "jhash.h"
#include "linklist.h"
#include "log.h"
#include "memory.h"
#include "prefix.h"
#include "stream.h"
#include "table.h"
#include "vlan.h"
#include "vxlan.h"
#ifdef GNU_LINUX
#include <linux/neighbour.h>
#endif

#include "zebra/debug.h"
#include "zebra/interface.h"
#include "zebra/rib.h"
#include "zebra/rt.h"
#include "zebra/rt_netlink.h"
#include "zebra/zebra_errors.h"
#include "zebra/zebra_l2.h"
#include "zebra/zebra_memory.h"
#include "zebra/zebra_ns.h"
#include "zebra/zebra_vrf.h"
#include "zebra/zebra_vxlan.h"
#include "zebra/zebra_vxlan_private.h"
#include "zebra/zserv.h"

DEFINE_MTYPE_STATIC(ZEBRA, HOST_PREFIX, "host prefix");
DEFINE_MTYPE_STATIC(ZEBRA, ZVNI, "VNI hash");
DEFINE_MTYPE_STATIC(ZEBRA, ZL3VNI, "L3 VNI hash");
DEFINE_MTYPE_STATIC(ZEBRA, ZVNI_VTEP, "VNI remote VTEP");
DEFINE_MTYPE_STATIC(ZEBRA, MAC, "VNI MAC");
DEFINE_MTYPE_STATIC(ZEBRA, NEIGH, "VNI Neighbor");

/* definitions */

/* static function declarations */
static int ip_prefix_send_to_client(vrf_id_t vrf_id, struct prefix *p,
				    uint16_t cmd);
static void zvni_print_neigh(zebra_neigh_t *n, void *ctxt, json_object *json);
static void zvni_print_neigh_hash(struct hash_backet *backet, void *ctxt);
static void zvni_print_neigh_hash_all_vni(struct hash_backet *backet,
					  void **args);
static void zl3vni_print_nh(zebra_neigh_t *n, struct vty *vty,
			    json_object *json);
static void zl3vni_print_rmac(zebra_mac_t *zrmac, struct vty *vty,
			      json_object *json);
static void zvni_print_mac(zebra_mac_t *mac, void *ctxt);
static void zvni_print_mac_hash(struct hash_backet *backet, void *ctxt);
static void zvni_print_mac_hash_all_vni(struct hash_backet *backet, void *ctxt);
static void zvni_print(zebra_vni_t *zvni, void **ctxt);
static void zvni_print_hash(struct hash_backet *backet, void *ctxt[]);

static int zvni_macip_send_msg_to_client(vni_t vni, struct ethaddr *macaddr,
					 struct ipaddr *ip, uint8_t flags,
					 uint32_t seq, uint16_t cmd);
static unsigned int neigh_hash_keymake(void *p);
static int neigh_cmp(const void *p1, const void *p2);
static void *zvni_neigh_alloc(void *p);
static zebra_neigh_t *zvni_neigh_add(zebra_vni_t *zvni, struct ipaddr *ip,
				     struct ethaddr *mac);
static int zvni_neigh_del(zebra_vni_t *zvni, zebra_neigh_t *n);
static void zvni_neigh_del_from_vtep(zebra_vni_t *zvni, int uninstall,
				     struct in_addr *r_vtep_ip);
static void zvni_neigh_del_all(zebra_vni_t *zvni, int uninstall, int upd_client,
			       uint32_t flags);
static zebra_neigh_t *zvni_neigh_lookup(zebra_vni_t *zvni, struct ipaddr *ip);
static int zvni_neigh_send_add_to_client(vni_t vni, struct ipaddr *ip,
					 struct ethaddr *macaddr,
					 uint8_t flags, uint32_t seq);
static int zvni_neigh_send_del_to_client(vni_t vni, struct ipaddr *ip,
					 struct ethaddr *macaddr,
					 uint8_t flags);
static int zvni_neigh_install(zebra_vni_t *zvni, zebra_neigh_t *n);
static int zvni_neigh_uninstall(zebra_vni_t *zvni, zebra_neigh_t *n);
static zebra_vni_t *zvni_from_svi(struct interface *ifp,
				  struct interface *br_if);
static struct interface *zvni_map_to_svi(vlanid_t vid, struct interface *br_if);

/* l3-vni next-hop neigh related APIs */
static zebra_neigh_t *zl3vni_nh_lookup(zebra_l3vni_t *zl3vni,
				       struct ipaddr *ip);
static void *zl3vni_nh_alloc(void *p);
static zebra_neigh_t *zl3vni_nh_add(zebra_l3vni_t *zl3vni,
				    struct ipaddr *vtep_ip,
				    struct ethaddr *rmac);
static int zl3vni_nh_del(zebra_l3vni_t *zl3vni, zebra_neigh_t *n);
static int zl3vni_nh_install(zebra_l3vni_t *zl3vni, zebra_neigh_t *n);
static int zl3vni_nh_uninstall(zebra_l3vni_t *zl3vni, zebra_neigh_t *n);

/* l3-vni rmac related APIs */
static void zl3vni_print_rmac_hash(struct hash_backet *, void *);
static zebra_mac_t *zl3vni_rmac_lookup(zebra_l3vni_t *zl3vni,
				       struct ethaddr *rmac);
static void *zl3vni_rmac_alloc(void *p);
static zebra_mac_t *zl3vni_rmac_add(zebra_l3vni_t *zl3vni,
				    struct ethaddr *rmac);
static int zl3vni_rmac_del(zebra_l3vni_t *zl3vni, zebra_mac_t *zrmac);
static int zl3vni_rmac_install(zebra_l3vni_t *zl3vni, zebra_mac_t *zrmac);
static int zl3vni_rmac_uninstall(zebra_l3vni_t *zl3vni, zebra_mac_t *zrmac);

/* l3-vni related APIs*/
static zebra_l3vni_t *zl3vni_lookup(vni_t vni);
static void *zl3vni_alloc(void *p);
static zebra_l3vni_t *zl3vni_add(vni_t vni, vrf_id_t vrf_id);
static int zl3vni_del(zebra_l3vni_t *zl3vni);
static zebra_l3vni_t *zl3vni_from_vrf(vrf_id_t);
static struct interface *zl3vni_map_to_svi_if(zebra_l3vni_t *zl3vni);
static struct interface *zl3vni_map_to_vxlan_if(zebra_l3vni_t *zl3vni);
static void zebra_vxlan_process_l3vni_oper_up(zebra_l3vni_t *zl3vni);
static void zebra_vxlan_process_l3vni_oper_down(zebra_l3vni_t *zl3vni);

static unsigned int mac_hash_keymake(void *p);
static int mac_cmp(const void *p1, const void *p2);
static void *zvni_mac_alloc(void *p);
static zebra_mac_t *zvni_mac_add(zebra_vni_t *zvni, struct ethaddr *macaddr);
static int zvni_mac_del(zebra_vni_t *zvni, zebra_mac_t *mac);
static void zvni_mac_del_from_vtep(zebra_vni_t *zvni, int uninstall,
				   struct in_addr *r_vtep_ip);
static void zvni_mac_del_all(zebra_vni_t *zvni, int uninstall, int upd_client,
			     uint32_t flags);
static zebra_mac_t *zvni_mac_lookup(zebra_vni_t *zvni, struct ethaddr *macaddr);
static int zvni_mac_send_add_to_client(vni_t vni, struct ethaddr *macaddr,
				       uint8_t flags, uint32_t seq);
static int zvni_mac_send_del_to_client(vni_t vni, struct ethaddr *macaddr,
				       uint8_t flags);
static zebra_vni_t *zvni_map_vlan(struct interface *ifp,
				  struct interface *br_if, vlanid_t vid);
static int zvni_mac_install(zebra_vni_t *zvni, zebra_mac_t *mac);
static int zvni_mac_uninstall(zebra_vni_t *zvni, zebra_mac_t *mac, int local);
static void zvni_install_mac_hash(struct hash_backet *backet, void *ctxt);

static unsigned int vni_hash_keymake(void *p);
static int vni_hash_cmp(const void *p1, const void *p2);
static void *zvni_alloc(void *p);
static zebra_vni_t *zvni_lookup(vni_t vni);
static zebra_vni_t *zvni_add(vni_t vni);
static int zvni_del(zebra_vni_t *zvni);
static int zvni_send_add_to_client(zebra_vni_t *zvni);
static int zvni_send_del_to_client(vni_t vni);
static void zvni_build_hash_table();
static int zvni_vtep_match(struct in_addr *vtep_ip, zebra_vtep_t *zvtep);
static zebra_vtep_t *zvni_vtep_find(zebra_vni_t *zvni, struct in_addr *vtep_ip);
static zebra_vtep_t *zvni_vtep_add(zebra_vni_t *zvni, struct in_addr *vtep_ip);
static int zvni_vtep_del(zebra_vni_t *zvni, zebra_vtep_t *zvtep);
static int zvni_vtep_del_all(zebra_vni_t *zvni, int uninstall);
static int zvni_vtep_install(zebra_vni_t *zvni, struct in_addr *vtep_ip);
static int zvni_vtep_uninstall(zebra_vni_t *zvni, struct in_addr *vtep_ip);
static int zvni_del_macip_for_intf(struct interface *ifp, zebra_vni_t *zvni);
static int zvni_add_macip_for_intf(struct interface *ifp, zebra_vni_t *zvni);
static int zvni_gw_macip_add(struct interface *ifp, zebra_vni_t *zvni,
			     struct ethaddr *macaddr, struct ipaddr *ip);
static int zvni_gw_macip_del(struct interface *ifp, zebra_vni_t *zvni,
			     struct ipaddr *ip);
struct interface *zebra_get_vrr_intf_for_svi(struct interface *ifp);
static int advertise_gw_macip_enabled(zebra_vni_t *zvni);
static void zvni_deref_ip2mac(zebra_vni_t *zvni, zebra_mac_t *mac,
			      int uninstall);

/* Private functions */
static int host_rb_entry_compare(const struct host_rb_entry *hle1,
				 const struct host_rb_entry *hle2)
{
	if (hle1->p.family < hle2->p.family)
		return -1;

	if (hle1->p.family > hle2->p.family)
		return 1;

	if (hle1->p.prefixlen < hle2->p.prefixlen)
		return -1;

	if (hle1->p.prefixlen > hle2->p.prefixlen)
		return 1;

	if (hle1->p.family == AF_INET) {
		if (hle1->p.u.prefix4.s_addr < hle2->p.u.prefix4.s_addr)
			return -1;

		if (hle1->p.u.prefix4.s_addr > hle2->p.u.prefix4.s_addr)
			return 1;

		return 0;
	} else {
		zlog_warn("%s: Unexpected family type: %d", __PRETTY_FUNCTION__,
			  hle1->p.family);
		return 0;
	}
}
RB_GENERATE(host_rb_tree_entry, host_rb_entry, hl_entry, host_rb_entry_compare);

static uint32_t rb_host_count(struct host_rb_tree_entry *hrbe)
{
	struct host_rb_entry *hle;
	uint32_t count = 0;

	RB_FOREACH (hle, host_rb_tree_entry, hrbe)
		count++;

	return count;
}

/*
 * Return number of valid MACs in a VNI's MAC hash table - all
 * remote MACs and non-internal (auto) local MACs count.
 */
static uint32_t num_valid_macs(zebra_vni_t *zvni)
{
	unsigned int i;
	uint32_t num_macs = 0;
	struct hash *hash;
	struct hash_backet *hb;
	zebra_mac_t *mac;

	hash = zvni->mac_table;
	if (!hash)
		return num_macs;
	for (i = 0; i < hash->size; i++) {
		for (hb = hash->index[i]; hb; hb = hb->next) {
			mac = (zebra_mac_t *)hb->data;
			if (CHECK_FLAG(mac->flags, ZEBRA_MAC_REMOTE)
			    || CHECK_FLAG(mac->flags, ZEBRA_MAC_LOCAL)
			    || !CHECK_FLAG(mac->flags, ZEBRA_MAC_AUTO))
				num_macs++;
		}
	}

	return num_macs;
}

static int advertise_gw_macip_enabled(zebra_vni_t *zvni)
{
	struct zebra_vrf *zvrf;

	zvrf = vrf_info_lookup(VRF_DEFAULT);
	if (zvrf && zvrf->advertise_gw_macip)
		return 1;

	if (zvni && zvni->advertise_gw_macip)
		return 1;

	return 0;
}

/*
 * Helper function to determine maximum width of neighbor IP address for
 * display - just because we're dealing with IPv6 addresses that can
 * widely vary.
 */
static void zvni_find_neigh_addr_width(struct hash_backet *backet, void *ctxt)
{
	zebra_neigh_t *n;
	char buf[INET6_ADDRSTRLEN];
	struct neigh_walk_ctx *wctx = ctxt;
	int width;

	n = (zebra_neigh_t *)backet->data;

	ipaddr2str(&n->ip, buf, sizeof(buf)), width = strlen(buf);
	if (width > wctx->addr_width)
		wctx->addr_width = width;

}

/*
 * Print a specific neighbor entry.
 */
static void zvni_print_neigh(zebra_neigh_t *n, void *ctxt, json_object *json)
{
	struct vty *vty;
	char buf1[ETHER_ADDR_STRLEN];
	char buf2[INET6_ADDRSTRLEN];
	const char *type_str;
	const char *state_str;
	bool flags_present = false;

	ipaddr2str(&n->ip, buf2, sizeof(buf2));
	prefix_mac2str(&n->emac, buf1, sizeof(buf1));
	type_str = CHECK_FLAG(n->flags, ZEBRA_NEIGH_LOCAL) ?
						"local" : "remote";
	state_str = IS_ZEBRA_NEIGH_ACTIVE(n) ? "active" : "inactive";
	vty = (struct vty *)ctxt;
	if (json == NULL) {
		vty_out(vty, "IP: %s\n",
			ipaddr2str(&n->ip, buf2, sizeof(buf2)));
		vty_out(vty, " Type: %s\n", type_str);
		vty_out(vty, " State: %s\n", state_str);
		vty_out(vty, " MAC: %s\n",
			prefix_mac2str(&n->emac, buf1, sizeof(buf1)));
	} else {
		json_object_string_add(json, "ip", buf2);
		json_object_string_add(json, "type", type_str);
		json_object_string_add(json, "state", state_str);
		json_object_string_add(json, "mac", buf1);
	}
	if (CHECK_FLAG(n->flags, ZEBRA_NEIGH_REMOTE)) {
		if (json == NULL) {
			vty_out(vty, " Remote VTEP: %s\n",
				inet_ntoa(n->r_vtep_ip));
		} else
			json_object_string_add(json, "remoteVtep",
					       inet_ntoa(n->r_vtep_ip));
	}
	if (CHECK_FLAG(n->flags, ZEBRA_NEIGH_DEF_GW)) {
		if (!json) {
			vty_out(vty, " Flags: Default-gateway");
			flags_present = true;
		} else
			json_object_boolean_true_add(json, "defaultGateway");
	}
	if (CHECK_FLAG(n->flags, ZEBRA_NEIGH_ROUTER_FLAG)) {
		if (!json) {
			vty_out(vty,
				flags_present ? " ,Router" : " Flags: Router");
			flags_present = true;
		}
	}
	if (json == NULL) {
		if (flags_present)
			vty_out(vty, "\n");
		vty_out(vty, " Local Seq: %u Remote Seq: %u\n",
			n->loc_seq, n->rem_seq);
	} else {
		json_object_int_add(json, "localSequence", n->loc_seq);
		json_object_int_add(json, "remoteSequence", n->rem_seq);
	}
}

/*
 * Print neighbor hash entry - called for display of all neighbors.
 */
static void zvni_print_neigh_hash(struct hash_backet *backet, void *ctxt)
{
	struct vty *vty;
	json_object *json_vni = NULL, *json_row = NULL;
	zebra_neigh_t *n;
	char buf1[ETHER_ADDR_STRLEN];
	char buf2[INET6_ADDRSTRLEN];
	struct neigh_walk_ctx *wctx = ctxt;
	const char *state_str;

	vty = wctx->vty;
	json_vni = wctx->json;
	n = (zebra_neigh_t *)backet->data;

	if (json_vni)
		json_row = json_object_new_object();

	prefix_mac2str(&n->emac, buf1, sizeof(buf1));
	ipaddr2str(&n->ip, buf2, sizeof(buf2));
	state_str = IS_ZEBRA_NEIGH_ACTIVE(n) ? "active" : "inactive";
	if (CHECK_FLAG(n->flags, ZEBRA_NEIGH_LOCAL)) {
		if (wctx->flags & SHOW_REMOTE_NEIGH_FROM_VTEP)
			return;

		if (json_vni == NULL) {
			vty_out(vty, "%*s %-6s %-8s %-17s\n",
				-wctx->addr_width, buf2, "local",
				state_str, buf1);
		} else {
			json_object_string_add(json_row, "type", "local");
			json_object_string_add(json_row, "state", state_str);
			json_object_string_add(json_row, "mac", buf1);
			if (CHECK_FLAG(n->flags, ZEBRA_NEIGH_DEF_GW))
				json_object_boolean_true_add(
						json_row, "defaultGateway");
			json_object_int_add(json_row, "localSequence",
					    n->loc_seq);
			json_object_int_add(json_row, "remoteSequence",
					    n->rem_seq);
		}
		wctx->count++;
	} else if (CHECK_FLAG(n->flags, ZEBRA_NEIGH_REMOTE)) {
		if ((wctx->flags & SHOW_REMOTE_NEIGH_FROM_VTEP) &&
		    !IPV4_ADDR_SAME(&n->r_vtep_ip, &wctx->r_vtep_ip))
			return;

		if (json_vni == NULL) {
			if ((wctx->flags & SHOW_REMOTE_NEIGH_FROM_VTEP) &&
			    (wctx->count == 0))
				vty_out(vty,
					"%*s %-6s %-8s %-17s %-21s\n",
					-wctx->addr_width, "Neighbor", "Type",
					"State", "MAC", "Remote VTEP");
			vty_out(vty, "%*s %-6s %-8s %-17s %-21s\n",
				-wctx->addr_width, buf2, "remote", state_str,
				buf1, inet_ntoa(n->r_vtep_ip));
		} else {
			json_object_string_add(json_row, "type", "remote");
			json_object_string_add(json_row, "state", state_str);
			json_object_string_add(json_row, "mac", buf1);
			json_object_string_add(json_row, "remoteVtep",
					       inet_ntoa(n->r_vtep_ip));
			if (CHECK_FLAG(n->flags, ZEBRA_NEIGH_DEF_GW))
				json_object_boolean_true_add(json_row,
							     "defaultGateway");
			json_object_int_add(json_row, "localSequence",
					    n->loc_seq);
			json_object_int_add(json_row, "remoteSequence",
					    n->rem_seq);
		}
		wctx->count++;
	}

	if (json_vni)
		json_object_object_add(json_vni, buf2, json_row);
}

/*
 * Print neighbors for all VNI.
 */
static void zvni_print_neigh_hash_all_vni(struct hash_backet *backet,
					  void **args)
{
	struct vty *vty;
	json_object *json = NULL, *json_vni = NULL;
	zebra_vni_t *zvni;
	uint32_t num_neigh;
	struct neigh_walk_ctx wctx;
	char vni_str[VNI_STR_LEN];

	vty = (struct vty *)args[0];
	json = (json_object *)args[1];

	zvni = (zebra_vni_t *)backet->data;

	num_neigh = hashcount(zvni->neigh_table);
	if (json == NULL) {
		vty_out(vty,
			"\nVNI %u #ARP (IPv4 and IPv6, local and remote) %u\n\n",
			zvni->vni, num_neigh);
	} else {
		json_vni = json_object_new_object();
		json_object_int_add(json_vni, "numArpNd", num_neigh);
		snprintf(vni_str, VNI_STR_LEN, "%u", zvni->vni);
	}
	if (!num_neigh) {
		if (json)
			json_object_object_add(json, vni_str, json_vni);
		return;
	}

	/* Since we have IPv6 addresses to deal with which can vary widely in
	 * size, we try to be a bit more elegant in display by first computing
	 * the maximum width.
	 */
	memset(&wctx, 0, sizeof(struct neigh_walk_ctx));
	wctx.zvni = zvni;
	wctx.vty = vty;
	wctx.addr_width = 15;
	wctx.json = json_vni;
	hash_iterate(zvni->neigh_table, zvni_find_neigh_addr_width, &wctx);

	if (json == NULL) {
		vty_out(vty, "%*s %-6s %-8s %-17s %-21s\n",
			-wctx.addr_width, "IP", "Type",
			"State", "MAC", "Remote VTEP");
	}
	hash_iterate(zvni->neigh_table, zvni_print_neigh_hash, &wctx);

	if (json)
		json_object_object_add(json, vni_str, json_vni);
}

/* print a specific next hop for an l3vni */
static void zl3vni_print_nh(zebra_neigh_t *n, struct vty *vty,
			    json_object *json)
{
	char buf1[ETHER_ADDR_STRLEN];
	char buf2[INET6_ADDRSTRLEN];
	json_object *json_hosts = NULL;
	struct host_rb_entry *hle;

	if (!json) {
		vty_out(vty, "Ip: %s\n",
			ipaddr2str(&n->ip, buf2, sizeof(buf2)));
		vty_out(vty, "  RMAC: %s\n",
			prefix_mac2str(&n->emac, buf1, sizeof(buf1)));
		vty_out(vty, "  Refcount: %d\n",
			rb_host_count(&n->host_rb));
		vty_out(vty, "  Prefixes:\n");
		RB_FOREACH (hle, host_rb_tree_entry, &n->host_rb)
			vty_out(vty, "    %s\n",
				prefix2str(&hle->p, buf2, sizeof(buf2)));
	} else {
		json_hosts = json_object_new_array();
		json_object_string_add(
			json, "ip", ipaddr2str(&(n->ip), buf2, sizeof(buf2)));
		json_object_string_add(
			json, "routerMac",
			prefix_mac2str(&n->emac, buf2, sizeof(buf2)));
		json_object_int_add(json, "refCount",
				    rb_host_count(&n->host_rb));
		RB_FOREACH (hle, host_rb_tree_entry, &n->host_rb)
			json_object_array_add(json_hosts,
					      json_object_new_string(prefix2str(
										&hle->p, buf2, sizeof(buf2))));
		json_object_object_add(json, "prefixList", json_hosts);
	}
}

/* Print a specific RMAC entry */
static void zl3vni_print_rmac(zebra_mac_t *zrmac, struct vty *vty,
			      json_object *json)
{
	char buf1[ETHER_ADDR_STRLEN];
	char buf2[PREFIX_STRLEN];
	json_object *json_hosts = NULL;
	struct host_rb_entry *hle;

	if (!json) {
		vty_out(vty, "MAC: %s\n",
			prefix_mac2str(&zrmac->macaddr, buf1, sizeof(buf1)));
		vty_out(vty, " Remote VTEP: %s\n",
			inet_ntoa(zrmac->fwd_info.r_vtep_ip));
		vty_out(vty, " Refcount: %d\n", rb_host_count(&zrmac->host_rb));
		vty_out(vty, "  Prefixes:\n");
		RB_FOREACH (hle, host_rb_tree_entry, &zrmac->host_rb)
			vty_out(vty, "    %s\n",
				prefix2str(&hle->p, buf2, sizeof(buf2)));
	} else {
		json_hosts = json_object_new_array();
		json_object_string_add(
			json, "routerMac",
			prefix_mac2str(&zrmac->macaddr, buf1, sizeof(buf1)));
		json_object_string_add(json, "vtepIp",
				       inet_ntoa(zrmac->fwd_info.r_vtep_ip));
		json_object_int_add(json, "refCount",
				    rb_host_count(&zrmac->host_rb));
		json_object_int_add(json, "localSequence", zrmac->loc_seq);
		json_object_int_add(json, "remoteSequence", zrmac->rem_seq);
		RB_FOREACH (hle, host_rb_tree_entry, &zrmac->host_rb)
			json_object_array_add(
				json_hosts,
				json_object_new_string(prefix2str(
					&hle->p, buf2, sizeof(buf2))));
		json_object_object_add(json, "prefixList", json_hosts);
	}
}

/*
 * Print a specific MAC entry.
 */
static void zvni_print_mac(zebra_mac_t *mac, void *ctxt)
{
	struct vty *vty;
	zebra_neigh_t *n = NULL;
	struct listnode *node = NULL;
	char buf1[20];
	char buf2[INET6_ADDRSTRLEN];

	vty = (struct vty *)ctxt;
	vty_out(vty, "MAC: %s",
		prefix_mac2str(&mac->macaddr, buf1, sizeof(buf1)));
	if (CHECK_FLAG(mac->flags, ZEBRA_MAC_LOCAL)) {
		struct zebra_ns *zns;
		struct interface *ifp;
		ifindex_t ifindex;

		ifindex = mac->fwd_info.local.ifindex;
		zns = zebra_ns_lookup(NS_DEFAULT);
		ifp = if_lookup_by_index_per_ns(zns, ifindex);
		if (!ifp) // unexpected
			return;
		vty_out(vty, " Intf: %s(%u)", ifp->name, ifindex);
		if (mac->fwd_info.local.vid)
			vty_out(vty, " VLAN: %u", mac->fwd_info.local.vid);
	} else if (CHECK_FLAG(mac->flags, ZEBRA_MAC_REMOTE)) {
		vty_out(vty, " Remote VTEP: %s",
			inet_ntoa(mac->fwd_info.r_vtep_ip));
	} else if (CHECK_FLAG(mac->flags, ZEBRA_MAC_AUTO)) {
		vty_out(vty, " Auto Mac ");
	}

	if (CHECK_FLAG(mac->flags, ZEBRA_MAC_STICKY))
		vty_out(vty, " Sticky Mac ");

	if (CHECK_FLAG(mac->flags, ZEBRA_MAC_DEF_GW))
		vty_out(vty, " Default-gateway Mac ");

	if (CHECK_FLAG(mac->flags, ZEBRA_MAC_REMOTE_DEF_GW))
		vty_out(vty, " Remote-gateway Mac ");

	vty_out(vty, "\n");
	vty_out(vty, " Local Seq: %u Remote Seq: %u",
		mac->loc_seq, mac->rem_seq);
	vty_out(vty, "\n");

	/* print all the associated neigh */
	vty_out(vty, " Neighbors:\n");
	if (!listcount(mac->neigh_list))
		vty_out(vty, "    No Neighbors\n");
	else {
		for (ALL_LIST_ELEMENTS_RO(mac->neigh_list, node, n)) {
			vty_out(vty, "    %s %s\n",
				ipaddr2str(&n->ip, buf2, sizeof(buf2)),
				(IS_ZEBRA_NEIGH_ACTIVE(n)
					   ? "Active" : "Inactive"));
		}
	}

	vty_out(vty, "\n");
}

/*
 * Print MAC hash entry - called for display of all MACs.
 */
static void zvni_print_mac_hash(struct hash_backet *backet, void *ctxt)
{
	struct vty *vty;
	json_object *json_mac_hdr = NULL, *json_mac = NULL;
	zebra_mac_t *mac;
	char buf1[20];
	struct mac_walk_ctx *wctx = ctxt;

	vty = wctx->vty;
	json_mac_hdr = wctx->json;
	mac = (zebra_mac_t *)backet->data;

	prefix_mac2str(&mac->macaddr, buf1, sizeof(buf1));

	if (json_mac_hdr)
		json_mac = json_object_new_object();

	if (CHECK_FLAG(mac->flags, ZEBRA_MAC_LOCAL)) {
		struct zebra_ns *zns;
		ifindex_t ifindex;
		struct interface *ifp;
		vlanid_t vid;

		if (wctx->flags & SHOW_REMOTE_MAC_FROM_VTEP)
			return;

		zns = zebra_ns_lookup(NS_DEFAULT);
		ifindex = mac->fwd_info.local.ifindex;
		ifp = if_lookup_by_index_per_ns(zns, ifindex);
		if (!ifp) // unexpected
			return;
		vid = mac->fwd_info.local.vid;
		if (json_mac_hdr == NULL)
			vty_out(vty, "%-17s %-6s %-21s", buf1, "local",
				ifp->name);
		else {
			json_object_string_add(json_mac, "type", "local");
			json_object_string_add(json_mac, "intf", ifp->name);
		}
		if (vid) {
			if (json_mac_hdr == NULL)
				vty_out(vty, " %-5u", vid);
			else
				json_object_int_add(json_mac, "vlan", vid);
		}
		if (json_mac_hdr == NULL) {
			vty_out(vty, "\n");
		} else {
			json_object_int_add(json_mac, "localSequence",
					    mac->loc_seq);
			json_object_int_add(json_mac, "remoteSequence",
					    mac->rem_seq);
			json_object_object_add(json_mac_hdr, buf1, json_mac);
		}

		wctx->count++;

	} else if (CHECK_FLAG(mac->flags, ZEBRA_MAC_REMOTE)) {

		if ((wctx->flags & SHOW_REMOTE_MAC_FROM_VTEP) &&
		    !IPV4_ADDR_SAME(&mac->fwd_info.r_vtep_ip,
				    &wctx->r_vtep_ip))
			return;

		if (json_mac_hdr == NULL) {
			if ((wctx->flags & SHOW_REMOTE_MAC_FROM_VTEP) &&
			    (wctx->count == 0)) {
				vty_out(vty, "\nVNI %u\n\n", wctx->zvni->vni);
				vty_out(vty, "%-17s %-6s %-21s %-5s\n", "MAC",
					"Type", "Intf/Remote VTEP", "VLAN");
			}
			vty_out(vty, "%-17s %-6s %-21s\n", buf1, "remote",
				inet_ntoa(mac->fwd_info.r_vtep_ip));
		} else {
			json_object_string_add(json_mac, "type", "remote");
			json_object_string_add(json_mac, "remoteVtep",
					inet_ntoa(mac->fwd_info.r_vtep_ip));
			json_object_object_add(json_mac_hdr, buf1, json_mac);
			json_object_int_add(json_mac, "localSequence",
					    mac->loc_seq);
			json_object_int_add(json_mac, "remoteSequence",
					    mac->rem_seq);
		}

		wctx->count++;
	}
}

/*
 * Print MACs for all VNI.
 */
static void zvni_print_mac_hash_all_vni(struct hash_backet *backet, void *ctxt)
{
	struct vty *vty;
	json_object *json = NULL, *json_vni = NULL;
	json_object *json_mac = NULL;
	zebra_vni_t *zvni;
	uint32_t num_macs;
	struct mac_walk_ctx *wctx = ctxt;
	char vni_str[VNI_STR_LEN];

	vty = (struct vty *)wctx->vty;
	json = (struct json_object *)wctx->json;

	zvni = (zebra_vni_t *)backet->data;
	wctx->zvni = zvni;

	/*We are iterating over a new VNI, set the count to 0*/
	wctx->count = 0;

	num_macs = num_valid_macs(zvni);
	if (!num_macs)
		return;

	if (json) {
		json_vni = json_object_new_object();
		json_mac = json_object_new_object();
		snprintf(vni_str, VNI_STR_LEN, "%u", zvni->vni);
	}

	if (!CHECK_FLAG(wctx->flags, SHOW_REMOTE_MAC_FROM_VTEP)) {
		if (json == NULL) {
			vty_out(vty, "\nVNI %u #MACs (local and remote) %u\n\n",
				zvni->vni, num_macs);
			vty_out(vty, "%-17s %-6s %-21s %-5s\n", "MAC", "Type",
				"Intf/Remote VTEP", "VLAN");
		} else
			json_object_int_add(json_vni, "numMacs", num_macs);
	}
	/* assign per-vni to wctx->json object to fill macs
	 * under the vni. Re-assign primary json object to fill
	 * next vni information.
	 */
	wctx->json = json_mac;
	hash_iterate(zvni->mac_table, zvni_print_mac_hash, wctx);
	wctx->json = json;
	if (json) {
		if (wctx->count)
			json_object_object_add(json_vni, "macs", json_mac);
		json_object_object_add(json, vni_str, json_vni);
	}
}

static void zl3vni_print_nh_hash(struct hash_backet *backet, void *ctx)
{
	struct nh_walk_ctx *wctx = NULL;
	struct vty *vty = NULL;
	struct json_object *json_vni = NULL;
	struct json_object *json_nh = NULL;
	zebra_neigh_t *n = NULL;
	char buf1[ETHER_ADDR_STRLEN];
	char buf2[INET6_ADDRSTRLEN];

	wctx = (struct nh_walk_ctx *)ctx;
	vty = wctx->vty;
	json_vni = wctx->json;
	if (json_vni)
		json_nh = json_object_new_object();
	n = (zebra_neigh_t *)backet->data;

	if (!json_vni) {
		vty_out(vty, "%-15s %-17s\n",
			ipaddr2str(&(n->ip), buf2, sizeof(buf2)),
			prefix_mac2str(&n->emac, buf1, sizeof(buf1)));
	} else {
		json_object_string_add(json_nh, "nexthopIp",
				       ipaddr2str(&n->ip, buf2, sizeof(buf2)));
		json_object_string_add(
			json_nh, "routerMac",
			prefix_mac2str(&n->emac, buf1, sizeof(buf1)));
		json_object_object_add(json_vni,
				       ipaddr2str(&(n->ip), buf2, sizeof(buf2)),
				       json_nh);
	}
}

static void zl3vni_print_nh_hash_all_vni(struct hash_backet *backet,
					 void **args)
{
	struct vty *vty = NULL;
	json_object *json = NULL;
	json_object *json_vni = NULL;
	zebra_l3vni_t *zl3vni = NULL;
	uint32_t num_nh = 0;
	struct nh_walk_ctx wctx;
	char vni_str[VNI_STR_LEN];

	vty = (struct vty *)args[0];
	json = (struct json_object *)args[1];

	zl3vni = (zebra_l3vni_t *)backet->data;

	num_nh = hashcount(zl3vni->nh_table);
	if (!num_nh)
		return;

	if (json) {
		json_vni = json_object_new_object();
		snprintf(vni_str, VNI_STR_LEN, "%u", zl3vni->vni);
	}

	if (json == NULL) {
		vty_out(vty, "\nVNI %u #Next-Hops %u\n\n", zl3vni->vni, num_nh);
		vty_out(vty, "%-15s %-17s\n", "IP", "RMAC");
	} else
		json_object_int_add(json_vni, "numNextHops", num_nh);

	memset(&wctx, 0, sizeof(struct nh_walk_ctx));
	wctx.vty = vty;
	wctx.json = json_vni;
	hash_iterate(zl3vni->nh_table, zl3vni_print_nh_hash, &wctx);
	if (json)
		json_object_object_add(json, vni_str, json_vni);
}

static void zl3vni_print_rmac_hash_all_vni(struct hash_backet *backet,
					   void **args)
{
	struct vty *vty = NULL;
	json_object *json = NULL;
	json_object *json_vni = NULL;
	zebra_l3vni_t *zl3vni = NULL;
	uint32_t num_rmacs;
	struct rmac_walk_ctx wctx;
	char vni_str[VNI_STR_LEN];

	vty = (struct vty *)args[0];
	json = (struct json_object *)args[1];

	zl3vni = (zebra_l3vni_t *)backet->data;

	num_rmacs = hashcount(zl3vni->rmac_table);
	if (!num_rmacs)
		return;

	if (json) {
		json_vni = json_object_new_object();
		snprintf(vni_str, VNI_STR_LEN, "%u", zl3vni->vni);
	}

	if (json == NULL) {
		vty_out(vty, "\nVNI %u #RMACs %u\n\n", zl3vni->vni, num_rmacs);
		vty_out(vty, "%-17s %-21s\n", "RMAC", "Remote VTEP");
	} else
		json_object_int_add(json_vni, "numRmacs", num_rmacs);

	/* assign per-vni to wctx->json object to fill macs
	 * under the vni. Re-assign primary json object to fill
	 * next vni information.
	 */
	memset(&wctx, 0, sizeof(struct rmac_walk_ctx));
	wctx.vty = vty;
	wctx.json = json_vni;
	hash_iterate(zl3vni->rmac_table, zl3vni_print_rmac_hash, &wctx);
	if (json)
		json_object_object_add(json, vni_str, json_vni);
}

static void zl3vni_print_rmac_hash(struct hash_backet *backet, void *ctx)
{
	zebra_mac_t *zrmac = NULL;
	struct rmac_walk_ctx *wctx = NULL;
	struct vty *vty = NULL;
	struct json_object *json = NULL;
	struct json_object *json_rmac = NULL;
	char buf[ETHER_ADDR_STRLEN];

	wctx = (struct rmac_walk_ctx *)ctx;
	vty = wctx->vty;
	json = wctx->json;
	if (json)
		json_rmac = json_object_new_object();
	zrmac = (zebra_mac_t *)backet->data;

	if (!json) {
		vty_out(vty, "%-17s %-21s\n",
			prefix_mac2str(&zrmac->macaddr, buf, sizeof(buf)),
			inet_ntoa(zrmac->fwd_info.r_vtep_ip));
	} else {
		json_object_string_add(
			json_rmac, "routerMac",
			prefix_mac2str(&zrmac->macaddr, buf, sizeof(buf)));
		json_object_string_add(json_rmac, "vtepIp",
				       inet_ntoa(zrmac->fwd_info.r_vtep_ip));
		json_object_object_add(
			json, prefix_mac2str(&zrmac->macaddr, buf, sizeof(buf)),
			json_rmac);
	}
}

/* print a specific L3 VNI entry */
static void zl3vni_print(zebra_l3vni_t *zl3vni, void **ctx)
{
	char buf[ETHER_ADDR_STRLEN];
	struct vty *vty = NULL;
	json_object *json = NULL;
	zebra_vni_t *zvni = NULL;
	json_object *json_vni_list = NULL;
	struct listnode *node = NULL, *nnode = NULL;

	vty = ctx[0];
	json = ctx[1];

	if (!json) {
		vty_out(vty, "VNI: %u\n", zl3vni->vni);
		vty_out(vty, "  Type: %s\n", "L3");
		vty_out(vty, "  Tenant VRF: %s\n", zl3vni_vrf_name(zl3vni));
		vty_out(vty, "  Local Vtep Ip: %s\n",
			inet_ntoa(zl3vni->local_vtep_ip));
		vty_out(vty, "  Vxlan-Intf: %s\n",
			zl3vni_vxlan_if_name(zl3vni));
		vty_out(vty, "  SVI-If: %s\n", zl3vni_svi_if_name(zl3vni));
		vty_out(vty, "  State: %s\n", zl3vni_state2str(zl3vni));
		vty_out(vty, "  VNI Filter: %s\n",
			CHECK_FLAG(zl3vni->filter, PREFIX_ROUTES_ONLY)
				? "prefix-routes-only"
				: "none");
		vty_out(vty, "  Router MAC: %s\n",
			zl3vni_rmac2str(zl3vni, buf, sizeof(buf)));
		vty_out(vty, "  L2 VNIs: ");
		for (ALL_LIST_ELEMENTS(zl3vni->l2vnis, node, nnode, zvni))
			vty_out(vty, "%u ", zvni->vni);
		vty_out(vty, "\n");
	} else {
		json_vni_list = json_object_new_array();
		json_object_int_add(json, "vni", zl3vni->vni);
		json_object_string_add(json, "type", "L3");
		json_object_string_add(json, "localVtepIp",
				       inet_ntoa(zl3vni->local_vtep_ip));
		json_object_string_add(json, "vxlanIntf",
				       zl3vni_vxlan_if_name(zl3vni));
		json_object_string_add(json, "sviIntf",
				       zl3vni_svi_if_name(zl3vni));
		json_object_string_add(json, "state", zl3vni_state2str(zl3vni));
		json_object_string_add(json, "vrf", zl3vni_vrf_name(zl3vni));
		json_object_string_add(
			json, "routerMac",
			zl3vni_rmac2str(zl3vni, buf, sizeof(buf)));
		json_object_string_add(
			json, "vniFilter",
			CHECK_FLAG(zl3vni->filter, PREFIX_ROUTES_ONLY)
				? "prefix-routes-only"
				: "none");
		for (ALL_LIST_ELEMENTS(zl3vni->l2vnis, node, nnode, zvni)) {
			json_object_array_add(json_vni_list,
					      json_object_new_int(zvni->vni));
		}
		json_object_object_add(json, "l2Vnis", json_vni_list);
	}
}

/*
 * Print a specific VNI entry.
 */
static void zvni_print(zebra_vni_t *zvni, void **ctxt)
{
	struct vty *vty;
	zebra_vtep_t *zvtep;
	uint32_t num_macs;
	uint32_t num_neigh;
	json_object *json = NULL;
	json_object *json_vtep_list = NULL;
	json_object *json_ip_str = NULL;

	vty = ctxt[0];
	json = ctxt[1];

	if (json == NULL) {
		vty_out(vty, "VNI: %u\n", zvni->vni);
		vty_out(vty, " Type: %s\n", "L2");
		vty_out(vty, " Tenant VRF: %s\n", vrf_id_to_name(zvni->vrf_id));
	} else {
		json_object_int_add(json, "vni", zvni->vni);
		json_object_string_add(json, "type", "L2");
		json_object_string_add(json, "vrf",
				       vrf_id_to_name(zvni->vrf_id));
	}

	if (!zvni->vxlan_if) { // unexpected
		if (json == NULL)
			vty_out(vty, " VxLAN interface: unknown\n");
		return;
	}
	num_macs = num_valid_macs(zvni);
	num_neigh = hashcount(zvni->neigh_table);
	if (json == NULL) {
		vty_out(vty, " VxLAN interface: %s\n", zvni->vxlan_if->name);
		vty_out(vty, " VxLAN ifIndex: %u\n", zvni->vxlan_if->ifindex);
		vty_out(vty, " Local VTEP IP: %s\n",
			inet_ntoa(zvni->local_vtep_ip));
	} else {
		json_object_string_add(json, "vxlanInterface",
				       zvni->vxlan_if->name);
		json_object_int_add(json, "ifindex", zvni->vxlan_if->ifindex);
		json_object_string_add(json, "vtepIp",
				       inet_ntoa(zvni->local_vtep_ip));
		json_object_string_add(json, "advertiseGatewayMacip",
				       zvni->advertise_gw_macip ? "Yes" : "No");
		json_object_int_add(json, "numMacs", num_macs);
		json_object_int_add(json, "numArpNd", num_neigh);
	}
	if (!zvni->vteps) {
		if (json == NULL)
			vty_out(vty, " No remote VTEPs known for this VNI\n");
	} else {
		if (json == NULL)
			vty_out(vty, " Remote VTEPs for this VNI:\n");
		else
			json_vtep_list = json_object_new_array();
		for (zvtep = zvni->vteps; zvtep; zvtep = zvtep->next) {
			if (json == NULL)
				vty_out(vty, "  %s\n",
					inet_ntoa(zvtep->vtep_ip));
			else {
				json_ip_str = json_object_new_string(
					inet_ntoa(zvtep->vtep_ip));
				json_object_array_add(json_vtep_list,
						      json_ip_str);
			}
		}
		if (json)
			json_object_object_add(json, "numRemoteVteps",
					       json_vtep_list);
	}
	if (json == NULL) {
		vty_out(vty,
			" Number of MACs (local and remote) known for this VNI: %u\n",
			num_macs);
		vty_out(vty,
			" Number of ARPs (IPv4 and IPv6, local and remote) "
			"known for this VNI: %u\n",
			num_neigh);
		vty_out(vty, " Advertise-gw-macip: %s\n",
			zvni->advertise_gw_macip ? "Yes" : "No");
	}
}

/* print a L3 VNI hash entry */
static void zl3vni_print_hash(struct hash_backet *backet, void *ctx[])
{
	struct vty *vty = NULL;
	json_object *json = NULL;
	json_object *json_vni = NULL;
	zebra_l3vni_t *zl3vni = NULL;

	vty = (struct vty *)ctx[0];
	json = (json_object *)ctx[1];

	zl3vni = (zebra_l3vni_t *)backet->data;

	if (!json) {
		vty_out(vty, "%-10u %-4s %-21s %-8lu %-8lu %-15s %-37s\n",
			zl3vni->vni, "L3", zl3vni_vxlan_if_name(zl3vni),
			hashcount(zl3vni->rmac_table),
			hashcount(zl3vni->nh_table), "n/a",
			zl3vni_vrf_name(zl3vni));
	} else {
		char vni_str[VNI_STR_LEN];

		snprintf(vni_str, VNI_STR_LEN, "%u", zl3vni->vni);
		json_vni = json_object_new_object();
		json_object_int_add(json_vni, "vni", zl3vni->vni);
		json_object_string_add(json_vni, "vxlanIf",
				       zl3vni_vxlan_if_name(zl3vni));
		json_object_int_add(json_vni, "numMacs",
				    hashcount(zl3vni->rmac_table));
		json_object_int_add(json_vni, "numArpNd",
				    hashcount(zl3vni->nh_table));
		json_object_string_add(json_vni, "numRemoteVteps", "n/a");
		json_object_string_add(json_vni, "type", "L3");
		json_object_string_add(json_vni, "tenantVrf",
				       zl3vni_vrf_name(zl3vni));
		json_object_object_add(json, vni_str, json_vni);
	}
}

/*
 * Print a VNI hash entry - called for display of all VNIs.
 */
static void zvni_print_hash(struct hash_backet *backet, void *ctxt[])
{
	struct vty *vty;
	zebra_vni_t *zvni;
	zebra_vtep_t *zvtep;
	uint32_t num_vteps = 0;
	uint32_t num_macs = 0;
	uint32_t num_neigh = 0;
	json_object *json = NULL;
	json_object *json_vni = NULL;
	json_object *json_ip_str = NULL;
	json_object *json_vtep_list = NULL;

	vty = ctxt[0];
	json = ctxt[1];

	zvni = (zebra_vni_t *)backet->data;

	zvtep = zvni->vteps;
	while (zvtep) {
		num_vteps++;
		zvtep = zvtep->next;
	}

	num_macs = num_valid_macs(zvni);
	num_neigh = hashcount(zvni->neigh_table);
	if (json == NULL)
		vty_out(vty, "%-10u %-4s %-21s %-8u %-8u %-15u %-37s\n",
			zvni->vni, "L2",
			zvni->vxlan_if ? zvni->vxlan_if->name : "unknown",
			num_macs, num_neigh, num_vteps,
			vrf_id_to_name(zvni->vrf_id));
	else {
		char vni_str[VNI_STR_LEN];
		snprintf(vni_str, VNI_STR_LEN, "%u", zvni->vni);
		json_vni = json_object_new_object();
		json_object_int_add(json_vni, "vni", zvni->vni);
		json_object_string_add(json_vni, "type", "L2");
		json_object_string_add(json_vni, "vxlanIf",
				       zvni->vxlan_if ? zvni->vxlan_if->name
						      : "unknown");
		json_object_int_add(json_vni, "numMacs", num_macs);
		json_object_int_add(json_vni, "numArpNd", num_neigh);
		json_object_int_add(json_vni, "numRemoteVteps", num_vteps);
		json_object_string_add(json_vni, "tenantVrf",
				       vrf_id_to_name(zvni->vrf_id));
		if (num_vteps) {
			json_vtep_list = json_object_new_array();
			for (zvtep = zvni->vteps; zvtep; zvtep = zvtep->next) {
				json_ip_str = json_object_new_string(
					inet_ntoa(zvtep->vtep_ip));
				json_object_array_add(json_vtep_list,
						      json_ip_str);
			}
			json_object_object_add(json_vni, "remoteVteps",
					       json_vtep_list);
		}
		json_object_object_add(json, vni_str, json_vni);
	}
}

/*
 * Inform BGP about local MACIP.
 */
static int zvni_macip_send_msg_to_client(vni_t vni, struct ethaddr *macaddr,
					 struct ipaddr *ip, uint8_t flags,
					 uint32_t seq, uint16_t cmd)
{
	char buf[ETHER_ADDR_STRLEN];
	char buf2[INET6_ADDRSTRLEN];
	int ipa_len;
	struct zserv *client = NULL;
	struct stream *s = NULL;

	client = zserv_find_client(ZEBRA_ROUTE_BGP, 0);
	/* BGP may not be running. */
	if (!client)
		return 0;

	s = stream_new(ZEBRA_MAX_PACKET_SIZ);

	zclient_create_header(s, cmd, VRF_DEFAULT);
	stream_putl(s, vni);
	stream_put(s, macaddr->octet, ETH_ALEN);
	if (ip) {
		ipa_len = 0;
		if (IS_IPADDR_V4(ip))
			ipa_len = IPV4_MAX_BYTELEN;
		else if (IS_IPADDR_V6(ip))
			ipa_len = IPV6_MAX_BYTELEN;

		stream_putl(s, ipa_len); /* IP address length */
		if (ipa_len)
			stream_put(s, &ip->ip.addr, ipa_len); /* IP address */
	} else
		stream_putl(s, 0); /* Just MAC. */

	if (cmd == ZEBRA_MACIP_ADD) {
		stream_putc(s, flags); /* sticky mac/gateway mac */
		stream_putl(s, seq); /* sequence number */
	}


	/* Write packet size. */
	stream_putw_at(s, 0, stream_get_endp(s));

	if (IS_ZEBRA_DEBUG_VXLAN)
		zlog_debug(
			"Send MACIP %s flags 0x%x MAC %s IP %s seq %u L2-VNI %u to %s",
			(cmd == ZEBRA_MACIP_ADD) ? "Add" : "Del", flags,
			prefix_mac2str(macaddr, buf, sizeof(buf)),
			ipaddr2str(ip, buf2, sizeof(buf2)), seq, vni,
			zebra_route_string(client->proto));

	if (cmd == ZEBRA_MACIP_ADD)
		client->macipadd_cnt++;
	else
		client->macipdel_cnt++;

	return zserv_send_message(client, s);
}

/*
 * Make hash key for neighbors.
 */
static unsigned int neigh_hash_keymake(void *p)
{
	zebra_neigh_t *n = p;
	struct ipaddr *ip = &n->ip;

	if (IS_IPADDR_V4(ip))
		return jhash_1word(ip->ipaddr_v4.s_addr, 0);

	return jhash2(ip->ipaddr_v6.s6_addr32,
		      ZEBRA_NUM_OF(ip->ipaddr_v6.s6_addr32), 0);
}

/*
 * Compare two neighbor hash structures.
 */
static int neigh_cmp(const void *p1, const void *p2)
{
	const zebra_neigh_t *n1 = p1;
	const zebra_neigh_t *n2 = p2;

	if (n1 == NULL && n2 == NULL)
		return 1;

	if (n1 == NULL || n2 == NULL)
		return 0;

	return (memcmp(&n1->ip, &n2->ip, sizeof(struct ipaddr)) == 0);
}

/*
 * Callback to allocate neighbor hash entry.
 */
static void *zvni_neigh_alloc(void *p)
{
	const zebra_neigh_t *tmp_n = p;
	zebra_neigh_t *n;

	n = XCALLOC(MTYPE_NEIGH, sizeof(zebra_neigh_t));
	*n = *tmp_n;

	return ((void *)n);
}

/*
 * Add neighbor entry.
 */
static zebra_neigh_t *zvni_neigh_add(zebra_vni_t *zvni, struct ipaddr *ip,
				     struct ethaddr *mac)
{
	zebra_neigh_t tmp_n;
	zebra_neigh_t *n = NULL;
	zebra_mac_t *zmac = NULL;

	memset(&tmp_n, 0, sizeof(zebra_neigh_t));
	memcpy(&tmp_n.ip, ip, sizeof(struct ipaddr));
	n = hash_get(zvni->neigh_table, &tmp_n, zvni_neigh_alloc);
	assert(n);

	memcpy(&n->emac, mac, ETH_ALEN);
	n->state = ZEBRA_NEIGH_INACTIVE;

	/* Associate the neigh to mac */
	zmac = zvni_mac_lookup(zvni, mac);
	if (zmac)
		listnode_add_sort(zmac->neigh_list, n);

	return n;
}

/*
 * Delete neighbor entry.
 */
static int zvni_neigh_del(zebra_vni_t *zvni, zebra_neigh_t *n)
{
	zebra_neigh_t *tmp_n;
	zebra_mac_t *zmac = NULL;

	zmac = zvni_mac_lookup(zvni, &n->emac);
	if (zmac)
		listnode_delete(zmac->neigh_list, n);

	/* Free the VNI hash entry and allocated memory. */
	tmp_n = hash_release(zvni->neigh_table, n);
	if (tmp_n)
		XFREE(MTYPE_NEIGH, tmp_n);

	return 0;
}

/*
 * Free neighbor hash entry (callback)
 */
static void zvni_neigh_del_hash_entry(struct hash_backet *backet, void *arg)
{
	struct neigh_walk_ctx *wctx = arg;
	zebra_neigh_t *n = backet->data;

	if (((wctx->flags & DEL_LOCAL_NEIGH) && (n->flags & ZEBRA_NEIGH_LOCAL))
	    || ((wctx->flags & DEL_REMOTE_NEIGH)
		&& (n->flags & ZEBRA_NEIGH_REMOTE))
	    || ((wctx->flags & DEL_REMOTE_NEIGH_FROM_VTEP)
		&& (n->flags & ZEBRA_NEIGH_REMOTE)
		&& IPV4_ADDR_SAME(&n->r_vtep_ip, &wctx->r_vtep_ip))) {
		if (wctx->upd_client && (n->flags & ZEBRA_NEIGH_LOCAL))
			zvni_neigh_send_del_to_client(wctx->zvni->vni, &n->ip,
						      &n->emac, 0);

		if (wctx->uninstall)
			zvni_neigh_uninstall(wctx->zvni, n);

		zvni_neigh_del(wctx->zvni, n);
	}

	return;
}

/*
 * Delete all neighbor entries from specific VTEP for a particular VNI.
 */
static void zvni_neigh_del_from_vtep(zebra_vni_t *zvni, int uninstall,
				     struct in_addr *r_vtep_ip)
{
	struct neigh_walk_ctx wctx;

	if (!zvni->neigh_table)
		return;

	memset(&wctx, 0, sizeof(struct neigh_walk_ctx));
	wctx.zvni = zvni;
	wctx.uninstall = uninstall;
	wctx.flags = DEL_REMOTE_NEIGH_FROM_VTEP;
	wctx.r_vtep_ip = *r_vtep_ip;

	hash_iterate(zvni->neigh_table, zvni_neigh_del_hash_entry, &wctx);
}

/*
 * Delete all neighbor entries for this VNI.
 */
static void zvni_neigh_del_all(zebra_vni_t *zvni, int uninstall, int upd_client,
			       uint32_t flags)
{
	struct neigh_walk_ctx wctx;

	if (!zvni->neigh_table)
		return;

	memset(&wctx, 0, sizeof(struct neigh_walk_ctx));
	wctx.zvni = zvni;
	wctx.uninstall = uninstall;
	wctx.upd_client = upd_client;
	wctx.flags = flags;

	hash_iterate(zvni->neigh_table, zvni_neigh_del_hash_entry, &wctx);
}

/*
 * Look up neighbor hash entry.
 */
static zebra_neigh_t *zvni_neigh_lookup(zebra_vni_t *zvni, struct ipaddr *ip)
{
	zebra_neigh_t tmp;
	zebra_neigh_t *n;

	memset(&tmp, 0, sizeof(tmp));
	memcpy(&tmp.ip, ip, sizeof(struct ipaddr));
	n = hash_lookup(zvni->neigh_table, &tmp);

	return n;
}

/*
 * Process all neighbors associated with a MAC upon the MAC being learnt
 * locally or undergoing any other change (such as sequence number).
 */
static void zvni_process_neigh_on_local_mac_change(zebra_vni_t *zvni,
						   zebra_mac_t *zmac,
						   bool seq_change)
{
	zebra_neigh_t *n = NULL;
	struct listnode *node = NULL;
	char buf[ETHER_ADDR_STRLEN];

	if (IS_ZEBRA_DEBUG_VXLAN)
		zlog_debug("Processing neighbors on local MAC %s %s, VNI %u",
			   prefix_mac2str(&zmac->macaddr, buf, sizeof(buf)),
			   seq_change ? "CHANGE" : "ADD", zvni->vni);

	/* Walk all neighbors and mark any inactive local neighbors as
	 * active and/or update sequence number upon a move, and inform BGP.
	 * The action for remote neighbors is TBD.
	 * NOTE: We can't simply uninstall remote neighbors as the kernel may
	 * accidentally end up deleting a just-learnt local neighbor.
	 */
	for (ALL_LIST_ELEMENTS_RO(zmac->neigh_list, node, n)) {
		if (CHECK_FLAG(n->flags, ZEBRA_NEIGH_LOCAL)) {
			if (IS_ZEBRA_NEIGH_INACTIVE(n) || seq_change) {
				ZEBRA_NEIGH_SET_ACTIVE(n);
				n->loc_seq = zmac->loc_seq;
				zvni_neigh_send_add_to_client(
					zvni->vni, &n->ip, &n->emac,
					n->flags, n->loc_seq);
			}
		}
	}
}

/*
 * Process all neighbors associated with a local MAC upon the MAC being
 * deleted.
 */
static void zvni_process_neigh_on_local_mac_del(zebra_vni_t *zvni,
						zebra_mac_t *zmac)
{
	zebra_neigh_t *n = NULL;
	struct listnode *node = NULL;
	char buf[ETHER_ADDR_STRLEN];

	if (IS_ZEBRA_DEBUG_VXLAN)
		zlog_debug("Processing neighbors on local MAC %s DEL, VNI %u",
			   prefix_mac2str(&zmac->macaddr, buf, sizeof(buf)),
			   zvni->vni);

	/* Walk all local neighbors and mark as inactive and inform
	 * BGP, if needed.
	 * TBD: There is currently no handling for remote neighbors. We
	 * don't expect them to exist, if they do, do we install the MAC
	 * as a remote MAC and the neighbor as remote?
	 */
	for (ALL_LIST_ELEMENTS_RO(zmac->neigh_list, node, n)) {
		if (CHECK_FLAG(n->flags, ZEBRA_NEIGH_LOCAL)) {
			if (IS_ZEBRA_NEIGH_ACTIVE(n)) {
				ZEBRA_NEIGH_SET_INACTIVE(n);
				n->loc_seq = 0;
				zvni_neigh_send_del_to_client(zvni->vni, &n->ip,
							      &n->emac, 0);
			}
		}
	}
}

/*
 * Process all neighbors associated with a MAC upon the MAC being remotely
 * learnt.
 */
static void zvni_process_neigh_on_remote_mac_add(zebra_vni_t *zvni,
						 zebra_mac_t *zmac)
{
	zebra_neigh_t *n = NULL;
	struct listnode *node = NULL;
	char buf[ETHER_ADDR_STRLEN];

	if (IS_ZEBRA_DEBUG_VXLAN)
		zlog_debug("Processing neighbors on remote MAC %s ADD, VNI %u",
			   prefix_mac2str(&zmac->macaddr, buf, sizeof(buf)),
			   zvni->vni);

	/* Walk all local neighbors and mark as inactive and inform
	 * BGP, if needed.
	 */
	for (ALL_LIST_ELEMENTS_RO(zmac->neigh_list, node, n)) {
		if (CHECK_FLAG(n->flags, ZEBRA_NEIGH_LOCAL)) {
			if (IS_ZEBRA_NEIGH_ACTIVE(n)) {
				ZEBRA_NEIGH_SET_INACTIVE(n);
				n->loc_seq = 0;
				zvni_neigh_send_del_to_client(zvni->vni, &n->ip,
							      &n->emac, 0);
			}
		}
	}
}

/*
 * Process all neighbors associated with a remote MAC upon the MAC being
 * deleted.
 */
static void zvni_process_neigh_on_remote_mac_del(zebra_vni_t *zvni,
						 zebra_mac_t *zmac)
{
	/* NOTE: Currently a NO-OP. */
}

/*
 * Inform BGP about local neighbor addition.
 */
static int zvni_neigh_send_add_to_client(vni_t vni, struct ipaddr *ip,
					 struct ethaddr *macaddr,
					 uint8_t neigh_flags,
					 uint32_t seq)
{
	uint8_t flags = 0;

	if (CHECK_FLAG(neigh_flags, ZEBRA_NEIGH_DEF_GW))
		SET_FLAG(flags, ZEBRA_MACIP_TYPE_GW);
	/* Set router flag (R-bit) based on local neigh entry add */
	if (CHECK_FLAG(neigh_flags, ZEBRA_NEIGH_ROUTER_FLAG))
		SET_FLAG(flags, ZEBRA_MACIP_TYPE_ROUTER_FLAG);

	return zvni_macip_send_msg_to_client(vni, macaddr, ip, flags,
					     seq, ZEBRA_MACIP_ADD);
}

/*
 * Inform BGP about local neighbor deletion.
 */
static int zvni_neigh_send_del_to_client(vni_t vni, struct ipaddr *ip,
					 struct ethaddr *macaddr, uint8_t flags)
{
	return zvni_macip_send_msg_to_client(vni, macaddr, ip, flags,
					     0, ZEBRA_MACIP_DEL);
}

/*
 * Install remote neighbor into the kernel.
 */
static int zvni_neigh_install(zebra_vni_t *zvni, zebra_neigh_t *n)
{
	struct zebra_if *zif;
	struct zebra_l2info_vxlan *vxl;
	struct interface *vlan_if;
#ifdef GNU_LINUX
	uint8_t flags;
#endif
	int ret = 0;

	if (!(n->flags & ZEBRA_NEIGH_REMOTE))
		return 0;

	zif = zvni->vxlan_if->info;
	if (!zif)
		return -1;
	vxl = &zif->l2info.vxl;

	vlan_if = zvni_map_to_svi(vxl->access_vlan, zif->brslave_info.br_if);
	if (!vlan_if)
		return -1;
#ifdef GNU_LINUX
	flags = NTF_EXT_LEARNED;
	if (n->flags & ZEBRA_NEIGH_ROUTER_FLAG)
		flags |= NTF_ROUTER;
	ZEBRA_NEIGH_SET_ACTIVE(n);
	ret = kernel_add_neigh(vlan_if, &n->ip, &n->emac, flags);
#endif
	return ret;
}

/*
 * Uninstall remote neighbor from the kernel.
 */
static int zvni_neigh_uninstall(zebra_vni_t *zvni, zebra_neigh_t *n)
{
	struct zebra_if *zif;
	struct zebra_l2info_vxlan *vxl;
	struct interface *vlan_if;

	if (!(n->flags & ZEBRA_NEIGH_REMOTE))
		return 0;

	if (!zvni->vxlan_if) {
		zlog_warn("VNI %u hash %p couldn't be uninstalled - no intf",
			  zvni->vni, zvni);
		return -1;
	}

	zif = zvni->vxlan_if->info;
	if (!zif)
		return -1;
	vxl = &zif->l2info.vxl;
	vlan_if = zvni_map_to_svi(vxl->access_vlan, zif->brslave_info.br_if);
	if (!vlan_if)
		return -1;

	ZEBRA_NEIGH_SET_INACTIVE(n);
	n->loc_seq = 0;
	return kernel_del_neigh(vlan_if, &n->ip);
}

/*
 * Install neighbor hash entry - called upon access VLAN change.
 */
static void zvni_install_neigh_hash(struct hash_backet *backet, void *ctxt)
{
	zebra_neigh_t *n;
	struct neigh_walk_ctx *wctx = ctxt;

	n = (zebra_neigh_t *)backet->data;

	if (CHECK_FLAG(n->flags, ZEBRA_NEIGH_REMOTE))
		zvni_neigh_install(wctx->zvni, n);
}

/* Get the VRR interface for SVI if any */
struct interface *zebra_get_vrr_intf_for_svi(struct interface *ifp)
{
	struct zebra_vrf *zvrf = NULL;
	struct interface *tmp_if = NULL;
	struct zebra_if *zif = NULL;

	zvrf = vrf_info_lookup(ifp->vrf_id);
	assert(zvrf);

	FOR_ALL_INTERFACES (zvrf->vrf, tmp_if) {
		zif = tmp_if->info;
		if (!zif)
			continue;

		if (!IS_ZEBRA_IF_MACVLAN(tmp_if))
			continue;

		if (zif->link == ifp)
			return tmp_if;
	}

	return NULL;
}

static int zvni_del_macip_for_intf(struct interface *ifp, zebra_vni_t *zvni)
{
	struct listnode *cnode = NULL, *cnnode = NULL;
	struct connected *c = NULL;
	struct ethaddr macaddr;

	memcpy(&macaddr.octet, ifp->hw_addr, ETH_ALEN);

	for (ALL_LIST_ELEMENTS(ifp->connected, cnode, cnnode, c)) {
		struct ipaddr ip;

		memset(&ip, 0, sizeof(struct ipaddr));
		if (!CHECK_FLAG(c->conf, ZEBRA_IFC_REAL))
			continue;

		if (c->address->family == AF_INET) {
			ip.ipa_type = IPADDR_V4;
			memcpy(&(ip.ipaddr_v4), &(c->address->u.prefix4),
			       sizeof(struct in_addr));
		} else if (c->address->family == AF_INET6) {
			ip.ipa_type = IPADDR_V6;
			memcpy(&(ip.ipaddr_v6), &(c->address->u.prefix6),
			       sizeof(struct in6_addr));
		} else {
			continue;
		}

		zvni_gw_macip_del(ifp, zvni, &ip);
	}

	return 0;
}

static int zvni_add_macip_for_intf(struct interface *ifp, zebra_vni_t *zvni)
{
	struct listnode *cnode = NULL, *cnnode = NULL;
	struct connected *c = NULL;
	struct ethaddr macaddr;

	memcpy(&macaddr.octet, ifp->hw_addr, ETH_ALEN);

	for (ALL_LIST_ELEMENTS(ifp->connected, cnode, cnnode, c)) {
		struct ipaddr ip;

		memset(&ip, 0, sizeof(struct ipaddr));
		if (!CHECK_FLAG(c->conf, ZEBRA_IFC_REAL))
			continue;

		if (c->address->family == AF_INET) {
			ip.ipa_type = IPADDR_V4;
			memcpy(&(ip.ipaddr_v4), &(c->address->u.prefix4),
			       sizeof(struct in_addr));
		} else if (c->address->family == AF_INET6) {
			ip.ipa_type = IPADDR_V6;
			memcpy(&(ip.ipaddr_v6), &(c->address->u.prefix6),
			       sizeof(struct in6_addr));
		} else {
			continue;
		}

		zvni_gw_macip_add(ifp, zvni, &macaddr, &ip);
	}
	return 0;
}


static int zvni_advertise_subnet(zebra_vni_t *zvni, struct interface *ifp,
				 int advertise)
{
	struct listnode *cnode = NULL, *cnnode = NULL;
	struct connected *c = NULL;
	struct ethaddr macaddr;

	memcpy(&macaddr.octet, ifp->hw_addr, ETH_ALEN);

	for (ALL_LIST_ELEMENTS(ifp->connected, cnode, cnnode, c)) {
		struct prefix p;

		memcpy(&p, c->address, sizeof(struct prefix));

		/* skip link local address */
		if (IN6_IS_ADDR_LINKLOCAL(&p.u.prefix6))
			continue;

		apply_mask(&p);
		if (advertise)
			ip_prefix_send_to_client(ifp->vrf_id, &p,
						 ZEBRA_IP_PREFIX_ROUTE_ADD);
		else
			ip_prefix_send_to_client(ifp->vrf_id, &p,
						 ZEBRA_IP_PREFIX_ROUTE_DEL);
	}
	return 0;
}

/*
 * zvni_gw_macip_add_to_client
 */
static int zvni_gw_macip_add(struct interface *ifp, zebra_vni_t *zvni,
			     struct ethaddr *macaddr, struct ipaddr *ip)
{
	char buf[ETHER_ADDR_STRLEN];
	char buf2[INET6_ADDRSTRLEN];
	zebra_neigh_t *n = NULL;
	zebra_mac_t *mac = NULL;
	struct zebra_if *zif = NULL;
	struct zebra_l2info_vxlan *vxl = NULL;

	zif = zvni->vxlan_if->info;
	if (!zif)
		return -1;

	vxl = &zif->l2info.vxl;

	mac = zvni_mac_lookup(zvni, macaddr);
	if (!mac) {
		mac = zvni_mac_add(zvni, macaddr);
		if (!mac) {
			flog_err(ZEBRA_ERR_MAC_ADD_FAILED,
				  "Failed to add MAC %s intf %s(%u) VID %u",
				  prefix_mac2str(macaddr, buf, sizeof(buf)),
				  ifp->name, ifp->ifindex, vxl->access_vlan);
			return -1;
		}
	}

	/* Set "local" forwarding info. */
	SET_FLAG(mac->flags, ZEBRA_MAC_LOCAL);
	SET_FLAG(mac->flags, ZEBRA_MAC_AUTO);
	SET_FLAG(mac->flags, ZEBRA_MAC_DEF_GW);
	memset(&mac->fwd_info, 0, sizeof(mac->fwd_info));
	mac->fwd_info.local.ifindex = ifp->ifindex;
	mac->fwd_info.local.vid = vxl->access_vlan;

	n = zvni_neigh_lookup(zvni, ip);
	if (!n) {
		n = zvni_neigh_add(zvni, ip, macaddr);
		if (!n) {
			flog_err(
				ZEBRA_ERR_MAC_ADD_FAILED,
				"Failed to add neighbor %s MAC %s intf %s(%u) -> VNI %u",
				ipaddr2str(ip, buf2, sizeof(buf2)),
				prefix_mac2str(macaddr, buf, sizeof(buf)),
				ifp->name, ifp->ifindex, zvni->vni);
			return -1;
		}
	}

	/* Set "local" forwarding info. */
	SET_FLAG(n->flags, ZEBRA_NEIGH_LOCAL);
	SET_FLAG(n->flags, ZEBRA_NEIGH_DEF_GW);
	ZEBRA_NEIGH_SET_ACTIVE(n);
	/* Set Router flag (R-bit) */
	if (ip->ipa_type == IPADDR_V6)
		SET_FLAG(n->flags, ZEBRA_NEIGH_ROUTER_FLAG);
	memcpy(&n->emac, macaddr, ETH_ALEN);
	n->ifindex = ifp->ifindex;

	/* Only advertise in BGP if the knob is enabled */
	if (!advertise_gw_macip_enabled(zvni))
		return 0;

	if (IS_ZEBRA_DEBUG_VXLAN)
		zlog_debug(
			"SVI %s(%u) L2-VNI %u, sending GW MAC %s IP %s add to BGP with flags 0x%x",
			ifp->name, ifp->ifindex, zvni->vni,
			prefix_mac2str(macaddr, buf, sizeof(buf)),
			ipaddr2str(ip, buf2, sizeof(buf2)), n->flags);

	zvni_neigh_send_add_to_client(zvni->vni, ip, macaddr,
				      n->flags, n->loc_seq);

	return 0;
}

/*
 * zvni_gw_macip_del_from_client
 */
static int zvni_gw_macip_del(struct interface *ifp, zebra_vni_t *zvni,
			     struct ipaddr *ip)
{
	char buf1[ETHER_ADDR_STRLEN];
	char buf2[INET6_ADDRSTRLEN];
	zebra_neigh_t *n = NULL;
	zebra_mac_t *mac = NULL;

	/* If the neigh entry is not present nothing to do*/
	n = zvni_neigh_lookup(zvni, ip);
	if (!n)
		return 0;

	/* mac entry should be present */
	mac = zvni_mac_lookup(zvni, &n->emac);
	if (!mac) {
		zlog_warn("MAC %s doesnt exists for neigh %s on VNI %u",
			  prefix_mac2str(&n->emac, buf1, sizeof(buf1)),
			  ipaddr2str(ip, buf2, sizeof(buf2)), zvni->vni);
		return -1;
	}

	/* If the entry is not local nothing to do*/
	if (!CHECK_FLAG(n->flags, ZEBRA_NEIGH_LOCAL))
		return -1;

	/* only need to delete the entry from bgp if we sent it before */
	if (IS_ZEBRA_DEBUG_VXLAN)
		zlog_debug(
			"%u:SVI %s(%u) VNI %u, sending GW MAC %s IP %s del to BGP",
			ifp->vrf_id, ifp->name, ifp->ifindex, zvni->vni,
			prefix_mac2str(&(n->emac), buf1, sizeof(buf1)),
			ipaddr2str(ip, buf2, sizeof(buf2)));

	/* Remove neighbor from BGP. */
	zvni_neigh_send_del_to_client(zvni->vni, &n->ip, &n->emac,
				      ZEBRA_MACIP_TYPE_GW);

	/* Delete this neighbor entry. */
	zvni_neigh_del(zvni, n);

	/* see if the mac needs to be deleted as well*/
	if (mac)
		zvni_deref_ip2mac(zvni, mac, 0);

	return 0;
}

static void zvni_gw_macip_del_for_vni_hash(struct hash_backet *backet,
					   void *ctxt)
{
	zebra_vni_t *zvni = NULL;
	struct zebra_if *zif = NULL;
	struct zebra_l2info_vxlan zl2_info;
	struct interface *vlan_if = NULL;
	struct interface *vrr_if = NULL;
	struct interface *ifp;

	/* Add primary SVI MAC*/
	zvni = (zebra_vni_t *)backet->data;

	ifp = zvni->vxlan_if;
	if (!ifp)
		return;
	zif = ifp->info;

	/* If down or not mapped to a bridge, we're done. */
	if (!if_is_operative(ifp) || !zif->brslave_info.br_if)
		return;

	zl2_info = zif->l2info.vxl;

	vlan_if =
		zvni_map_to_svi(zl2_info.access_vlan, zif->brslave_info.br_if);
	if (!vlan_if)
		return;

	/* Del primary MAC-IP */
	zvni_del_macip_for_intf(vlan_if, zvni);

	/* Del VRR MAC-IP - if any*/
	vrr_if = zebra_get_vrr_intf_for_svi(vlan_if);
	if (vrr_if)
		zvni_del_macip_for_intf(vrr_if, zvni);

	return;
}

static void zvni_gw_macip_add_for_vni_hash(struct hash_backet *backet,
					   void *ctxt)
{
	zebra_vni_t *zvni = NULL;
	struct zebra_if *zif = NULL;
	struct zebra_l2info_vxlan zl2_info;
	struct interface *vlan_if = NULL;
	struct interface *vrr_if = NULL;
	struct interface *ifp = NULL;

	zvni = (zebra_vni_t *)backet->data;

	ifp = zvni->vxlan_if;
	if (!ifp)
		return;
	zif = ifp->info;

	/* If down or not mapped to a bridge, we're done. */
	if (!if_is_operative(ifp) || !zif->brslave_info.br_if)
		return;
	zl2_info = zif->l2info.vxl;

	vlan_if =
		zvni_map_to_svi(zl2_info.access_vlan, zif->brslave_info.br_if);
	if (!vlan_if)
		return;

	/* Add primary SVI MAC-IP */
	zvni_add_macip_for_intf(vlan_if, zvni);

	/* Add VRR MAC-IP - if any*/
	vrr_if = zebra_get_vrr_intf_for_svi(vlan_if);
	if (vrr_if)
		zvni_add_macip_for_intf(vrr_if, zvni);

	return;
}

static int zvni_local_neigh_update(zebra_vni_t *zvni,
				   struct interface *ifp,
				   struct ipaddr *ip,
				   struct ethaddr *macaddr,
				   uint8_t router_flag)
{
	char buf[ETHER_ADDR_STRLEN];
	char buf2[INET6_ADDRSTRLEN];
	zebra_neigh_t *n = NULL;
	zebra_mac_t *zmac = NULL, *old_zmac = NULL;
<<<<<<< HEAD
	uint32_t old_mac_seq = 0, mac_new_seq = 0;
	bool upd_mac_seq = false;
	bool neigh_mac_change = false;
=======
	bool check_rbit = false;
>>>>>>> 95d8c3ce

	/* Check if the MAC exists. */
	zmac = zvni_mac_lookup(zvni, macaddr);
	if (!zmac) {
		/* create a dummy MAC if the MAC is not already present */
		if (IS_ZEBRA_DEBUG_VXLAN)
			zlog_debug(
				"AUTO MAC %s created for neigh %s on VNI %u",
				prefix_mac2str(macaddr, buf, sizeof(buf)),
				ipaddr2str(ip, buf2, sizeof(buf2)), zvni->vni);

		zmac = zvni_mac_add(zvni, macaddr);
		if (!zmac) {
			zlog_warn("Failed to add MAC %s VNI %u",
				  prefix_mac2str(macaddr, buf, sizeof(buf)),
				  zvni->vni);
			return -1;
		}

		memset(&zmac->fwd_info, 0, sizeof(zmac->fwd_info));
		memset(&zmac->flags, 0, sizeof(uint32_t));
		SET_FLAG(zmac->flags, ZEBRA_MAC_AUTO);
	} else {
		if (CHECK_FLAG(zmac->flags, ZEBRA_MAC_REMOTE)) {
			/*
			 * We don't change the MAC to local upon a neighbor
			 * learn event, we wait for the explicit local MAC
			 * learn. However, we have to compute its sequence
			 * number in preparation for when it actually turns
			 * local.
			 */
			upd_mac_seq = true;
		}
	}

	/* Check if the neighbor exists. */
	n = zvni_neigh_lookup(zvni, ip);
	if (!n) {
		/* New neighbor - create */
		n = zvni_neigh_add(zvni, ip, macaddr);
		if (!n) {
			flog_err(
				ZEBRA_ERR_MAC_ADD_FAILED,
				"Failed to add neighbor %s MAC %s intf %s(%u) -> VNI %u",
				ipaddr2str(ip, buf2, sizeof(buf2)),
				prefix_mac2str(macaddr, buf, sizeof(buf)),
				ifp->name, ifp->ifindex, zvni->vni);
			return -1;
		}
		/* Set "local" forwarding info. */
		SET_FLAG(n->flags, ZEBRA_NEIGH_LOCAL);
		n->ifindex = ifp->ifindex;
	} else {
		if (CHECK_FLAG(n->flags, ZEBRA_NEIGH_LOCAL)) {
<<<<<<< HEAD
			/* If there is no MAC change, BGP isn't interested. */
=======

			if (router_flag !=
			    (CHECK_FLAG(n->flags, ZEBRA_NEIGH_ROUTER_FLAG)
					? 1 : 0))
				check_rbit = true;

>>>>>>> 95d8c3ce
			if (memcmp(n->emac.octet, macaddr->octet,
				   ETH_ALEN) == 0) {
				/* Update any params and return - client doesn't
				 * care about a purely local change.
				 */
				n->ifindex = ifp->ifindex;
			} else {

<<<<<<< HEAD
			/* If the MAC has changed, need to issue a delete
			 * first as this means a different MACIP route.
			 * Also, need to do some unlinking/relinking.
			 * We also need to update the MAC's sequence number
			 * in different situations.
			 */
			if (IS_ZEBRA_NEIGH_ACTIVE(n))
				zvni_neigh_send_del_to_client(zvni->vni, &n->ip,
							      &n->emac, 0);
			old_zmac = zvni_mac_lookup(zvni, &n->emac);
			if (old_zmac) {
				old_mac_seq = CHECK_FLAG(old_zmac->flags,
							 ZEBRA_MAC_REMOTE) ?
					old_zmac->rem_seq : old_zmac->loc_seq;
				neigh_mac_change = upd_mac_seq = true;
				listnode_delete(old_zmac->neigh_list, n);
				zvni_deref_ip2mac(zvni, old_zmac, 0);
			}
=======
				/* If the MAC has changed,
				 * need to issue a delete first
				 * as this means a different MACIP route.
				 * Also, need to do some unlinking/relinking.
				 */
				zvni_neigh_send_del_to_client(zvni->vni, &n->ip,
						      &n->emac, 0);
				old_zmac = zvni_mac_lookup(zvni, &n->emac);
				if (old_zmac) {
					listnode_delete(old_zmac->neigh_list, n);
					zvni_deref_ip2mac(zvni, old_zmac, 0);
				}
>>>>>>> 95d8c3ce

				/* Update the forwarding info. */
				n->ifindex = ifp->ifindex;
				memcpy(&n->emac, macaddr, ETH_ALEN);

				/* Link to new MAC */
				listnode_add_sort(zmac->neigh_list, n);
			}

		} else if (CHECK_FLAG(n->flags, ZEBRA_NEIGH_REMOTE)) {
			/*
			 * Neighbor has moved from remote to local. Its
			 * MAC could have also changed as part of the move.
			 */
			if (memcmp(n->emac.octet, macaddr->octet,
				   ETH_ALEN) != 0) {
				old_zmac = zvni_mac_lookup(zvni, &n->emac);
				if (old_zmac) {
					old_mac_seq = CHECK_FLAG(
							old_zmac->flags,
							ZEBRA_MAC_REMOTE) ?
							old_zmac->rem_seq :
							old_zmac->loc_seq;
					neigh_mac_change = upd_mac_seq = true;
					listnode_delete(old_zmac->neigh_list,
							n);
					zvni_deref_ip2mac(zvni, old_zmac, 0);
				}

				/* Link to new MAC */
				memcpy(&n->emac, macaddr, ETH_ALEN);
				listnode_add_sort(zmac->neigh_list, n);
			}

			/* Mark appropriately */
			UNSET_FLAG(n->flags, ZEBRA_NEIGH_REMOTE);
			n->r_vtep_ip.s_addr = 0;
			SET_FLAG(n->flags, ZEBRA_NEIGH_LOCAL);
			n->ifindex = ifp->ifindex;
			check_rbit = true;
		}
<<<<<<< HEAD
	}

	/* If MAC was previously remote, or the neighbor had a different
	 * MAC earlier, recompute the sequence number.
	 */
	if (upd_mac_seq) {
		uint32_t seq1, seq2;

		seq1 = CHECK_FLAG(zmac->flags, ZEBRA_MAC_REMOTE) ?
		       zmac->rem_seq + 1 : zmac->loc_seq;
		seq2 = neigh_mac_change ? old_mac_seq + 1 : 0;
		mac_new_seq = zmac->loc_seq < MAX(seq1, seq2) ?
			      MAX(seq1, seq2) : zmac->loc_seq;
=======
	} else {
		/* New neighbor - create */
		n = zvni_neigh_add(zvni, ip, macaddr);
		if (!n) {
			flog_err(
				ZEBRA_ERR_MAC_ADD_FAILED,
				"Failed to add neighbor %s MAC %s intf %s(%u) -> VNI %u",
				ipaddr2str(ip, buf2, sizeof(buf2)),
				prefix_mac2str(macaddr, buf, sizeof(buf)),
				ifp->name, ifp->ifindex, zvni->vni);
			return -1;
		}
		/* Set "local" forwarding info. */
		SET_FLAG(n->flags, ZEBRA_NEIGH_LOCAL);
		n->ifindex = ifp->ifindex;
		check_rbit = true;
>>>>>>> 95d8c3ce
	}

	/*Mark Router flag (R-bit) */
	if (router_flag)
		SET_FLAG(n->flags, ZEBRA_NEIGH_ROUTER_FLAG);
	else
		UNSET_FLAG(n->flags, ZEBRA_NEIGH_ROUTER_FLAG);

	/* Before we program this in BGP, we need to check if MAC is locally
	 * learnt. If not, force neighbor to be inactive and reset its seq.
	 */
	if (!CHECK_FLAG(zmac->flags, ZEBRA_MAC_LOCAL)) {
<<<<<<< HEAD
		ZEBRA_NEIGH_SET_INACTIVE(n);
		n->loc_seq = 0;
		zmac->loc_seq = mac_new_seq;
		return 0;
	}

	/* Set router flag (R-bit) */
	if (router_flag)
		SET_FLAG(n->flags, ZEBRA_NEIGH_ROUTER_FLAG);
=======
		if (IS_ZEBRA_DEBUG_VXLAN)
			zlog_debug(
				"Skipping neigh %s add to client as MAC %s is not local on VNI %u with flags 0x%x",
				ipaddr2str(ip, buf2, sizeof(buf2)),
				prefix_mac2str(macaddr, buf, sizeof(buf)),
				zvni->vni, n->flags);

		return 0;
	}

	if (!check_rbit) {
		if (IS_ZEBRA_DEBUG_VXLAN)
			zlog_debug(
				"Skipping neigh %s with MAC %s on VNI %u add to client as router flag is not set.",
				ipaddr2str(ip, buf2, sizeof(buf2)),
				prefix_mac2str(macaddr, buf, sizeof(buf)),
				zvni->vni);
		return 0;
	}
>>>>>>> 95d8c3ce

	/* If the MAC's sequence number has changed, inform the MAC and all
	 * neighbors associated with the MAC to BGP, else just inform this
	 * neighbor.
	 */
	if (upd_mac_seq && zmac->loc_seq != mac_new_seq) {
		if (IS_ZEBRA_DEBUG_VXLAN)
			zlog_debug("Seq changed for MAC %s VNI %u - old %u new %u",
				   prefix_mac2str(macaddr, buf, sizeof(buf)),
				   zvni->vni, zmac->loc_seq, mac_new_seq);
		zmac->loc_seq = mac_new_seq;
		if (zvni_mac_send_add_to_client(zvni->vni, macaddr,
						zmac->flags, zmac->loc_seq))
			return -1;
		zvni_process_neigh_on_local_mac_change(zvni, zmac, 1);
		return 0;
	}

	ZEBRA_NEIGH_SET_ACTIVE(n);
	n->loc_seq = zmac->loc_seq;

	return zvni_neigh_send_add_to_client(zvni->vni, ip, macaddr,
					     n->flags, n->loc_seq);
}

static int zvni_remote_neigh_update(zebra_vni_t *zvni,
				    struct interface *ifp,
				    struct ipaddr *ip,
				    struct ethaddr *macaddr,
				    uint16_t state)
{
	char buf[ETHER_ADDR_STRLEN];
	char buf2[INET6_ADDRSTRLEN];
	zebra_neigh_t *n = NULL;
	zebra_mac_t *zmac = NULL;

	/* If the neighbor is unknown, there is no further action. */
	n = zvni_neigh_lookup(zvni, ip);
	if (!n)
		return 0;

	/* If a remote entry, see if it needs to be refreshed */
	if (CHECK_FLAG(n->flags, ZEBRA_NEIGH_REMOTE)) {
#ifdef GNU_LINUX
		if (state & NUD_STALE)
			zvni_neigh_install(zvni, n);
#endif
	} else {
		/* We got a "remote" neighbor notification for an entry
		 * we think is local. This can happen in a multihoming
		 * scenario - but only if the MAC is already "remote".
		 * Just mark our entry as "remote".
		 */
		zmac = zvni_mac_lookup(zvni, macaddr);
		if (!zmac || !CHECK_FLAG(zmac->flags, ZEBRA_MAC_REMOTE)) {
			zlog_warn(
				"Ignore remote neigh %s (MAC %s) on L2-VNI %u - MAC unknown or local",
				ipaddr2str(&n->ip, buf2, sizeof(buf2)),
				prefix_mac2str(macaddr, buf, sizeof(buf)),
				zvni->vni);
			return -1;
		}

		UNSET_FLAG(n->flags, ZEBRA_NEIGH_LOCAL);
		SET_FLAG(n->flags, ZEBRA_NEIGH_REMOTE);
		n->r_vtep_ip = zmac->fwd_info.r_vtep_ip;
	}

	return 0;
}

/*
 * Make hash key for MAC.
 */
static unsigned int mac_hash_keymake(void *p)
{
	zebra_mac_t *pmac = p;
	const void *pnt = (void *)pmac->macaddr.octet;

	return jhash(pnt, ETH_ALEN, 0xa5a5a55a);
}

/*
 * Compare two MAC addresses.
 */
static int mac_cmp(const void *p1, const void *p2)
{
	const zebra_mac_t *pmac1 = p1;
	const zebra_mac_t *pmac2 = p2;

	if (pmac1 == NULL && pmac2 == NULL)
		return 1;

	if (pmac1 == NULL || pmac2 == NULL)
		return 0;

	return (memcmp(pmac1->macaddr.octet, pmac2->macaddr.octet, ETH_ALEN)
		== 0);
}

/*
 * Callback to allocate MAC hash entry.
 */
static void *zvni_mac_alloc(void *p)
{
	const zebra_mac_t *tmp_mac = p;
	zebra_mac_t *mac;

	mac = XCALLOC(MTYPE_MAC, sizeof(zebra_mac_t));
	*mac = *tmp_mac;

	return ((void *)mac);
}

/*
 * Add MAC entry.
 */
static zebra_mac_t *zvni_mac_add(zebra_vni_t *zvni, struct ethaddr *macaddr)
{
	zebra_mac_t tmp_mac;
	zebra_mac_t *mac = NULL;

	memset(&tmp_mac, 0, sizeof(zebra_mac_t));
	memcpy(&tmp_mac.macaddr, macaddr, ETH_ALEN);
	mac = hash_get(zvni->mac_table, &tmp_mac, zvni_mac_alloc);
	assert(mac);

	mac->neigh_list = list_new();
	mac->neigh_list->cmp = (int (*)(void *, void *))neigh_cmp;

	return mac;
}

/*
 * Delete MAC entry.
 */
static int zvni_mac_del(zebra_vni_t *zvni, zebra_mac_t *mac)
{
	zebra_mac_t *tmp_mac;

	list_delete_and_null(&mac->neigh_list);

	/* Free the VNI hash entry and allocated memory. */
	tmp_mac = hash_release(zvni->mac_table, mac);
	if (tmp_mac)
		XFREE(MTYPE_MAC, tmp_mac);

	return 0;
}

/*
 * Free MAC hash entry (callback)
 */
static void zvni_mac_del_hash_entry(struct hash_backet *backet, void *arg)
{
	struct mac_walk_ctx *wctx = arg;
	zebra_mac_t *mac = backet->data;

	if (((wctx->flags & DEL_LOCAL_MAC) && (mac->flags & ZEBRA_MAC_LOCAL))
	    || ((wctx->flags & DEL_REMOTE_MAC)
		&& (mac->flags & ZEBRA_MAC_REMOTE))
	    || ((wctx->flags & DEL_REMOTE_MAC_FROM_VTEP)
		&& (mac->flags & ZEBRA_MAC_REMOTE)
		&& IPV4_ADDR_SAME(&mac->fwd_info.r_vtep_ip,
				  &wctx->r_vtep_ip))) {
		if (wctx->upd_client && (mac->flags & ZEBRA_MAC_LOCAL)) {
			zvni_mac_send_del_to_client(wctx->zvni->vni,
						    &mac->macaddr, mac->flags);
		}

		if (wctx->uninstall)
			zvni_mac_uninstall(wctx->zvni, mac, 0);

		zvni_mac_del(wctx->zvni, mac);
	}

	return;
}

/*
 * Delete all MAC entries from specific VTEP for a particular VNI.
 */
static void zvni_mac_del_from_vtep(zebra_vni_t *zvni, int uninstall,
				   struct in_addr *r_vtep_ip)
{
	struct mac_walk_ctx wctx;

	if (!zvni->mac_table)
		return;

	memset(&wctx, 0, sizeof(struct mac_walk_ctx));
	wctx.zvni = zvni;
	wctx.uninstall = uninstall;
	wctx.flags = DEL_REMOTE_MAC_FROM_VTEP;
	wctx.r_vtep_ip = *r_vtep_ip;

	hash_iterate(zvni->mac_table, zvni_mac_del_hash_entry, &wctx);
}

/*
 * Delete all MAC entries for this VNI.
 */
static void zvni_mac_del_all(zebra_vni_t *zvni, int uninstall, int upd_client,
			     uint32_t flags)
{
	struct mac_walk_ctx wctx;

	if (!zvni->mac_table)
		return;

	memset(&wctx, 0, sizeof(struct mac_walk_ctx));
	wctx.zvni = zvni;
	wctx.uninstall = uninstall;
	wctx.upd_client = upd_client;
	wctx.flags = flags;

	hash_iterate(zvni->mac_table, zvni_mac_del_hash_entry, &wctx);
}

/*
 * Look up MAC hash entry.
 */
static zebra_mac_t *zvni_mac_lookup(zebra_vni_t *zvni, struct ethaddr *mac)
{
	zebra_mac_t tmp;
	zebra_mac_t *pmac;

	memset(&tmp, 0, sizeof(tmp));
	memcpy(&tmp.macaddr, mac, ETH_ALEN);
	pmac = hash_lookup(zvni->mac_table, &tmp);

	return pmac;
}

/*
 * Inform BGP about local MAC addition.
 */
static int zvni_mac_send_add_to_client(vni_t vni, struct ethaddr *macaddr,
				       uint8_t mac_flags, uint32_t seq)
{
	uint8_t flags = 0;

	if (CHECK_FLAG(mac_flags, ZEBRA_MAC_STICKY))
		SET_FLAG(flags, ZEBRA_MACIP_TYPE_STICKY);
	if (CHECK_FLAG(mac_flags, ZEBRA_MAC_DEF_GW))
		SET_FLAG(flags, ZEBRA_MACIP_TYPE_GW);

	return zvni_macip_send_msg_to_client(vni, macaddr, NULL, flags,
					     seq, ZEBRA_MACIP_ADD);
}

/*
 * Inform BGP about local MAC deletion.
 */
static int zvni_mac_send_del_to_client(vni_t vni, struct ethaddr *macaddr,
				       uint8_t mac_flags)
{
	uint8_t flags = 0;

	if (CHECK_FLAG(mac_flags, ZEBRA_MAC_STICKY))
		SET_FLAG(flags, ZEBRA_MACIP_TYPE_STICKY);
	if (CHECK_FLAG(mac_flags, ZEBRA_MAC_DEF_GW))
		SET_FLAG(flags, ZEBRA_MACIP_TYPE_GW);

	return zvni_macip_send_msg_to_client(vni, macaddr, NULL, flags,
					     0, ZEBRA_MACIP_DEL);
}

/*
 * Map port or (port, VLAN) to a VNI. This is invoked upon getting MAC
 * notifications, to see if they are of interest.
 */
static zebra_vni_t *zvni_map_vlan(struct interface *ifp,
				  struct interface *br_if, vlanid_t vid)
{
	struct zebra_ns *zns;
	struct route_node *rn;
	struct interface *tmp_if = NULL;
	struct zebra_if *zif;
	struct zebra_l2info_bridge *br;
	struct zebra_l2info_vxlan *vxl = NULL;
	uint8_t bridge_vlan_aware;
	zebra_vni_t *zvni;
	int found = 0;

	/* Determine if bridge is VLAN-aware or not */
	zif = br_if->info;
	assert(zif);
	br = &zif->l2info.br;
	bridge_vlan_aware = br->vlan_aware;

	/* See if this interface (or interface plus VLAN Id) maps to a VxLAN */
	/* TODO: Optimize with a hash. */
	zns = zebra_ns_lookup(NS_DEFAULT);
	for (rn = route_top(zns->if_table); rn; rn = route_next(rn)) {
		tmp_if = (struct interface *)rn->info;
		if (!tmp_if)
			continue;
		zif = tmp_if->info;
		if (!zif || zif->zif_type != ZEBRA_IF_VXLAN)
			continue;
		if (!if_is_operative(tmp_if))
			continue;
		vxl = &zif->l2info.vxl;

		if (zif->brslave_info.br_if != br_if)
			continue;

		if (!bridge_vlan_aware || vxl->access_vlan == vid) {
			found = 1;
			break;
		}
	}

	if (!found)
		return NULL;

	zvni = zvni_lookup(vxl->vni);
	return zvni;
}

/*
 * Map SVI and associated bridge to a VNI. This is invoked upon getting
 * neighbor notifications, to see if they are of interest.
 */
static zebra_vni_t *zvni_from_svi(struct interface *ifp,
				  struct interface *br_if)
{
	struct zebra_ns *zns;
	struct route_node *rn;
	struct interface *tmp_if = NULL;
	struct zebra_if *zif;
	struct zebra_l2info_bridge *br;
	struct zebra_l2info_vxlan *vxl = NULL;
	uint8_t bridge_vlan_aware;
	vlanid_t vid = 0;
	zebra_vni_t *zvni;
	int found = 0;

	if (!br_if)
		return NULL;

	/* Make sure the linked interface is a bridge. */
	if (!IS_ZEBRA_IF_BRIDGE(br_if))
		return NULL;

	/* Determine if bridge is VLAN-aware or not */
	zif = br_if->info;
	assert(zif);
	br = &zif->l2info.br;
	bridge_vlan_aware = br->vlan_aware;
	if (bridge_vlan_aware) {
		struct zebra_l2info_vlan *vl;

		if (!IS_ZEBRA_IF_VLAN(ifp))
			return NULL;

		zif = ifp->info;
		assert(zif);
		vl = &zif->l2info.vl;
		vid = vl->vid;
	}

	/* See if this interface (or interface plus VLAN Id) maps to a VxLAN */
	/* TODO: Optimize with a hash. */
	zns = zebra_ns_lookup(NS_DEFAULT);
	for (rn = route_top(zns->if_table); rn; rn = route_next(rn)) {
		tmp_if = (struct interface *)rn->info;
		if (!tmp_if)
			continue;
		zif = tmp_if->info;
		if (!zif || zif->zif_type != ZEBRA_IF_VXLAN)
			continue;
		if (!if_is_operative(tmp_if))
			continue;
		vxl = &zif->l2info.vxl;

		if (zif->brslave_info.br_if != br_if)
			continue;

		if (!bridge_vlan_aware || vxl->access_vlan == vid) {
			found = 1;
			break;
		}
	}

	if (!found)
		return NULL;

	zvni = zvni_lookup(vxl->vni);
	return zvni;
}

/* Map to SVI on bridge corresponding to specified VLAN. This can be one
 * of two cases:
 * (a) In the case of a VLAN-aware bridge, the SVI is a L3 VLAN interface
 * linked to the bridge
 * (b) In the case of a VLAN-unaware bridge, the SVI is the bridge inteface
 * itself
 */
static struct interface *zvni_map_to_svi(vlanid_t vid, struct interface *br_if)
{
	struct zebra_ns *zns;
	struct route_node *rn;
	struct interface *tmp_if = NULL;
	struct zebra_if *zif;
	struct zebra_l2info_bridge *br;
	struct zebra_l2info_vlan *vl;
	uint8_t bridge_vlan_aware;
	int found = 0;

	/* Defensive check, caller expected to invoke only with valid bridge. */
	if (!br_if)
		return NULL;

	/* Determine if bridge is VLAN-aware or not */
	zif = br_if->info;
	assert(zif);
	br = &zif->l2info.br;
	bridge_vlan_aware = br->vlan_aware;

	/* Check oper status of the SVI. */
	if (!bridge_vlan_aware)
		return if_is_operative(br_if) ? br_if : NULL;

	/* Identify corresponding VLAN interface. */
	/* TODO: Optimize with a hash. */
	zns = zebra_ns_lookup(NS_DEFAULT);
	for (rn = route_top(zns->if_table); rn; rn = route_next(rn)) {
		tmp_if = (struct interface *)rn->info;
		/* Check oper status of the SVI. */
		if (!tmp_if || !if_is_operative(tmp_if))
			continue;
		zif = tmp_if->info;
		if (!zif || zif->zif_type != ZEBRA_IF_VLAN
		    || zif->link != br_if)
			continue;
		vl = (struct zebra_l2info_vlan *)&zif->l2info.vl;

		if (vl->vid == vid) {
			found = 1;
			break;
		}
	}

	return found ? tmp_if : NULL;
}

/*
 * Install remote MAC into the kernel.
 */
static int zvni_mac_install(zebra_vni_t *zvni, zebra_mac_t *mac)
{
	struct zebra_if *zif;
	struct zebra_l2info_vxlan *vxl;
	uint8_t sticky;

	if (!(mac->flags & ZEBRA_MAC_REMOTE))
		return 0;

	zif = zvni->vxlan_if->info;
	if (!zif)
		return -1;
	vxl = &zif->l2info.vxl;

	sticky = CHECK_FLAG(mac->flags,
			 (ZEBRA_MAC_STICKY | ZEBRA_MAC_REMOTE_DEF_GW)) ? 1 : 0;

	return kernel_add_mac(zvni->vxlan_if, vxl->access_vlan, &mac->macaddr,
			      mac->fwd_info.r_vtep_ip, sticky);
}

/*
 * Uninstall remote MAC from the kernel. In the scenario where the MAC
 * moves to remote, we have to uninstall any existing local entry first.
 */
static int zvni_mac_uninstall(zebra_vni_t *zvni, zebra_mac_t *mac, int local)
{
	struct zebra_if *zif;
	struct zebra_l2info_vxlan *vxl;
	struct in_addr vtep_ip = {.s_addr = 0};
	struct zebra_ns *zns;
	struct interface *ifp;

	if (!local && !(mac->flags & ZEBRA_MAC_REMOTE))
		return 0;

	if (!zvni->vxlan_if) {
		zlog_warn("VNI %u hash %p couldn't be uninstalled - no intf",
			  zvni->vni, zvni);
		return -1;
	}

	zif = zvni->vxlan_if->info;
	if (!zif)
		return -1;
	vxl = &zif->l2info.vxl;

	if (local) {
		zns = zebra_ns_lookup(NS_DEFAULT);
		ifp = if_lookup_by_index_per_ns(zns,
						mac->fwd_info.local.ifindex);
		if (!ifp) // unexpected
			return -1;
	} else {
		ifp = zvni->vxlan_if;
		vtep_ip = mac->fwd_info.r_vtep_ip;
	}

	return kernel_del_mac(ifp, vxl->access_vlan, &mac->macaddr, vtep_ip,
			      local);
}

/*
 * Install MAC hash entry - called upon access VLAN change.
 */
static void zvni_install_mac_hash(struct hash_backet *backet, void *ctxt)
{
	zebra_mac_t *mac;
	struct mac_walk_ctx *wctx = ctxt;

	mac = (zebra_mac_t *)backet->data;

	if (CHECK_FLAG(mac->flags, ZEBRA_MAC_REMOTE))
		zvni_mac_install(wctx->zvni, mac);
}

/*
 * Decrement neighbor refcount of MAC; uninstall and free it if
 * appropriate.
 */
static void zvni_deref_ip2mac(zebra_vni_t *zvni, zebra_mac_t *mac,
			      int uninstall)
{
	if (!CHECK_FLAG(mac->flags, ZEBRA_MAC_AUTO)
	    || !list_isempty(mac->neigh_list))
		return;

	if (uninstall)
		zvni_mac_uninstall(zvni, mac, 0);

	zvni_mac_del(zvni, mac);
}

/*
 * Read and populate local MACs and neighbors corresponding to this VNI.
 */
static void zvni_read_mac_neigh(zebra_vni_t *zvni, struct interface *ifp)
{
	struct zebra_ns *zns;
	struct zebra_if *zif;
	struct interface *vlan_if;
	struct zebra_l2info_vxlan *vxl;
	struct interface *vrr_if;

	zif = ifp->info;
	vxl = &zif->l2info.vxl;
	zns = zebra_ns_lookup(NS_DEFAULT);

	if (IS_ZEBRA_DEBUG_VXLAN)
		zlog_debug(
			"Reading MAC FDB and Neighbors for intf %s(%u) VNI %u master %u",
			ifp->name, ifp->ifindex, zvni->vni,
			zif->brslave_info.bridge_ifindex);

	macfdb_read_for_bridge(zns, ifp, zif->brslave_info.br_if);
	vlan_if = zvni_map_to_svi(vxl->access_vlan, zif->brslave_info.br_if);
	if (vlan_if) {

		/* Add SVI MAC-IP */
		zvni_add_macip_for_intf(vlan_if, zvni);

		/* Add VRR MAC-IP - if any*/
		vrr_if = zebra_get_vrr_intf_for_svi(vlan_if);
		if (vrr_if)
			zvni_add_macip_for_intf(vrr_if, zvni);

		neigh_read_for_vlan(zns, vlan_if);
	}
}

/*
 * Hash function for VNI.
 */
static unsigned int vni_hash_keymake(void *p)
{
	const zebra_vni_t *zvni = p;

	return (jhash_1word(zvni->vni, 0));
}

/*
 * Compare 2 VNI hash entries.
 */
static int vni_hash_cmp(const void *p1, const void *p2)
{
	const zebra_vni_t *zvni1 = p1;
	const zebra_vni_t *zvni2 = p2;

	return (zvni1->vni == zvni2->vni);
}

/*
 * Callback to allocate VNI hash entry.
 */
static void *zvni_alloc(void *p)
{
	const zebra_vni_t *tmp_vni = p;
	zebra_vni_t *zvni;

	zvni = XCALLOC(MTYPE_ZVNI, sizeof(zebra_vni_t));
	zvni->vni = tmp_vni->vni;
	return ((void *)zvni);
}

/*
 * Look up VNI hash entry.
 */
static zebra_vni_t *zvni_lookup(vni_t vni)
{
	struct zebra_vrf *zvrf;
	zebra_vni_t tmp_vni;
	zebra_vni_t *zvni = NULL;

	zvrf = vrf_info_lookup(VRF_DEFAULT);
	assert(zvrf);
	memset(&tmp_vni, 0, sizeof(zebra_vni_t));
	tmp_vni.vni = vni;
	zvni = hash_lookup(zvrf->vni_table, &tmp_vni);

	return zvni;
}

/*
 * Add VNI hash entry.
 */
static zebra_vni_t *zvni_add(vni_t vni)
{
	struct zebra_vrf *zvrf;
	zebra_vni_t tmp_zvni;
	zebra_vni_t *zvni = NULL;

	zvrf = vrf_info_lookup(VRF_DEFAULT);
	assert(zvrf);
	memset(&tmp_zvni, 0, sizeof(zebra_vni_t));
	tmp_zvni.vni = vni;
	zvni = hash_get(zvrf->vni_table, &tmp_zvni, zvni_alloc);
	assert(zvni);

	/* Create hash table for MAC */
	zvni->mac_table =
		hash_create(mac_hash_keymake, mac_cmp, "Zebra VNI MAC Table");

	/* Create hash table for neighbors */
	zvni->neigh_table = hash_create(neigh_hash_keymake, neigh_cmp,
					"Zebra VNI Neighbor Table");

	return zvni;
}

/*
 * Delete VNI hash entry.
 */
static int zvni_del(zebra_vni_t *zvni)
{
	struct zebra_vrf *zvrf;
	zebra_vni_t *tmp_zvni;

	zvrf = vrf_info_lookup(VRF_DEFAULT);
	assert(zvrf);

	zvni->vxlan_if = NULL;

	/* Free the neighbor hash table. */
	hash_free(zvni->neigh_table);
	zvni->neigh_table = NULL;

	/* Free the MAC hash table. */
	hash_free(zvni->mac_table);
	zvni->mac_table = NULL;

	/* Free the VNI hash entry and allocated memory. */
	tmp_zvni = hash_release(zvrf->vni_table, zvni);
	if (tmp_zvni)
		XFREE(MTYPE_ZVNI, tmp_zvni);

	return 0;
}

/*
 * Inform BGP about local VNI addition.
 */
static int zvni_send_add_to_client(zebra_vni_t *zvni)
{
	struct zserv *client;
	struct stream *s;

	client = zserv_find_client(ZEBRA_ROUTE_BGP, 0);
	/* BGP may not be running. */
	if (!client)
		return 0;

	s = stream_new(ZEBRA_MAX_PACKET_SIZ);

	zclient_create_header(s, ZEBRA_VNI_ADD, VRF_DEFAULT);
	stream_putl(s, zvni->vni);
	stream_put_in_addr(s, &zvni->local_vtep_ip);
	stream_put(s, &zvni->vrf_id, sizeof(vrf_id_t)); /* tenant vrf */

	/* Write packet size. */
	stream_putw_at(s, 0, stream_get_endp(s));

	if (IS_ZEBRA_DEBUG_VXLAN)
		zlog_debug("Send VNI_ADD %u %s tenant vrf %s to %s", zvni->vni,
			   inet_ntoa(zvni->local_vtep_ip),
			   vrf_id_to_name(zvni->vrf_id),
			   zebra_route_string(client->proto));

	client->vniadd_cnt++;
	return zserv_send_message(client, s);
}

/*
 * Inform BGP about local VNI deletion.
 */
static int zvni_send_del_to_client(vni_t vni)
{
	struct zserv *client;
	struct stream *s;

	client = zserv_find_client(ZEBRA_ROUTE_BGP, 0);
	/* BGP may not be running. */
	if (!client)
		return 0;

	s = stream_new(ZEBRA_MAX_PACKET_SIZ);
	stream_reset(s);

	zclient_create_header(s, ZEBRA_VNI_DEL, VRF_DEFAULT);
	stream_putl(s, vni);

	/* Write packet size. */
	stream_putw_at(s, 0, stream_get_endp(s));

	if (IS_ZEBRA_DEBUG_VXLAN)
		zlog_debug("Send VNI_DEL %u to %s", vni,
			   zebra_route_string(client->proto));

	client->vnidel_cnt++;
	return zserv_send_message(client, s);
}

/*
 * Build the VNI hash table by going over the VxLAN interfaces. This
 * is called when EVPN (advertise-all-vni) is enabled.
 */
static void zvni_build_hash_table()
{
	struct zebra_ns *zns;
	struct route_node *rn;
	struct interface *ifp;

	/* Walk VxLAN interfaces and create VNI hash. */
	zns = zebra_ns_lookup(NS_DEFAULT);
	for (rn = route_top(zns->if_table); rn; rn = route_next(rn)) {
		vni_t vni;
		zebra_vni_t *zvni = NULL;
		zebra_l3vni_t *zl3vni = NULL;
		struct zebra_if *zif;
		struct zebra_l2info_vxlan *vxl;

		ifp = (struct interface *)rn->info;
		if (!ifp)
			continue;
		zif = ifp->info;
		if (!zif || zif->zif_type != ZEBRA_IF_VXLAN)
			continue;

		vxl = &zif->l2info.vxl;
		vni = vxl->vni;

		/* L3-VNI and L2-VNI are handled seperately */
		zl3vni = zl3vni_lookup(vni);
		if (zl3vni) {

			if (IS_ZEBRA_DEBUG_VXLAN)
				zlog_debug(
					"create L3-VNI hash for Intf %s(%u) L3-VNI %u",
					ifp->name, ifp->ifindex, vni);

			/* associate with vxlan_if */
			zl3vni->local_vtep_ip = vxl->vtep_ip;
			zl3vni->vxlan_if = ifp;

			/*
			 * we need to associate with SVI.
			 * we can associate with svi-if only after association
			 * with vxlan-intf is complete
			 */
			zl3vni->svi_if = zl3vni_map_to_svi_if(zl3vni);

			if (is_l3vni_oper_up(zl3vni))
				zebra_vxlan_process_l3vni_oper_up(zl3vni);

		} else {
			struct interface *vlan_if = NULL;

			if (IS_ZEBRA_DEBUG_VXLAN)
				zlog_debug(
					"Create L2-VNI hash for intf %s(%u) L2-VNI %u local IP %s",
					ifp->name, ifp->ifindex, vni,
					inet_ntoa(vxl->vtep_ip));

			/* VNI hash entry is not expected to exist. */
			zvni = zvni_lookup(vni);
			if (zvni) {
				zlog_warn(
					"VNI hash already present for IF %s(%u) L2-VNI %u",
					ifp->name, ifp->ifindex, vni);
				continue;
			}

			zvni = zvni_add(vni);
			if (!zvni) {
				zlog_warn(
					"Failed to add VNI hash, IF %s(%u) L2-VNI %u",
					ifp->name, ifp->ifindex, vni);
				return;
			}

			zvni->local_vtep_ip = vxl->vtep_ip;
			zvni->vxlan_if = ifp;
			vlan_if = zvni_map_to_svi(vxl->access_vlan,
						  zif->brslave_info.br_if);
			if (vlan_if) {
				zvni->vrf_id = vlan_if->vrf_id;
				zl3vni = zl3vni_from_vrf(vlan_if->vrf_id);
				if (zl3vni)
					listnode_add_sort(zl3vni->l2vnis, zvni);
			}


			/* Inform BGP if intf is up and mapped to bridge. */
			if (if_is_operative(ifp) && zif->brslave_info.br_if)
				zvni_send_add_to_client(zvni);
		}
	}
}

/*
 * See if remote VTEP matches with prefix.
 */
static int zvni_vtep_match(struct in_addr *vtep_ip, zebra_vtep_t *zvtep)
{
	return (IPV4_ADDR_SAME(vtep_ip, &zvtep->vtep_ip));
}

/*
 * Locate remote VTEP in VNI hash table.
 */
static zebra_vtep_t *zvni_vtep_find(zebra_vni_t *zvni, struct in_addr *vtep_ip)
{
	zebra_vtep_t *zvtep;

	if (!zvni)
		return NULL;

	for (zvtep = zvni->vteps; zvtep; zvtep = zvtep->next) {
		if (zvni_vtep_match(vtep_ip, zvtep))
			break;
	}

	return zvtep;
}

/*
 * Add remote VTEP to VNI hash table.
 */
static zebra_vtep_t *zvni_vtep_add(zebra_vni_t *zvni, struct in_addr *vtep_ip)
{
	zebra_vtep_t *zvtep;

	zvtep = XCALLOC(MTYPE_ZVNI_VTEP, sizeof(zebra_vtep_t));

	zvtep->vtep_ip = *vtep_ip;

	if (zvni->vteps)
		zvni->vteps->prev = zvtep;
	zvtep->next = zvni->vteps;
	zvni->vteps = zvtep;

	return zvtep;
}

/*
 * Remove remote VTEP from VNI hash table.
 */
static int zvni_vtep_del(zebra_vni_t *zvni, zebra_vtep_t *zvtep)
{
	if (zvtep->next)
		zvtep->next->prev = zvtep->prev;
	if (zvtep->prev)
		zvtep->prev->next = zvtep->next;
	else
		zvni->vteps = zvtep->next;

	zvtep->prev = zvtep->next = NULL;
	XFREE(MTYPE_ZVNI_VTEP, zvtep);

	return 0;
}

/*
 * Delete all remote VTEPs for this VNI (upon VNI delete). Also
 * uninstall from kernel if asked to.
 */
static int zvni_vtep_del_all(zebra_vni_t *zvni, int uninstall)
{
	zebra_vtep_t *zvtep, *zvtep_next;

	if (!zvni)
		return -1;

	for (zvtep = zvni->vteps; zvtep; zvtep = zvtep_next) {
		zvtep_next = zvtep->next;
		if (uninstall)
			zvni_vtep_uninstall(zvni, &zvtep->vtep_ip);
		zvni_vtep_del(zvni, zvtep);
	}

	return 0;
}

/*
 * Install remote VTEP into the kernel.
 */
static int zvni_vtep_install(zebra_vni_t *zvni, struct in_addr *vtep_ip)
{
	return kernel_add_vtep(zvni->vni, zvni->vxlan_if, vtep_ip);
}

/*
 * Uninstall remote VTEP from the kernel.
 */
static int zvni_vtep_uninstall(zebra_vni_t *zvni, struct in_addr *vtep_ip)
{
	if (!zvni->vxlan_if) {
		zlog_warn("VNI %u hash %p couldn't be uninstalled - no intf",
			  zvni->vni, zvni);
		return -1;
	}

	return kernel_del_vtep(zvni->vni, zvni->vxlan_if, vtep_ip);
}

/*
 * Cleanup VNI/VTEP and update kernel
 */
static void zvni_cleanup_all(struct hash_backet *backet, void *arg)
{
	zebra_vni_t *zvni = NULL;
	zebra_l3vni_t *zl3vni = NULL;
	struct zebra_vrf *zvrf = (struct zebra_vrf *)arg;

	zvni = (zebra_vni_t *)backet->data;

	/* remove from l3-vni list */
	if (zvrf->l3vni)
		zl3vni = zl3vni_lookup(zvrf->l3vni);
	if (zl3vni)
		listnode_delete(zl3vni->l2vnis, zvni);

	/* Free up all neighbors and MACs, if any. */
	zvni_neigh_del_all(zvni, 1, 0, DEL_ALL_NEIGH);
	zvni_mac_del_all(zvni, 1, 0, DEL_ALL_MAC);

	/* Free up all remote VTEPs, if any. */
	zvni_vtep_del_all(zvni, 1);

	/* Delete the hash entry. */
	zvni_del(zvni);
}

/* cleanup L3VNI */
static void zl3vni_cleanup_all(struct hash_backet *backet, void *args)
{
	zebra_l3vni_t *zl3vni = NULL;

	zl3vni = (zebra_l3vni_t *)backet->data;

	zebra_vxlan_process_l3vni_oper_down(zl3vni);
}

static void rb_find_or_add_host(struct host_rb_tree_entry *hrbe,
				struct prefix *host)
{
	struct host_rb_entry lookup;
	struct host_rb_entry *hle;

	memset(&lookup, 0, sizeof(lookup));
	memcpy(&lookup.p, host, sizeof(*host));

	hle = RB_FIND(host_rb_tree_entry, hrbe, &lookup);
	if (hle)
		return;

	hle = XCALLOC(MTYPE_HOST_PREFIX, sizeof(struct host_rb_entry));
	memcpy(hle, &lookup, sizeof(lookup));

	RB_INSERT(host_rb_tree_entry, hrbe, hle);
}

static void rb_delete_host(struct host_rb_tree_entry *hrbe, struct prefix *host)
{
	struct host_rb_entry lookup;
	struct host_rb_entry *hle;

	memset(&lookup, 0, sizeof(lookup));
	memcpy(&lookup.p, host, sizeof(*host));

	hle = RB_FIND(host_rb_tree_entry, hrbe, &lookup);
	if (hle) {
		RB_REMOVE(host_rb_tree_entry, hrbe, hle);
		XFREE(MTYPE_HOST_PREFIX, hle);
	}

	return;
}

/*
 * Look up MAC hash entry.
 */
static zebra_mac_t *zl3vni_rmac_lookup(zebra_l3vni_t *zl3vni,
				       struct ethaddr *rmac)
{
	zebra_mac_t tmp;
	zebra_mac_t *pmac;

	memset(&tmp, 0, sizeof(tmp));
	memcpy(&tmp.macaddr, rmac, ETH_ALEN);
	pmac = hash_lookup(zl3vni->rmac_table, &tmp);

	return pmac;
}

/*
 * Callback to allocate RMAC hash entry.
 */
static void *zl3vni_rmac_alloc(void *p)
{
	const zebra_mac_t *tmp_rmac = p;
	zebra_mac_t *zrmac;

	zrmac = XCALLOC(MTYPE_MAC, sizeof(zebra_mac_t));
	*zrmac = *tmp_rmac;

	return ((void *)zrmac);
}

/*
 * Add RMAC entry to l3-vni
 */
static zebra_mac_t *zl3vni_rmac_add(zebra_l3vni_t *zl3vni, struct ethaddr *rmac)
{
	zebra_mac_t tmp_rmac;
	zebra_mac_t *zrmac = NULL;

	memset(&tmp_rmac, 0, sizeof(zebra_mac_t));
	memcpy(&tmp_rmac.macaddr, rmac, ETH_ALEN);
	zrmac = hash_get(zl3vni->rmac_table, &tmp_rmac, zl3vni_rmac_alloc);
	assert(zrmac);

	RB_INIT(host_rb_tree_entry, &zrmac->host_rb);

	SET_FLAG(zrmac->flags, ZEBRA_MAC_REMOTE);
	SET_FLAG(zrmac->flags, ZEBRA_MAC_REMOTE_RMAC);

	return zrmac;
}

/*
 * Delete MAC entry.
 */
static int zl3vni_rmac_del(zebra_l3vni_t *zl3vni, zebra_mac_t *zrmac)
{
	zebra_mac_t *tmp_rmac;
	struct host_rb_entry *hle;

	while (!RB_EMPTY(host_rb_tree_entry, &zrmac->host_rb)) {
		hle = RB_ROOT(host_rb_tree_entry, &zrmac->host_rb);

		RB_REMOVE(host_rb_tree_entry, &zrmac->host_rb, hle);
		XFREE(MTYPE_HOST_PREFIX, hle);
	}

	tmp_rmac = hash_release(zl3vni->rmac_table, zrmac);
	if (tmp_rmac)
		XFREE(MTYPE_MAC, tmp_rmac);

	return 0;
}

/*
 * Install remote RMAC into the kernel.
 */
static int zl3vni_rmac_install(zebra_l3vni_t *zl3vni, zebra_mac_t *zrmac)
{
	struct zebra_if *zif = NULL;
	struct zebra_l2info_vxlan *vxl = NULL;

	if (!(CHECK_FLAG(zrmac->flags, ZEBRA_MAC_REMOTE))
	    || !(CHECK_FLAG(zrmac->flags, ZEBRA_MAC_REMOTE_RMAC)))
		return 0;

	zif = zl3vni->vxlan_if->info;
	if (!zif)
		return -1;

	vxl = &zif->l2info.vxl;

	return kernel_add_mac(zl3vni->vxlan_if, vxl->access_vlan,
			      &zrmac->macaddr, zrmac->fwd_info.r_vtep_ip, 0);
}

/*
 * Uninstall remote RMAC from the kernel.
 */
static int zl3vni_rmac_uninstall(zebra_l3vni_t *zl3vni, zebra_mac_t *zrmac)
{
	char buf[ETHER_ADDR_STRLEN];
	struct zebra_if *zif = NULL;
	struct zebra_l2info_vxlan *vxl = NULL;

	if (!(CHECK_FLAG(zrmac->flags, ZEBRA_MAC_REMOTE))
	    || !(CHECK_FLAG(zrmac->flags, ZEBRA_MAC_REMOTE_RMAC)))
		return 0;

	if (!zl3vni->vxlan_if) {
		zlog_warn(
			"RMAC %s on L3-VNI %u hash %p couldn't be uninstalled - no vxlan_if",
			prefix_mac2str(&zrmac->macaddr, buf, sizeof(buf)),
			zl3vni->vni, zl3vni);
		return -1;
	}

	zif = zl3vni->vxlan_if->info;
	if (!zif)
		return -1;

	vxl = &zif->l2info.vxl;

	return kernel_del_mac(zl3vni->vxlan_if, vxl->access_vlan,
			      &zrmac->macaddr, zrmac->fwd_info.r_vtep_ip, 0);
}

/* handle rmac add */
static int zl3vni_remote_rmac_add(zebra_l3vni_t *zl3vni, struct ethaddr *rmac,
				  struct ipaddr *vtep_ip,
				  struct prefix *host_prefix)
{
	char buf[ETHER_ADDR_STRLEN];
	char buf1[INET6_ADDRSTRLEN];
	zebra_mac_t *zrmac = NULL;

	zrmac = zl3vni_rmac_lookup(zl3vni, rmac);
	if (!zrmac) {

		zrmac = zl3vni_rmac_add(zl3vni, rmac);
		if (!zrmac) {
			zlog_warn(
				"Failed to add RMAC %s L3VNI %u Remote VTEP %s",
				prefix_mac2str(rmac, buf, sizeof(buf)),
				zl3vni->vni,
				ipaddr2str(vtep_ip, buf1, sizeof(buf1)));
			return -1;
		}
		memset(&zrmac->fwd_info, 0, sizeof(zrmac->fwd_info));
		zrmac->fwd_info.r_vtep_ip = vtep_ip->ipaddr_v4;

		/* install rmac in kernel */
		zl3vni_rmac_install(zl3vni, zrmac);
	}

	rb_find_or_add_host(&zrmac->host_rb, host_prefix);

	return 0;
}


/* handle rmac delete */
static void zl3vni_remote_rmac_del(zebra_l3vni_t *zl3vni, zebra_mac_t *zrmac,
				  struct prefix *host_prefix)
{
	rb_delete_host(&zrmac->host_rb, host_prefix);

	if (RB_EMPTY(host_rb_tree_entry, &zrmac->host_rb)) {
		/* uninstall from kernel */
		zl3vni_rmac_uninstall(zl3vni, zrmac);

		/* del the rmac entry */
		zl3vni_rmac_del(zl3vni, zrmac);
	}
}

/*
 * Look up nh hash entry on a l3-vni.
 */
static zebra_neigh_t *zl3vni_nh_lookup(zebra_l3vni_t *zl3vni, struct ipaddr *ip)
{
	zebra_neigh_t tmp;
	zebra_neigh_t *n;

	memset(&tmp, 0, sizeof(tmp));
	memcpy(&tmp.ip, ip, sizeof(struct ipaddr));
	n = hash_lookup(zl3vni->nh_table, &tmp);

	return n;
}


/*
 * Callback to allocate NH hash entry on L3-VNI.
 */
static void *zl3vni_nh_alloc(void *p)
{
	const zebra_neigh_t *tmp_n = p;
	zebra_neigh_t *n;

	n = XCALLOC(MTYPE_NEIGH, sizeof(zebra_neigh_t));
	*n = *tmp_n;

	return ((void *)n);
}

/*
 * Add neighbor entry.
 */
static zebra_neigh_t *zl3vni_nh_add(zebra_l3vni_t *zl3vni, struct ipaddr *ip,
				    struct ethaddr *mac)
{
	zebra_neigh_t tmp_n;
	zebra_neigh_t *n = NULL;

	memset(&tmp_n, 0, sizeof(zebra_neigh_t));
	memcpy(&tmp_n.ip, ip, sizeof(struct ipaddr));
	n = hash_get(zl3vni->nh_table, &tmp_n, zl3vni_nh_alloc);
	assert(n);

	RB_INIT(host_rb_tree_entry, &n->host_rb);

	memcpy(&n->emac, mac, ETH_ALEN);
	SET_FLAG(n->flags, ZEBRA_NEIGH_REMOTE);
	SET_FLAG(n->flags, ZEBRA_NEIGH_REMOTE_NH);

	return n;
}

/*
 * Delete neighbor entry.
 */
static int zl3vni_nh_del(zebra_l3vni_t *zl3vni, zebra_neigh_t *n)
{
	zebra_neigh_t *tmp_n;
	struct host_rb_entry *hle;

	while (!RB_EMPTY(host_rb_tree_entry, &n->host_rb)) {
		hle = RB_ROOT(host_rb_tree_entry, &n->host_rb);

		RB_REMOVE(host_rb_tree_entry, &n->host_rb, hle);
		XFREE(MTYPE_HOST_PREFIX, hle);
	}

	tmp_n = hash_release(zl3vni->nh_table, n);
	if (tmp_n)
		XFREE(MTYPE_NEIGH, tmp_n);

	return 0;
}

/*
 * Install remote nh as neigh into the kernel.
 */
static int zl3vni_nh_install(zebra_l3vni_t *zl3vni, zebra_neigh_t *n)
{
#ifdef GNU_LINUX
	uint8_t flags;
#endif
	int ret = 0;

	if (!is_l3vni_oper_up(zl3vni))
		return -1;

	if (!(n->flags & ZEBRA_NEIGH_REMOTE)
	    || !(n->flags & ZEBRA_NEIGH_REMOTE_NH))
		return 0;
#ifdef GNU_LINUX
	flags = NTF_EXT_LEARNED;
	if (n->flags & ZEBRA_NEIGH_ROUTER_FLAG)
		flags |= NTF_ROUTER;
	ret = kernel_add_neigh(zl3vni->svi_if, &n->ip, &n->emac, flags);
#endif
	return ret;
}

/*
 * Uninstall remote nh from the kernel.
 */
static int zl3vni_nh_uninstall(zebra_l3vni_t *zl3vni, zebra_neigh_t *n)
{
	if (!(n->flags & ZEBRA_NEIGH_REMOTE)
	    || !(n->flags & ZEBRA_NEIGH_REMOTE_NH))
		return 0;

	if (!zl3vni->svi_if || !if_is_operative(zl3vni->svi_if))
		return 0;

	return kernel_del_neigh(zl3vni->svi_if, &n->ip);
}

/* add remote vtep as a neigh entry */
static int zl3vni_remote_nh_add(zebra_l3vni_t *zl3vni, struct ipaddr *vtep_ip,
				struct ethaddr *rmac,
				struct prefix *host_prefix)
{
	char buf[ETHER_ADDR_STRLEN];
	char buf1[INET6_ADDRSTRLEN];
	zebra_neigh_t *nh = NULL;

	nh = zl3vni_nh_lookup(zl3vni, vtep_ip);
	if (!nh) {
		nh = zl3vni_nh_add(zl3vni, vtep_ip, rmac);
		if (!nh) {

			zlog_warn(
				"Failed to add NH as Neigh (IP %s MAC %s L3-VNI %u)",
				ipaddr2str(vtep_ip, buf1, sizeof(buf1)),
				prefix_mac2str(rmac, buf, sizeof(buf)),
				zl3vni->vni);
			return -1;
		}

		/* install the nh neigh in kernel */
		zl3vni_nh_install(zl3vni, nh);
	}

	rb_find_or_add_host(&nh->host_rb, host_prefix);

	return 0;
}

/* handle nh neigh delete */
static void zl3vni_remote_nh_del(zebra_l3vni_t *zl3vni, zebra_neigh_t *nh,
				 struct prefix *host_prefix)
{
	rb_delete_host(&nh->host_rb, host_prefix);

	if (RB_EMPTY(host_rb_tree_entry, &nh->host_rb)) {
		/* uninstall from kernel */
		zl3vni_nh_uninstall(zl3vni, nh);

		/* delete the nh entry */
		zl3vni_nh_del(zl3vni, nh);
	}
}

/* handle neigh update from kernel - the only thing of interest is to
 * readd stale entries.
 */
static int zl3vni_local_nh_add_update(zebra_l3vni_t *zl3vni, struct ipaddr *ip,
				      uint16_t state)
{
#ifdef GNU_LINUX
	zebra_neigh_t *n = NULL;

	n = zl3vni_nh_lookup(zl3vni, ip);
	if (!n)
		return 0;

	/* all next hop neigh are remote and installed by frr.
	 * If the kernel has aged this entry, re-install.
	 */
	if (state & NUD_STALE)
		zl3vni_nh_install(zl3vni, n);
#endif
	return 0;
}

/* handle neigh delete from kernel */
static int zl3vni_local_nh_del(zebra_l3vni_t *zl3vni, struct ipaddr *ip)
{
	zebra_neigh_t *n = NULL;

	n = zl3vni_nh_lookup(zl3vni, ip);
	if (!n)
		return 0;

	/* all next hop neigh are remote and installed by frr.
	 * If we get an age out notification for these neigh entries, we have to
	 * install it back
	 */
	zl3vni_nh_install(zl3vni, n);

	return 0;
}

/*
 * Hash function for L3 VNI.
 */
static unsigned int l3vni_hash_keymake(void *p)
{
	const zebra_l3vni_t *zl3vni = p;

	return jhash_1word(zl3vni->vni, 0);
}

/*
 * Compare 2 L3 VNI hash entries.
 */
static int l3vni_hash_cmp(const void *p1, const void *p2)
{
	const zebra_l3vni_t *zl3vni1 = p1;
	const zebra_l3vni_t *zl3vni2 = p2;

	return (zl3vni1->vni == zl3vni2->vni);
}

/*
 * Callback to allocate L3 VNI hash entry.
 */
static void *zl3vni_alloc(void *p)
{
	zebra_l3vni_t *zl3vni = NULL;
	const zebra_l3vni_t *tmp_l3vni = p;

	zl3vni = XCALLOC(MTYPE_ZL3VNI, sizeof(zebra_l3vni_t));
	zl3vni->vni = tmp_l3vni->vni;
	return ((void *)zl3vni);
}

/*
 * Look up L3 VNI hash entry.
 */
static zebra_l3vni_t *zl3vni_lookup(vni_t vni)
{
	struct zebra_ns *zns;
	zebra_l3vni_t tmp_l3vni;
	zebra_l3vni_t *zl3vni = NULL;

	zns = zebra_ns_lookup(NS_DEFAULT);
	assert(zns);
	memset(&tmp_l3vni, 0, sizeof(zebra_l3vni_t));
	tmp_l3vni.vni = vni;
	zl3vni = hash_lookup(zns->l3vni_table, &tmp_l3vni);

	return zl3vni;
}

/*
 * Add L3 VNI hash entry.
 */
static zebra_l3vni_t *zl3vni_add(vni_t vni, vrf_id_t vrf_id)
{
	zebra_l3vni_t tmp_zl3vni;
	struct zebra_ns *zns = NULL;
	zebra_l3vni_t *zl3vni = NULL;

	zns = zebra_ns_lookup(NS_DEFAULT);
	assert(zns);

	memset(&tmp_zl3vni, 0, sizeof(zebra_l3vni_t));
	tmp_zl3vni.vni = vni;

	zl3vni = hash_get(zns->l3vni_table, &tmp_zl3vni, zl3vni_alloc);
	assert(zl3vni);

	zl3vni->vrf_id = vrf_id;
	zl3vni->svi_if = NULL;
	zl3vni->vxlan_if = NULL;
	zl3vni->l2vnis = list_new();
	zl3vni->l2vnis->cmp = (int (*)(void *, void *))vni_hash_cmp;

	/* Create hash table for remote RMAC */
	zl3vni->rmac_table = hash_create(mac_hash_keymake, mac_cmp,
					 "Zebra L3-VNI RMAC-Table");

	/* Create hash table for neighbors */
	zl3vni->nh_table = hash_create(neigh_hash_keymake, neigh_cmp,
				       "Zebra L3-VNI next-hop table");

	return zl3vni;
}

/*
 * Delete L3 VNI hash entry.
 */
static int zl3vni_del(zebra_l3vni_t *zl3vni)
{
	struct zebra_ns *zns;
	zebra_l3vni_t *tmp_zl3vni;

	zns = zebra_ns_lookup(NS_DEFAULT);
	assert(zns);

	/* free the list of l2vnis */
	list_delete_and_null(&zl3vni->l2vnis);
	zl3vni->l2vnis = NULL;

	/* Free the rmac table */
	hash_free(zl3vni->rmac_table);
	zl3vni->rmac_table = NULL;

	/* Free the nh table */
	hash_free(zl3vni->nh_table);
	zl3vni->nh_table = NULL;

	/* Free the VNI hash entry and allocated memory. */
	tmp_zl3vni = hash_release(zns->l3vni_table, zl3vni);
	if (tmp_zl3vni)
		XFREE(MTYPE_ZL3VNI, tmp_zl3vni);

	return 0;
}

static struct interface *zl3vni_map_to_vxlan_if(zebra_l3vni_t *zl3vni)
{
	struct zebra_ns *zns = NULL;
	struct route_node *rn = NULL;
	struct interface *ifp = NULL;

	/* loop through all vxlan-interface */
	zns = zebra_ns_lookup(NS_DEFAULT);
	for (rn = route_top(zns->if_table); rn; rn = route_next(rn)) {

		struct zebra_if *zif = NULL;
		struct zebra_l2info_vxlan *vxl = NULL;

		ifp = (struct interface *)rn->info;
		if (!ifp)
			continue;

		zif = ifp->info;
		if (!zif || zif->zif_type != ZEBRA_IF_VXLAN)
			continue;

		vxl = &zif->l2info.vxl;
		if (vxl->vni == zl3vni->vni) {
			zl3vni->local_vtep_ip = vxl->vtep_ip;
			return ifp;
		}
	}

	return NULL;
}

static struct interface *zl3vni_map_to_svi_if(zebra_l3vni_t *zl3vni)
{
	struct zebra_if *zif = NULL;	   /* zebra_if for vxlan_if */
	struct zebra_l2info_vxlan *vxl = NULL; /* l2 info for vxlan_if */

	if (!zl3vni)
		return NULL;

	if (!zl3vni->vxlan_if)
		return NULL;

	zif = zl3vni->vxlan_if->info;
	if (!zif)
		return NULL;

	vxl = &zif->l2info.vxl;

	return zvni_map_to_svi(vxl->access_vlan, zif->brslave_info.br_if);
}

static zebra_l3vni_t *zl3vni_from_vrf(vrf_id_t vrf_id)
{
	struct zebra_vrf *zvrf = NULL;

	zvrf = zebra_vrf_lookup_by_id(vrf_id);
	if (!zvrf)
		return NULL;

	return zl3vni_lookup(zvrf->l3vni);
}

/*
 * Map SVI and associated bridge to a VNI. This is invoked upon getting
 * neighbor notifications, to see if they are of interest.
 */
static zebra_l3vni_t *zl3vni_from_svi(struct interface *ifp,
				      struct interface *br_if)
{
	int found = 0;
	vlanid_t vid = 0;
	uint8_t bridge_vlan_aware = 0;
	zebra_l3vni_t *zl3vni = NULL;
	struct zebra_ns *zns = NULL;
	struct route_node *rn = NULL;
	struct zebra_if *zif = NULL;
	struct interface *tmp_if = NULL;
	struct zebra_l2info_bridge *br = NULL;
	struct zebra_l2info_vxlan *vxl = NULL;

	if (!br_if)
		return NULL;

	/* Make sure the linked interface is a bridge. */
	if (!IS_ZEBRA_IF_BRIDGE(br_if))
		return NULL;

	/* Determine if bridge is VLAN-aware or not */
	zif = br_if->info;
	assert(zif);
	br = &zif->l2info.br;
	bridge_vlan_aware = br->vlan_aware;
	if (bridge_vlan_aware) {
		struct zebra_l2info_vlan *vl;

		if (!IS_ZEBRA_IF_VLAN(ifp))
			return NULL;

		zif = ifp->info;
		assert(zif);
		vl = &zif->l2info.vl;
		vid = vl->vid;
	}

	/* See if this interface (or interface plus VLAN Id) maps to a VxLAN */
	/* TODO: Optimize with a hash. */
	zns = zebra_ns_lookup(NS_DEFAULT);
	for (rn = route_top(zns->if_table); rn; rn = route_next(rn)) {
		tmp_if = (struct interface *)rn->info;
		if (!tmp_if)
			continue;
		zif = tmp_if->info;
		if (!zif || zif->zif_type != ZEBRA_IF_VXLAN)
			continue;
		if (!if_is_operative(tmp_if))
			continue;
		vxl = &zif->l2info.vxl;

		if (zif->brslave_info.br_if != br_if)
			continue;

		if (!bridge_vlan_aware || vxl->access_vlan == vid) {
			found = 1;
			break;
		}
	}

	if (!found)
		return NULL;

	zl3vni = zl3vni_lookup(vxl->vni);
	return zl3vni;
}

/*
 * Inform BGP about l3-vni.
 */
static int zl3vni_send_add_to_client(zebra_l3vni_t *zl3vni)
{
	struct stream *s = NULL;
	struct zserv *client = NULL;
	struct ethaddr rmac;
	char buf[ETHER_ADDR_STRLEN];

	client = zserv_find_client(ZEBRA_ROUTE_BGP, 0);
	/* BGP may not be running. */
	if (!client)
		return 0;

	/* get the rmac */
	memset(&rmac, 0, sizeof(struct ethaddr));
	zl3vni_get_rmac(zl3vni, &rmac);

	s = stream_new(ZEBRA_MAX_PACKET_SIZ);

	zclient_create_header(s, ZEBRA_L3VNI_ADD, zl3vni_vrf_id(zl3vni));
	stream_putl(s, zl3vni->vni);
	stream_put(s, &rmac, sizeof(struct ethaddr));
	stream_put_in_addr(s, &zl3vni->local_vtep_ip);
	stream_put(s, &zl3vni->filter, sizeof(int));

	/* Write packet size. */
	stream_putw_at(s, 0, stream_get_endp(s));

	if (IS_ZEBRA_DEBUG_VXLAN)
		zlog_debug(
			"Send L3_VNI_ADD %u VRF %s RMAC %s local-ip %s filter %s to %s",
			zl3vni->vni, vrf_id_to_name(zl3vni_vrf_id(zl3vni)),
			prefix_mac2str(&rmac, buf, sizeof(buf)),
			inet_ntoa(zl3vni->local_vtep_ip),
			CHECK_FLAG(zl3vni->filter, PREFIX_ROUTES_ONLY)
				? "prefix-routes-only"
				: "none",
			zebra_route_string(client->proto));

	client->l3vniadd_cnt++;
	return zserv_send_message(client, s);
}

/*
 * Inform BGP about local l3-VNI deletion.
 */
static int zl3vni_send_del_to_client(zebra_l3vni_t *zl3vni)
{
	struct stream *s = NULL;
	struct zserv *client = NULL;

	client = zserv_find_client(ZEBRA_ROUTE_BGP, 0);
	/* BGP may not be running. */
	if (!client)
		return 0;

	s = stream_new(ZEBRA_MAX_PACKET_SIZ);

	zclient_create_header(s, ZEBRA_L3VNI_DEL, zl3vni_vrf_id(zl3vni));
	stream_putl(s, zl3vni->vni);

	/* Write packet size. */
	stream_putw_at(s, 0, stream_get_endp(s));

	if (IS_ZEBRA_DEBUG_VXLAN)
		zlog_debug("Send L3_VNI_DEL %u VRF %s to %s", zl3vni->vni,
			   vrf_id_to_name(zl3vni_vrf_id(zl3vni)),
			   zebra_route_string(client->proto));

	client->l3vnidel_cnt++;
	return zserv_send_message(client, s);
}

static void zebra_vxlan_process_l3vni_oper_up(zebra_l3vni_t *zl3vni)
{
	if (!zl3vni)
		return;

	/* send l3vni add to BGP */
	zl3vni_send_add_to_client(zl3vni);
}

static void zebra_vxlan_process_l3vni_oper_down(zebra_l3vni_t *zl3vni)
{
	if (!zl3vni)
		return;

	/* send l3-vni del to BGP*/
	zl3vni_send_del_to_client(zl3vni);
}

static void zvni_add_to_l3vni_list(struct hash_backet *backet, void *ctxt)
{
	zebra_vni_t *zvni = (zebra_vni_t *)backet->data;
	zebra_l3vni_t *zl3vni = (zebra_l3vni_t *)ctxt;

	if (zvni->vrf_id == zl3vni_vrf_id(zl3vni))
		listnode_add_sort(zl3vni->l2vnis, zvni);
}

/*
 *  handle transition of vni from l2 to l3 and vice versa
 */
static int zebra_vxlan_handle_vni_transition(struct zebra_vrf *zvrf, vni_t vni,
					     int add)
{
	zebra_vni_t *zvni = NULL;

	/* There is a possibility that VNI notification was already received
	 * from kernel and we programmed it as L2-VNI
	 * In such a case we need to delete this L2-VNI first, so
	 * that it can be reprogrammed as L3-VNI in the system. It is also
	 * possible that the vrf-vni mapping is removed from FRR while the vxlan
	 * interface is still present in kernel. In this case to keep it
	 * symmetric, we will delete the l3-vni and reprogram it as l2-vni
	 */
	if (add) {
		/* Locate hash entry */
		zvni = zvni_lookup(vni);
		if (!zvni)
			return 0;

		if (IS_ZEBRA_DEBUG_VXLAN)
			zlog_debug("Del L2-VNI %u - transition to L3-VNI", vni);

		/* Delete VNI from BGP. */
		zvni_send_del_to_client(zvni->vni);

		/* Free up all neighbors and MAC, if any. */
		zvni_neigh_del_all(zvni, 0, 0, DEL_ALL_NEIGH);
		zvni_mac_del_all(zvni, 0, 0, DEL_ALL_MAC);

		/* Free up all remote VTEPs, if any. */
		zvni_vtep_del_all(zvni, 0);

		/* Delete the hash entry. */
		if (zvni_del(zvni)) {
			flog_err(ZEBRA_ERR_VNI_DEL_FAILED,
				  "Failed to del VNI hash %p, VNI %u", zvni,
				  zvni->vni);
			return -1;
		}
	} else {
		/* TODO_MITESH: This needs to be thought through. We don't have
		 * enough information at this point to reprogram the vni as
		 * l2-vni. One way is to store the required info in l3-vni and
		 * used it solely for this purpose
		 */
	}

	return 0;
}

/* delete and uninstall rmac hash entry */
static void zl3vni_del_rmac_hash_entry(struct hash_backet *backet, void *ctx)
{
	zebra_mac_t *zrmac = NULL;
	zebra_l3vni_t *zl3vni = NULL;

	zrmac = (zebra_mac_t *)backet->data;
	zl3vni = (zebra_l3vni_t *)ctx;
	zl3vni_rmac_uninstall(zl3vni, zrmac);
	zl3vni_rmac_del(zl3vni, zrmac);
}

/* delete and uninstall nh hash entry */
static void zl3vni_del_nh_hash_entry(struct hash_backet *backet, void *ctx)
{
	zebra_neigh_t *n = NULL;
	zebra_l3vni_t *zl3vni = NULL;

	n = (zebra_neigh_t *)backet->data;
	zl3vni = (zebra_l3vni_t *)ctx;
	zl3vni_nh_uninstall(zl3vni, n);
	zl3vni_nh_del(zl3vni, n);
}

static int ip_prefix_send_to_client(vrf_id_t vrf_id, struct prefix *p,
				    uint16_t cmd)
{
	struct zserv *client = NULL;
	struct stream *s = NULL;
	char buf[PREFIX_STRLEN];

	client = zserv_find_client(ZEBRA_ROUTE_BGP, 0);
	/* BGP may not be running. */
	if (!client)
		return 0;

	s = stream_new(ZEBRA_MAX_PACKET_SIZ);

	zclient_create_header(s, cmd, vrf_id);
	stream_put(s, p, sizeof(struct prefix));

	/* Write packet size. */
	stream_putw_at(s, 0, stream_get_endp(s));

	if (IS_ZEBRA_DEBUG_VXLAN)
		zlog_debug("Send ip prefix %s %s on vrf %s",
			   prefix2str(p, buf, sizeof(buf)),
			   (cmd == ZEBRA_IP_PREFIX_ROUTE_ADD) ? "ADD" : "DEL",
			   vrf_id_to_name(vrf_id));

	if (cmd == ZEBRA_IP_PREFIX_ROUTE_ADD)
		client->prefixadd_cnt++;
	else
		client->prefixdel_cnt++;

	return zserv_send_message(client, s);
}

/* re-add remote rmac if needed */
static int zebra_vxlan_readd_remote_rmac(zebra_l3vni_t *zl3vni,
					 struct ethaddr *rmac)
{
	char buf[ETHER_ADDR_STRLEN];
	zebra_mac_t *zrmac = NULL;

	zrmac = zl3vni_rmac_lookup(zl3vni, rmac);
	if (!zrmac)
		return 0;

	if (IS_ZEBRA_DEBUG_VXLAN)
		zlog_debug("Del remote RMAC %s L3VNI %u - readd",
			   prefix_mac2str(rmac, buf, sizeof(buf)), zl3vni->vni);

	zl3vni_rmac_install(zl3vni, zrmac);
	return 0;
}

/* Process a remote MACIP add from BGP. */
static void process_remote_macip_add(vni_t vni,
				     struct ethaddr *macaddr,
				     uint16_t ipa_len,
				     struct ipaddr *ipaddr,
				     uint8_t flags,
				     uint32_t seq,
				     struct in_addr vtep_ip)
{
	zebra_vni_t *zvni;
	zebra_vtep_t *zvtep;
	zebra_mac_t *mac, *old_mac;
	zebra_neigh_t *n = NULL;
	int update_mac = 0, update_neigh = 0;
	char buf[ETHER_ADDR_STRLEN];
	char buf1[INET6_ADDRSTRLEN];
	struct interface *ifp = NULL;
	struct zebra_if *zif = NULL;
	uint32_t tmp_seq;
	uint8_t sticky = 0;
	u_char remote_gw = 0;

	/* Locate VNI hash entry - expected to exist. */
	zvni = zvni_lookup(vni);
	if (!zvni) {
		zlog_warn("Unknown VNI %u upon remote MACIP ADD", vni);
		return;
	}

	ifp = zvni->vxlan_if;
	if (ifp)
		zif = ifp->info;
	if (!ifp ||
	    !if_is_operative(ifp) ||
	    !zif ||
	    !zif->brslave_info.br_if) {
		zlog_warn("Ignoring remote MACIP ADD VNI %u, invalid interface state or info",
			  vni);
		return;
	}

	/* The remote VTEP specified should normally exist, but it is
	 * possible that when peering comes up, peer may advertise MACIP
	 * routes before advertising type-3 routes.
	 */
	zvtep = zvni_vtep_find(zvni, &vtep_ip);
	if (!zvtep) {
		if (zvni_vtep_add(zvni, &vtep_ip) == NULL) {
			flog_err(
				ZEBRA_ERR_VTEP_ADD_FAILED,
				"Failed to add remote VTEP, VNI %u zvni %p upon remote MACIP ADD",
				vni, zvni);
			return;
		}

		zvni_vtep_install(zvni, &vtep_ip);
	}

	sticky = CHECK_FLAG(flags, ZEBRA_MACIP_TYPE_STICKY);
	remote_gw = CHECK_FLAG(flags, ZEBRA_MACIP_TYPE_GW);

	mac = zvni_mac_lookup(zvni, macaddr);

	/* Ignore if the mac is already present as a gateway mac */
	if (mac &&
	    CHECK_FLAG(mac->flags, ZEBRA_MAC_DEF_GW) &&
	    CHECK_FLAG(flags, ZEBRA_MACIP_TYPE_GW)) {
		if (IS_ZEBRA_DEBUG_VXLAN)
			zlog_debug("Ignore remote MACIP ADD VNI %u MAC %s%s%s as MAC is already configured as gateway MAC",
				   vni,
				   prefix_mac2str(macaddr, buf, sizeof(buf)),
				   ipa_len ? " IP " : "",
				   ipa_len ?
				   ipaddr2str(ipaddr, buf1, sizeof(buf1)) : "");
		return;
	}

	/* check if the remote MAC is unknown or has a change.
	 * If so, that needs to be updated first. Note that client could
	 * install MAC and MACIP separately or just install the latter.
	 */
	if (!mac
	    || !CHECK_FLAG(mac->flags, ZEBRA_MAC_REMOTE)
	    || (CHECK_FLAG(mac->flags, ZEBRA_MAC_STICKY) ? 1 : 0) != sticky
	    || (CHECK_FLAG(mac->flags, ZEBRA_MAC_REMOTE_DEF_GW) ? 1 : 0)
		!= remote_gw
	    || !IPV4_ADDR_SAME(&mac->fwd_info.r_vtep_ip, &vtep_ip)
	    || seq != mac->rem_seq)
		update_mac = 1;

	if (update_mac) {
		if (!mac) {
			mac = zvni_mac_add(zvni, macaddr);
			if (!mac) {
				zlog_warn(
					"Failed to add MAC %s VNI %u Remote VTEP %s",
					prefix_mac2str(macaddr, buf,
						       sizeof(buf)),
					vni, inet_ntoa(vtep_ip));
				return;
			}

			/* Is this MAC created for a MACIP? */
			if (ipa_len)
				SET_FLAG(mac->flags, ZEBRA_MAC_AUTO);
		} else {
			const char *mac_type;

			/* When host moves but changes its (MAC,IP)
			 * binding, BGP may install a MACIP entry that
			 * corresponds to "older" location of the host
			 * in transient situations (because {IP1,M1}
			 * is a different route from {IP1,M2}). Check
			 * the sequence number and ignore this update
			 * if appropriate.
			 */
			if (CHECK_FLAG(mac->flags, ZEBRA_MAC_LOCAL)) {
				tmp_seq = mac->loc_seq;
				mac_type = "local";
			} else {
				tmp_seq = mac->rem_seq;
				mac_type = "remote";
			}
			if (seq < tmp_seq) {
				if (IS_ZEBRA_DEBUG_VXLAN)
					zlog_debug("Ignore remote MACIP ADD VNI %u MAC %s%s%s as existing %s MAC has higher seq %u",
					vni,
					prefix_mac2str(macaddr,
						       buf, sizeof(buf)),
					ipa_len ? " IP " : "",
					ipa_len ?
					ipaddr2str(ipaddr,
						   buf1, sizeof(buf1)) : "",
					mac_type,
					tmp_seq);
				return;
			}
		}

		/* Set "auto" and "remote" forwarding info. */
		UNSET_FLAG(mac->flags, ZEBRA_MAC_LOCAL);
		memset(&mac->fwd_info, 0, sizeof(mac->fwd_info));
		SET_FLAG(mac->flags, ZEBRA_MAC_REMOTE);
		mac->fwd_info.r_vtep_ip = vtep_ip;

		if (sticky)
			SET_FLAG(mac->flags, ZEBRA_MAC_STICKY);
		else
			UNSET_FLAG(mac->flags, ZEBRA_MAC_STICKY);

		if (remote_gw)
			SET_FLAG(mac->flags, ZEBRA_MAC_REMOTE_DEF_GW);
		else
			UNSET_FLAG(mac->flags, ZEBRA_MAC_REMOTE_DEF_GW);

		zvni_process_neigh_on_remote_mac_add(zvni, mac);

		/* Install the entry. */
		zvni_mac_install(zvni, mac);
	}

	/* Update seq number. */
	mac->rem_seq = seq;

	/* If there is no IP, return after clearing AUTO flag of MAC. */
	if (!ipa_len) {
		UNSET_FLAG(mac->flags, ZEBRA_MAC_AUTO);
		return;
	}

	/* Check if the remote neighbor itself is unknown or has a
	 * change. If so, create or update and then install the entry.
	 */
	n = zvni_neigh_lookup(zvni, ipaddr);
	if (!n
	    || !CHECK_FLAG(n->flags, ZEBRA_NEIGH_REMOTE)
	    || (memcmp(&n->emac, macaddr, sizeof(*macaddr)) != 0)
	    || !IPV4_ADDR_SAME(&n->r_vtep_ip, &vtep_ip)
	    || seq != n->rem_seq)
		update_neigh = 1;

	if (update_neigh) {
		if (!n) {
			n = zvni_neigh_add(zvni, ipaddr, macaddr);
			if (!n) {
				zlog_warn(
					"Failed to add Neigh %s MAC %s VNI %u Remote VTEP %s",
					ipaddr2str(ipaddr, buf1,
						   sizeof(buf1)),
					prefix_mac2str(macaddr, buf,
						       sizeof(buf)),
					vni, inet_ntoa(vtep_ip));
				return;
			}

		} else {
			const char *n_type;

			/* When host moves but changes its (MAC,IP)
			 * binding, BGP may install a MACIP entry that
			 * corresponds to "older" location of the host
			 * in transient situations (because {IP1,M1}
			 * is a different route from {IP1,M2}). Check
			 * the sequence number and ignore this update
			 * if appropriate.
			 */
			if (CHECK_FLAG(n->flags, ZEBRA_NEIGH_LOCAL)) {
				tmp_seq = n->loc_seq;
				n_type = "local";
			} else {
				tmp_seq = n->rem_seq;
				n_type = "remote";
			}
			if (seq < tmp_seq) {
				if (IS_ZEBRA_DEBUG_VXLAN)
					zlog_debug("Ignore remote MACIP ADD VNI %u MAC %s%s%s as existing %s Neigh has higher seq %u",
					vni,
					prefix_mac2str(macaddr,
						       buf, sizeof(buf)),
					ipa_len ? " IP " : "",
					ipa_len ?
					ipaddr2str(ipaddr,
						   buf1, sizeof(buf1)) : "",
					n_type,
					tmp_seq);
				return;
			}
			if (memcmp(&n->emac, macaddr, sizeof(*macaddr)) != 0) {
				/* MAC change, send a delete for old
				 * neigh if learnt locally.
				 */
				if (CHECK_FLAG(n->flags, ZEBRA_NEIGH_LOCAL) &&
				    IS_ZEBRA_NEIGH_ACTIVE(n))
					zvni_neigh_send_del_to_client(
						zvni->vni, &n->ip,
						&n->emac, 0);

				/* update neigh list for macs */
				old_mac = zvni_mac_lookup(zvni, &n->emac);
				if (old_mac) {
					listnode_delete(old_mac->neigh_list, n);
					zvni_deref_ip2mac(zvni, old_mac, 1);
				}
				listnode_add_sort(mac->neigh_list, n);
				memcpy(&n->emac, macaddr, ETH_ALEN);
			}
		}

		/* Set "remote" forwarding info. */
		UNSET_FLAG(n->flags, ZEBRA_NEIGH_LOCAL);
		n->r_vtep_ip = vtep_ip;
		SET_FLAG(n->flags, ZEBRA_NEIGH_REMOTE);

		/* Set router flag (R-bit) to this Neighbor entry */
		if (CHECK_FLAG(flags, ZEBRA_MACIP_TYPE_ROUTER_FLAG))
			SET_FLAG(n->flags, ZEBRA_NEIGH_ROUTER_FLAG);

		/* Install the entry. */
		zvni_neigh_install(zvni, n);
	}

	/* Update seq number. */
	n->rem_seq = seq;
}

/* Process a remote MACIP delete from BGP. */
static void process_remote_macip_del(vni_t vni,
				     struct ethaddr *macaddr,
				     uint16_t ipa_len,
				     struct ipaddr *ipaddr,
				     struct in_addr vtep_ip)
{
	zebra_vni_t *zvni;
	zebra_mac_t *mac = NULL;
	zebra_neigh_t *n = NULL;
	struct interface *ifp = NULL;
	struct zebra_if *zif = NULL;
	char buf[ETHER_ADDR_STRLEN];
	char buf1[INET6_ADDRSTRLEN];

	/* Locate VNI hash entry - expected to exist. */
	zvni = zvni_lookup(vni);
	if (!zvni) {
		if (IS_ZEBRA_DEBUG_VXLAN)
			zlog_debug("Unknown VNI %u upon remote MACIP DEL", vni);
		return;
	}

	ifp = zvni->vxlan_if;
	if (ifp)
		zif = ifp->info;
	if (!ifp ||
	    !if_is_operative(ifp) ||
	    !zif ||
	    !zif->brslave_info.br_if) {
		if (IS_ZEBRA_DEBUG_VXLAN)
			zlog_debug("Ignoring remote MACIP DEL VNI %u, invalid interface state or info",
				   vni);
		return;
	}

	/* The remote VTEP specified is normally expected to exist, but
	 * it is possible that the peer may delete the VTEP before deleting
	 * any MACs referring to the VTEP, in which case the handler (see
	 * remote_vtep_del) would have already deleted the MACs.
	 */
	if (!zvni_vtep_find(zvni, &vtep_ip))
		return;

	mac = zvni_mac_lookup(zvni, macaddr);
	if (ipa_len)
		n = zvni_neigh_lookup(zvni, ipaddr);

	if (n && !mac) {
		zlog_warn("Failed to locate MAC %s for neigh %s VNI %u upon remote MACIP DEL",
			  prefix_mac2str(macaddr, buf, sizeof(buf)),
			  ipaddr2str(ipaddr, buf1, sizeof(buf1)), vni);
		return;
	}

	/* If the remote mac or neighbor doesn't exist there is nothing
	 * more to do. Otherwise, uninstall the entry and then remove it.
	 */
	if (!mac && !n)
		return;

	/* Ignore the delete if this mac is a gateway mac-ip */
	if (mac
	    && CHECK_FLAG(mac->flags, ZEBRA_MAC_LOCAL)
	    && CHECK_FLAG(mac->flags, ZEBRA_MAC_DEF_GW)) {
		zlog_warn(
			"Ignore remote MACIP DEL VNI %u MAC %s%s%s as MAC is already configured as gateway MAC",
			vni,
			prefix_mac2str(macaddr, buf, sizeof(buf)),
			ipa_len ? " IP " : "",
			ipa_len ?
			ipaddr2str(ipaddr, buf1, sizeof(buf1)) : "");
		return;
	}

	/* Uninstall remote neighbor or MAC. */
	if (n) {
		/* When the MAC changes for an IP, it is possible the
		 * client may update the new MAC before trying to delete the
		 * "old" neighbor (as these are two different MACIP routes).
		 * Do the delete only if the MAC matches.
		 */
		if (CHECK_FLAG(n->flags, ZEBRA_NEIGH_REMOTE)
		    && (memcmp(n->emac.octet, macaddr->octet, ETH_ALEN) == 0)) {
			zvni_neigh_uninstall(zvni, n);
			zvni_neigh_del(zvni, n);
			zvni_deref_ip2mac(zvni, mac, 1);
		}
	} else {
		if (CHECK_FLAG(mac->flags, ZEBRA_MAC_REMOTE)) {
			zvni_process_neigh_on_remote_mac_del(zvni, mac);

			if (list_isempty(mac->neigh_list)) {
				zvni_mac_uninstall(zvni, mac, 0);
				zvni_mac_del(zvni, mac);
			} else
				SET_FLAG(mac->flags, ZEBRA_MAC_AUTO);
		}
	}
}


/* Public functions */

int is_l3vni_for_prefix_routes_only(vni_t vni)
{
	zebra_l3vni_t *zl3vni = NULL;

	zl3vni = zl3vni_lookup(vni);
	if (!zl3vni)
		return 0;

	return CHECK_FLAG(zl3vni->filter, PREFIX_ROUTES_ONLY) ? 1 : 0;
}

/* handle evpn route in vrf table */
void zebra_vxlan_evpn_vrf_route_add(vrf_id_t vrf_id, struct ethaddr *rmac,
				    struct ipaddr *vtep_ip,
				    struct prefix *host_prefix)
{
	zebra_l3vni_t *zl3vni = NULL;
	struct ipaddr ipv4_vtep;

	zl3vni = zl3vni_from_vrf(vrf_id);
	if (!zl3vni || !is_l3vni_oper_up(zl3vni))
		return;

	/*
	 * add the next hop neighbor -
	 * neigh to be installed is the ipv6 nexthop neigh
	 */
	zl3vni_remote_nh_add(zl3vni, vtep_ip, rmac, host_prefix);

	/*
	 * if the remote vtep is a ipv4 mapped ipv6 address convert it to ipv4
	 * address. Rmac is programmed against the ipv4 vtep because we only
	 * support ipv4 tunnels in the h/w right now
	 */
	memset(&ipv4_vtep, 0, sizeof(struct ipaddr));
	ipv4_vtep.ipa_type = IPADDR_V4;
	if (vtep_ip->ipa_type == IPADDR_V6)
		ipv4_mapped_ipv6_to_ipv4(&vtep_ip->ipaddr_v6,
					 &(ipv4_vtep.ipaddr_v4));
	else
		memcpy(&(ipv4_vtep.ipaddr_v4), &vtep_ip->ipaddr_v4,
		       sizeof(struct in_addr));

	/*
	 * add the rmac - remote rmac to be installed is against the ipv4
	 * nexthop address
	 */
	zl3vni_remote_rmac_add(zl3vni, rmac, &ipv4_vtep, host_prefix);
}

/* handle evpn vrf route delete */
void zebra_vxlan_evpn_vrf_route_del(vrf_id_t vrf_id,
				    struct ipaddr *vtep_ip,
				    struct prefix *host_prefix)
{
	zebra_l3vni_t *zl3vni = NULL;
	zebra_neigh_t *nh = NULL;
	zebra_mac_t *zrmac = NULL;

	zl3vni = zl3vni_from_vrf(vrf_id);
	if (!zl3vni)
		return;

	/* find the next hop entry and rmac entry */
	nh = zl3vni_nh_lookup(zl3vni, vtep_ip);
	if (!nh)
		return;
	zrmac = zl3vni_rmac_lookup(zl3vni, &nh->emac);

	/* delete the next hop entry */
	zl3vni_remote_nh_del(zl3vni, nh, host_prefix);

	/* delete the rmac entry */
	if (zrmac)
		zl3vni_remote_rmac_del(zl3vni, zrmac, host_prefix);

}

void zebra_vxlan_print_specific_rmac_l3vni(struct vty *vty, vni_t l3vni,
					   struct ethaddr *rmac,
					   uint8_t use_json)
{
	zebra_l3vni_t *zl3vni = NULL;
	zebra_mac_t *zrmac = NULL;
	json_object *json = NULL;

	if (!is_evpn_enabled()) {
		if (use_json)
			vty_out(vty, "{}\n");
		return;
	}

	if (use_json)
		json = json_object_new_object();

	zl3vni = zl3vni_lookup(l3vni);
	if (!zl3vni) {
		if (use_json)
			vty_out(vty, "{}\n");
		else
			vty_out(vty, "%% L3-VNI %u doesnt exist\n", l3vni);
		return;
	}

	zrmac = zl3vni_rmac_lookup(zl3vni, rmac);
	if (!zrmac) {
		if (use_json)
			vty_out(vty, "{}\n");
		else
			vty_out(vty,
				"%% Requested RMAC doesnt exist in L3-VNI %u",
				l3vni);
		return;
	}

	zl3vni_print_rmac(zrmac, vty, json);

	if (use_json) {
		vty_out(vty, "%s\n", json_object_to_json_string_ext(
					     json, JSON_C_TO_STRING_PRETTY));
		json_object_free(json);
	}
}

void zebra_vxlan_print_rmacs_l3vni(struct vty *vty, vni_t l3vni,
				   uint8_t use_json)
{
	zebra_l3vni_t *zl3vni;
	uint32_t num_rmacs;
	struct rmac_walk_ctx wctx;
	json_object *json = NULL;

	if (!is_evpn_enabled())
		return;

	zl3vni = zl3vni_lookup(l3vni);
	if (!zl3vni) {
		if (use_json)
			vty_out(vty, "{}\n");
		else
			vty_out(vty, "%% L3-VNI %u does not exist\n", l3vni);
		return;
	}
	num_rmacs = hashcount(zl3vni->rmac_table);
	if (!num_rmacs)
		return;

	if (use_json)
		json = json_object_new_object();

	memset(&wctx, 0, sizeof(struct rmac_walk_ctx));
	wctx.vty = vty;
	wctx.json = json;
	if (!use_json) {
		vty_out(vty, "Number of Remote RMACs known for this VNI: %u\n",
			num_rmacs);
		vty_out(vty, "%-17s %-21s\n", "MAC", "Remote VTEP");
	} else
		json_object_int_add(json, "numRmacs", num_rmacs);

	hash_iterate(zl3vni->rmac_table, zl3vni_print_rmac_hash, &wctx);

	if (use_json) {
		vty_out(vty, "%s\n", json_object_to_json_string_ext(
					     json, JSON_C_TO_STRING_PRETTY));
		json_object_free(json);
	}
}

void zebra_vxlan_print_rmacs_all_l3vni(struct vty *vty, uint8_t use_json)
{
	struct zebra_ns *zns = NULL;
	json_object *json = NULL;
	void *args[2];

	if (!is_evpn_enabled()) {
		if (use_json)
			vty_out(vty, "{}\n");
		return;
	}

	zns = zebra_ns_lookup(NS_DEFAULT);
	if (!zns) {
		if (use_json)
			vty_out(vty, "{}\n");
		return;
	}

	if (use_json)
		json = json_object_new_object();

	args[0] = vty;
	args[1] = json;
	hash_iterate(zns->l3vni_table,
		     (void (*)(struct hash_backet *,
			       void *))zl3vni_print_rmac_hash_all_vni,
		     args);

	if (use_json) {
		vty_out(vty, "%s\n", json_object_to_json_string_ext(
					     json, JSON_C_TO_STRING_PRETTY));
		json_object_free(json);
	}
}

void zebra_vxlan_print_specific_nh_l3vni(struct vty *vty, vni_t l3vni,
					 struct ipaddr *ip, uint8_t use_json)
{
	zebra_l3vni_t *zl3vni = NULL;
	zebra_neigh_t *n = NULL;
	json_object *json = NULL;

	if (!is_evpn_enabled()) {
		if (use_json)
			vty_out(vty, "{}\n");
		return;
	}

	if (use_json)
		json = json_object_new_object();

	zl3vni = zl3vni_lookup(l3vni);
	if (!zl3vni) {
		if (use_json)
			vty_out(vty, "{}\n");
		else
			vty_out(vty, "%% L3-VNI %u does not exist\n", l3vni);
		return;
	}

	n = zl3vni_nh_lookup(zl3vni, ip);
	if (!n) {
		if (use_json)
			vty_out(vty, "{}\n");
		else
			vty_out(vty,
				"%% Requested next-hop not present for L3-VNI %u",
				l3vni);
		return;
	}

	zl3vni_print_nh(n, vty, json);

	if (use_json) {
		vty_out(vty, "%s\n", json_object_to_json_string_ext(
					     json, JSON_C_TO_STRING_PRETTY));
		json_object_free(json);
	}
}

void zebra_vxlan_print_nh_l3vni(struct vty *vty, vni_t l3vni, uint8_t use_json)
{
	uint32_t num_nh;
	struct nh_walk_ctx wctx;
	json_object *json = NULL;
	zebra_l3vni_t *zl3vni = NULL;

	if (!is_evpn_enabled())
		return;

	zl3vni = zl3vni_lookup(l3vni);
	if (!zl3vni) {
		if (use_json)
			vty_out(vty, "{}\n");
		else
			vty_out(vty, "%% L3-VNI %u does not exist\n", l3vni);
		return;
	}

	num_nh = hashcount(zl3vni->nh_table);
	if (!num_nh)
		return;

	if (use_json)
		json = json_object_new_object();

	wctx.vty = vty;
	wctx.json = json;
	if (!use_json) {
		vty_out(vty, "Number of NH Neighbors known for this VNI: %u\n",
			num_nh);
		vty_out(vty, "%-15s %-17s\n", "IP", "RMAC");
	} else
		json_object_int_add(json, "numNextHops", num_nh);

	hash_iterate(zl3vni->nh_table, zl3vni_print_nh_hash, &wctx);

	if (use_json) {
		vty_out(vty, "%s\n", json_object_to_json_string_ext(
					     json, JSON_C_TO_STRING_PRETTY));
		json_object_free(json);
	}
}

void zebra_vxlan_print_nh_all_l3vni(struct vty *vty, uint8_t use_json)
{
	struct zebra_ns *zns = NULL;
	json_object *json = NULL;
	void *args[2];

	if (!is_evpn_enabled()) {
		if (use_json)
			vty_out(vty, "{}\n");
		return;
	}

	zns = zebra_ns_lookup(NS_DEFAULT);
	if (!zns)
		return;

	if (use_json)
		json = json_object_new_object();

	args[0] = vty;
	args[1] = json;
	hash_iterate(zns->l3vni_table,
		     (void (*)(struct hash_backet *,
			       void *))zl3vni_print_nh_hash_all_vni,
		     args);

	if (use_json) {
		vty_out(vty, "%s\n", json_object_to_json_string_ext(
					     json, JSON_C_TO_STRING_PRETTY));
		json_object_free(json);
	}
}

/*
 * Display L3 VNI information (VTY command handler).
 */
void zebra_vxlan_print_l3vni(struct vty *vty, vni_t vni, uint8_t use_json)
{
	void *args[2];
	json_object *json = NULL;
	zebra_l3vni_t *zl3vni = NULL;

	if (!is_evpn_enabled()) {
		if (use_json)
			vty_out(vty, "{}\n");
		return;
	}

	zl3vni = zl3vni_lookup(vni);
	if (!zl3vni) {
		if (use_json)
			vty_out(vty, "{}\n");
		else
			vty_out(vty, "%% VNI %u does not exist\n", vni);
		return;
	}

	if (use_json)
		json = json_object_new_object();

	args[0] = vty;
	args[1] = json;
	zl3vni_print(zl3vni, (void *)args);

	if (use_json) {
		vty_out(vty, "%s\n", json_object_to_json_string_ext(
					     json, JSON_C_TO_STRING_PRETTY));
		json_object_free(json);
	}
}

void zebra_vxlan_print_vrf_vni(struct vty *vty, struct zebra_vrf *zvrf,
			       json_object *json_vrfs)
{
	char buf[ETHER_ADDR_STRLEN];
	zebra_l3vni_t *zl3vni = NULL;

	zl3vni = zl3vni_lookup(zvrf->l3vni);
	if (!zl3vni)
		return;

	if (!json_vrfs) {
		vty_out(vty, "%-37s %-10u %-20s %-20s %-5s %-18s\n",
			zvrf_name(zvrf), zl3vni->vni,
			zl3vni_vxlan_if_name(zl3vni),
			zl3vni_svi_if_name(zl3vni), zl3vni_state2str(zl3vni),
			zl3vni_rmac2str(zl3vni, buf, sizeof(buf)));
	} else {
		json_object *json_vrf = NULL;

		json_vrf = json_object_new_object();
		json_object_string_add(json_vrf, "vrf", zvrf_name(zvrf));
		json_object_int_add(json_vrf, "vni", zl3vni->vni);
		json_object_string_add(json_vrf, "vxlanIntf",
				       zl3vni_vxlan_if_name(zl3vni));
		json_object_string_add(json_vrf, "sviIntf",
				       zl3vni_svi_if_name(zl3vni));
		json_object_string_add(json_vrf, "state",
				       zl3vni_state2str(zl3vni));
		json_object_string_add(
			json_vrf, "routerMac",
			zl3vni_rmac2str(zl3vni, buf, sizeof(buf)));
		json_object_array_add(json_vrfs, json_vrf);
	}
}

/*
 * Display Neighbors for a VNI (VTY command handler).
 */
void zebra_vxlan_print_neigh_vni(struct vty *vty, struct zebra_vrf *zvrf,
				 vni_t vni, uint8_t use_json)
{
	zebra_vni_t *zvni;
	uint32_t num_neigh;
	struct neigh_walk_ctx wctx;
	json_object *json = NULL;

	if (!is_evpn_enabled())
		return;
	zvni = zvni_lookup(vni);
	if (!zvni) {
		if (use_json)
			vty_out(vty, "{}\n");
		else
			vty_out(vty, "%% VNI %u does not exist\n", vni);
		return;
	}
	num_neigh = hashcount(zvni->neigh_table);
	if (!num_neigh)
		return;

	if (use_json)
		json = json_object_new_object();

	/* Since we have IPv6 addresses to deal with which can vary widely in
	 * size, we try to be a bit more elegant in display by first computing
	 * the maximum width.
	 */
	memset(&wctx, 0, sizeof(struct neigh_walk_ctx));
	wctx.zvni = zvni;
	wctx.vty = vty;
	wctx.addr_width = 15;
	wctx.json = json;
	hash_iterate(zvni->neigh_table, zvni_find_neigh_addr_width, &wctx);

	if (!use_json) {
		vty_out(vty,
			"Number of ARPs (local and remote) known for this VNI: %u\n",
			num_neigh);
		vty_out(vty, "%*s %-6s %-8s %-17s %-21s\n",
			-wctx.addr_width, "IP", "Type",
			"State", "MAC", "Remote VTEP");
	} else
		json_object_int_add(json, "numArpNd", num_neigh);

	hash_iterate(zvni->neigh_table, zvni_print_neigh_hash, &wctx);
	if (use_json) {
		vty_out(vty, "%s\n", json_object_to_json_string_ext(
					     json, JSON_C_TO_STRING_PRETTY));
		json_object_free(json);
	}
}

/*
 * Display neighbors across all VNIs (VTY command handler).
 */
void zebra_vxlan_print_neigh_all_vni(struct vty *vty, struct zebra_vrf *zvrf,
				     uint8_t use_json)
{
	json_object *json = NULL;
	void *args[2];

	if (!is_evpn_enabled())
		return;

	if (use_json)
		json = json_object_new_object();

	args[0] = vty;
	args[1] = json;
	hash_iterate(zvrf->vni_table,
		     (void (*)(struct hash_backet *,
			       void *))zvni_print_neigh_hash_all_vni,
		     args);
	if (use_json) {
		vty_out(vty, "%s\n", json_object_to_json_string_ext(
					     json, JSON_C_TO_STRING_PRETTY));
		json_object_free(json);
	}
}

/*
 * Display specific neighbor for a VNI, if present (VTY command handler).
 */
void zebra_vxlan_print_specific_neigh_vni(struct vty *vty,
					  struct zebra_vrf *zvrf, vni_t vni,
					  struct ipaddr *ip, uint8_t use_json)
{
	zebra_vni_t *zvni;
	zebra_neigh_t *n;
	json_object *json = NULL;

	if (!is_evpn_enabled())
		return;
	zvni = zvni_lookup(vni);
	if (!zvni) {
		if (use_json)
			vty_out(vty, "{}\n");
		else
			vty_out(vty, "%% VNI %u does not exist\n", vni);
		return;
	}
	n = zvni_neigh_lookup(zvni, ip);
	if (!n) {
		if (!use_json)
			vty_out(vty,
				"%% Requested neighbor does not exist in VNI %u\n",
				vni);
		return;
	}
	if (use_json)
		json = json_object_new_object();

	zvni_print_neigh(n, vty, json);

	if (use_json) {
		vty_out(vty, "%s\n", json_object_to_json_string_ext(
					     json, JSON_C_TO_STRING_PRETTY));
		json_object_free(json);
	}
}

/*
 * Display neighbors for a VNI from specific VTEP (VTY command handler).
 * By definition, these are remote neighbors.
 */
void zebra_vxlan_print_neigh_vni_vtep(struct vty *vty, struct zebra_vrf *zvrf,
				      vni_t vni, struct in_addr vtep_ip,
				      uint8_t use_json)
{
	zebra_vni_t *zvni;
	uint32_t num_neigh;
	struct neigh_walk_ctx wctx;
	json_object *json = NULL;

	if (!is_evpn_enabled())
		return;
	zvni = zvni_lookup(vni);
	if (!zvni) {
		if (use_json)
			vty_out(vty, "{}\n");
		else
			vty_out(vty, "%% VNI %u does not exist\n", vni);
		return;
	}
	num_neigh = hashcount(zvni->neigh_table);
	if (!num_neigh)
		return;

	memset(&wctx, 0, sizeof(struct neigh_walk_ctx));
	wctx.zvni = zvni;
	wctx.vty = vty;
	wctx.addr_width = 15;
	wctx.flags = SHOW_REMOTE_NEIGH_FROM_VTEP;
	wctx.r_vtep_ip = vtep_ip;
	wctx.json = json;
	hash_iterate(zvni->neigh_table, zvni_find_neigh_addr_width, &wctx);
	hash_iterate(zvni->neigh_table, zvni_print_neigh_hash, &wctx);

	if (use_json) {
		vty_out(vty, "%s\n", json_object_to_json_string_ext(
					     json, JSON_C_TO_STRING_PRETTY));
		json_object_free(json);
	}
}

/*
 * Display MACs for a VNI (VTY command handler).
 */
void zebra_vxlan_print_macs_vni(struct vty *vty, struct zebra_vrf *zvrf,
				vni_t vni, uint8_t use_json)
{
	zebra_vni_t *zvni;
	uint32_t num_macs;
	struct mac_walk_ctx wctx;
	json_object *json = NULL;
	json_object *json_mac = NULL;

	if (!is_evpn_enabled())
		return;
	zvni = zvni_lookup(vni);
	if (!zvni) {
		if (use_json)
			vty_out(vty, "{}\n");
		else
			vty_out(vty, "%% VNI %u does not exist\n", vni);
		return;
	}
	num_macs = num_valid_macs(zvni);
	if (!num_macs)
		return;

	if (use_json) {
		json = json_object_new_object();
		json_mac = json_object_new_object();
	}

	memset(&wctx, 0, sizeof(struct mac_walk_ctx));
	wctx.zvni = zvni;
	wctx.vty = vty;
	wctx.json = json_mac;

	if (!use_json) {
		vty_out(vty,
			"Number of MACs (local and remote) known for this VNI: %u\n",
			num_macs);
		vty_out(vty, "%-17s %-6s %-21s %-5s\n", "MAC", "Type",
			"Intf/Remote VTEP", "VLAN");
	} else
		json_object_int_add(json, "numMacs", num_macs);

	hash_iterate(zvni->mac_table, zvni_print_mac_hash, &wctx);

	if (use_json) {
		json_object_object_add(json, "macs", json_mac);
		vty_out(vty, "%s\n", json_object_to_json_string_ext(
					     json, JSON_C_TO_STRING_PRETTY));
		json_object_free(json);
	}
}

/*
 * Display MACs for all VNIs (VTY command handler).
 */
void zebra_vxlan_print_macs_all_vni(struct vty *vty, struct zebra_vrf *zvrf,
				    uint8_t use_json)
{
	struct mac_walk_ctx wctx;
	json_object *json = NULL;

	if (!is_evpn_enabled()) {
		if (use_json)
			vty_out(vty, "{}\n");
		return;
	}
	if (use_json)
		json = json_object_new_object();

	memset(&wctx, 0, sizeof(struct mac_walk_ctx));
	wctx.vty = vty;
	wctx.json = json;
	hash_iterate(zvrf->vni_table, zvni_print_mac_hash_all_vni, &wctx);

	if (use_json) {
		vty_out(vty, "%s\n", json_object_to_json_string_ext(
					     json, JSON_C_TO_STRING_PRETTY));
		json_object_free(json);
	}
}

/*
 * Display MACs for all VNIs (VTY command handler).
 */
void zebra_vxlan_print_macs_all_vni_vtep(struct vty *vty,
					 struct zebra_vrf *zvrf,
					 struct in_addr vtep_ip,
					 uint8_t use_json)
{
	struct mac_walk_ctx wctx;
	json_object *json = NULL;

	if (!is_evpn_enabled())
		return;

	if (use_json)
		json = json_object_new_object();

	memset(&wctx, 0, sizeof(struct mac_walk_ctx));
	wctx.vty = vty;
	wctx.flags = SHOW_REMOTE_MAC_FROM_VTEP;
	wctx.r_vtep_ip = vtep_ip;
	wctx.json = json;
	hash_iterate(zvrf->vni_table, zvni_print_mac_hash_all_vni, &wctx);

	if (use_json) {
		vty_out(vty, "%s\n", json_object_to_json_string_ext(
					     json, JSON_C_TO_STRING_PRETTY));
		json_object_free(json);
	}
}

/*
 * Display specific MAC for a VNI, if present (VTY command handler).
 */
void zebra_vxlan_print_specific_mac_vni(struct vty *vty, struct zebra_vrf *zvrf,
					vni_t vni, struct ethaddr *macaddr)
{
	zebra_vni_t *zvni;
	zebra_mac_t *mac;

	if (!is_evpn_enabled())
		return;
	zvni = zvni_lookup(vni);
	if (!zvni) {
		vty_out(vty, "%% VNI %u does not exist\n", vni);
		return;
	}
	mac = zvni_mac_lookup(zvni, macaddr);
	if (!mac) {
		vty_out(vty, "%% Requested MAC does not exist in VNI %u\n",
			vni);
		return;
	}

	zvni_print_mac(mac, vty);
}

/*
 * Display MACs for a VNI from specific VTEP (VTY command handler).
 */
void zebra_vxlan_print_macs_vni_vtep(struct vty *vty, struct zebra_vrf *zvrf,
				     vni_t vni, struct in_addr vtep_ip,
				     uint8_t use_json)
{
	zebra_vni_t *zvni;
	uint32_t num_macs;
	struct mac_walk_ctx wctx;
	json_object *json = NULL;
	json_object *json_mac = NULL;

	if (!is_evpn_enabled())
		return;
	zvni = zvni_lookup(vni);
	if (!zvni) {
		if (use_json)
			vty_out(vty, "{}\n");
		else
			vty_out(vty, "%% VNI %u does not exist\n", vni);
		return;
	}
	num_macs = num_valid_macs(zvni);
	if (!num_macs)
		return;

	if (use_json) {
		json = json_object_new_object();
		json_mac = json_object_new_object();
	}

	memset(&wctx, 0, sizeof(struct mac_walk_ctx));
	wctx.zvni = zvni;
	wctx.vty = vty;
	wctx.flags = SHOW_REMOTE_MAC_FROM_VTEP;
	wctx.r_vtep_ip = vtep_ip;
	wctx.json = json_mac;
	hash_iterate(zvni->mac_table, zvni_print_mac_hash, &wctx);

	if (use_json) {
		json_object_int_add(json, "numMacs", wctx.count);
		if (wctx.count)
			json_object_object_add(json, "macs", json_mac);
		vty_out(vty, "%s\n", json_object_to_json_string_ext(
					     json, JSON_C_TO_STRING_PRETTY));
		json_object_free(json);
	}
}


/*
 * Display VNI information (VTY command handler).
 */
void zebra_vxlan_print_vni(struct vty *vty, struct zebra_vrf *zvrf, vni_t vni,
			   uint8_t use_json)
{
	json_object *json = NULL;
	void *args[2];
	zebra_l3vni_t *zl3vni = NULL;
	zebra_vni_t *zvni = NULL;

	if (!is_evpn_enabled())
		return;

	if (use_json)
		json = json_object_new_object();
	args[0] = vty;
	args[1] = json;

	zl3vni = zl3vni_lookup(vni);
	if (zl3vni) {
		zl3vni_print(zl3vni, (void *)args);
	} else {
		zvni = zvni_lookup(vni);
		if (!zvni) {
			if (use_json)
				vty_out(vty, "{}\n");
			else
				vty_out(vty, "%% VNI %u does not exist\n", vni);
			return;
		}

		zvni_print(zvni, (void *)args);
	}

	if (use_json) {
		vty_out(vty, "%s\n", json_object_to_json_string_ext(
					     json, JSON_C_TO_STRING_PRETTY));
		json_object_free(json);
	}
}

/* Display all global details for EVPN */
void zebra_vxlan_print_evpn(struct vty *vty, uint8_t uj)
{
	int num_l2vnis = 0;
	int num_l3vnis = 0;
	int num_vnis = 0;
	json_object *json = NULL;
	struct zebra_ns *zns = NULL;
	struct zebra_vrf *zvrf = NULL;

	if (!is_evpn_enabled())
		return;

	zns = zebra_ns_lookup(NS_DEFAULT);
	if (!zns)
		return;

	zvrf = vrf_info_lookup(VRF_DEFAULT);
	if (!zvrf)
		return;

	num_l3vnis = hashcount(zns->l3vni_table);
	num_l2vnis = hashcount(zvrf->vni_table);
	num_vnis = num_l2vnis + num_l3vnis;

	if (uj) {
		json = json_object_new_object();
		json_object_string_add(json, "advertiseGatewayMacip",
				       zvrf->advertise_gw_macip ? "Yes" : "No");
		json_object_int_add(json, "numVnis", num_vnis);
		json_object_int_add(json, "numL2Vnis", num_l2vnis);
		json_object_int_add(json, "numL3Vnis", num_l3vnis);
	} else {
		vty_out(vty, "L2 VNIs: %u\n", num_l2vnis);
		vty_out(vty, "L3 VNIs: %u\n", num_l3vnis);
		vty_out(vty, "Advertise gateway mac-ip: %s\n",
			zvrf->advertise_gw_macip ? "Yes" : "No");
	}

	if (uj) {
		vty_out(vty, "%s\n", json_object_to_json_string_ext(
					     json, JSON_C_TO_STRING_PRETTY));
		json_object_free(json);
	}
}

/*
 * Display VNI hash table (VTY command handler).
 */
void zebra_vxlan_print_vnis(struct vty *vty, struct zebra_vrf *zvrf,
			    uint8_t use_json)
{
	json_object *json = NULL;
	struct zebra_ns *zns = NULL;
	void *args[2];

	if (!is_evpn_enabled())
		return;

	zns = zebra_ns_lookup(NS_DEFAULT);
	if (!zns)
		return;


	if (use_json)
		json = json_object_new_object();
	else
		vty_out(vty, "%-10s %-4s %-21s %-8s %-8s %-15s %-37s\n", "VNI",
			"Type", "VxLAN IF", "# MACs", "# ARPs",
			"# Remote VTEPs", "Tenant VRF");

	args[0] = vty;
	args[1] = json;

	/* Display all L2-VNIs */
	hash_iterate(zvrf->vni_table,
		     (void (*)(struct hash_backet *, void *))zvni_print_hash,
		     args);

	/* Display all L3-VNIs */
	hash_iterate(zns->l3vni_table,
		     (void (*)(struct hash_backet *, void *))zl3vni_print_hash,
		     args);

	if (use_json) {
		vty_out(vty, "%s\n", json_object_to_json_string_ext(
					     json, JSON_C_TO_STRING_PRETTY));
		json_object_free(json);
	}
}

/*
 * Handle neighbor delete notification from the kernel (on a VLAN device
 * / L3 interface). This may result in either the neighbor getting deleted
 * from our database or being re-added to the kernel (if it is a valid
 * remote neighbor).
 */
int zebra_vxlan_handle_kernel_neigh_del(struct interface *ifp,
					struct interface *link_if,
					struct ipaddr *ip)
{
	char buf[INET6_ADDRSTRLEN];
	char buf2[ETHER_ADDR_STRLEN];
	zebra_neigh_t *n = NULL;
	zebra_vni_t *zvni = NULL;
	zebra_mac_t *zmac = NULL;
	zebra_l3vni_t *zl3vni = NULL;

	/* check if this is a remote neigh entry corresponding to remote
	 * next-hop
	 */
	zl3vni = zl3vni_from_svi(ifp, link_if);
	if (zl3vni)
		return zl3vni_local_nh_del(zl3vni, ip);

	/* We are only interested in neighbors on an SVI that resides on top
	 * of a VxLAN bridge.
	 */
	zvni = zvni_from_svi(ifp, link_if);
	if (!zvni)
		return 0;

	if (!zvni->vxlan_if) {
		zlog_warn(
			"VNI %u hash %p doesn't have intf upon local neighbor DEL",
			zvni->vni, zvni);
		return -1;
	}

	if (IS_ZEBRA_DEBUG_VXLAN)
		zlog_debug("Del neighbor %s intf %s(%u) -> L2-VNI %u",
			   ipaddr2str(ip, buf, sizeof(buf)), ifp->name,
			   ifp->ifindex, zvni->vni);

	/* If entry doesn't exist, nothing to do. */
	n = zvni_neigh_lookup(zvni, ip);
	if (!n)
		return 0;

	zmac = zvni_mac_lookup(zvni, &n->emac);
	if (!zmac) {
		if (IS_ZEBRA_DEBUG_VXLAN)
			zlog_warn(
				"Trying to del a neigh %s without a mac %s on VNI %u",
				ipaddr2str(ip, buf, sizeof(buf)),
				prefix_mac2str(&n->emac, buf2, sizeof(buf2)),
				zvni->vni);

		return 0;
	}

	/* If it is a remote entry, the kernel has aged this out or someone has
	 * deleted it, it needs to be re-installed as Quagga is the owner.
	 */
	if (CHECK_FLAG(n->flags, ZEBRA_NEIGH_REMOTE)) {
		zvni_neigh_install(zvni, n);
		return 0;
	}

	/* Remove neighbor from BGP. */
	if (IS_ZEBRA_NEIGH_ACTIVE(n))
		zvni_neigh_send_del_to_client(zvni->vni, &n->ip, &n->emac, 0);

	/* Delete this neighbor entry. */
	zvni_neigh_del(zvni, n);

	/* see if the AUTO mac needs to be deleted */
	if (CHECK_FLAG(zmac->flags, ZEBRA_MAC_AUTO)
	    && !listcount(zmac->neigh_list))
		zvni_mac_del(zvni, zmac);

	return 0;
}

/*
 * Handle neighbor add or update notification from the kernel (on a VLAN
 * device / L3 interface). This is typically for a local neighbor but can
 * also be for a remote neighbor (e.g., ageout notification). It could
 * also be a "move" scenario.
 */
int zebra_vxlan_handle_kernel_neigh_update(struct interface *ifp,
					   struct interface *link_if,
					   struct ipaddr *ip,
					   struct ethaddr *macaddr,
					   uint16_t state,
					   uint8_t ext_learned,
					   uint8_t router_flag)
{
	char buf[ETHER_ADDR_STRLEN];
	char buf2[INET6_ADDRSTRLEN];
	zebra_vni_t *zvni = NULL;
	zebra_l3vni_t *zl3vni = NULL;

	/* check if this is a remote neigh entry corresponding to remote
	 * next-hop
	 */
	zl3vni = zl3vni_from_svi(ifp, link_if);
	if (zl3vni)
		return zl3vni_local_nh_add_update(zl3vni, ip, state);

	/* We are only interested in neighbors on an SVI that resides on top
	 * of a VxLAN bridge.
	 */
	zvni = zvni_from_svi(ifp, link_if);
	if (!zvni)
		return 0;

	if (IS_ZEBRA_DEBUG_VXLAN)
		zlog_debug(
			"Add/Update neighbor %s MAC %s intf %s(%u) state 0x%x %s %s-> L2-VNI %u",
			ipaddr2str(ip, buf2, sizeof(buf2)),
			prefix_mac2str(macaddr, buf, sizeof(buf)), ifp->name,
			ifp->ifindex, state, ext_learned ? "ext-learned " : "",
			router_flag ? "router " : "",
			zvni->vni);

	/* Is this about a local neighbor or a remote one? */
	if (!ext_learned)
		return zvni_local_neigh_update(zvni, ifp, ip, macaddr,
					       router_flag);

	return zvni_remote_neigh_update(zvni, ifp, ip, macaddr, state);
}


/*
 * Handle message from client to delete a remote MACIP for a VNI.
 */
void zebra_vxlan_remote_macip_del(ZAPI_HANDLER_ARGS)
{
	struct stream *s;
	vni_t vni;
	struct ethaddr macaddr;
	struct ipaddr ip;
	struct in_addr vtep_ip;
	uint16_t l = 0, ipa_len;
	char buf[ETHER_ADDR_STRLEN];
	char buf1[INET6_ADDRSTRLEN];

	memset(&macaddr, 0, sizeof(struct ethaddr));
	memset(&ip, 0, sizeof(struct ipaddr));
	memset(&vtep_ip, 0, sizeof(struct in_addr));

	s = msg;

	while (l < hdr->length) {
		/* Obtain each remote MACIP and process. */
		/* Message contains VNI, followed by MAC followed by IP (if any)
		 * followed by remote VTEP IP.
		 */
		memset(&ip, 0, sizeof(ip));
		STREAM_GETL(s, vni);
		STREAM_GET(&macaddr.octet, s, ETH_ALEN);
		STREAM_GETL(s, ipa_len);
		if (ipa_len) {
			ip.ipa_type = (ipa_len == IPV4_MAX_BYTELEN) ? IPADDR_V4
								    : IPADDR_V6;
			STREAM_GET(&ip.ip.addr, s, ipa_len);
		}
		l += 4 + ETH_ALEN + 4 + ipa_len;
		STREAM_GET(&vtep_ip.s_addr, s, IPV4_MAX_BYTELEN);
		l += IPV4_MAX_BYTELEN;

		if (IS_ZEBRA_DEBUG_VXLAN)
			zlog_debug(
				"Recv MACIP DEL VNI %u MAC %s%s%s Remote VTEP %s from %s",
				vni,
				prefix_mac2str(&macaddr, buf, sizeof(buf)),
				ipa_len ? " IP " : "",
				ipa_len ?
				ipaddr2str(&ip, buf1, sizeof(buf1)) : "",
				inet_ntoa(vtep_ip),
				zebra_route_string(client->proto));

		process_remote_macip_del(vni, &macaddr, ipa_len, &ip, vtep_ip);

	}

stream_failure:
	return;
}

/*
 * Handle message from client to add a remote MACIP for a VNI. This
 * could be just the add of a MAC address or the add of a neighbor
 * (IP+MAC).
 */
void zebra_vxlan_remote_macip_add(ZAPI_HANDLER_ARGS)
{
	struct stream *s;
	vni_t vni;
	struct ethaddr macaddr;
	struct ipaddr ip;
	struct in_addr vtep_ip;
	uint16_t l = 0, ipa_len;
	uint8_t flags = 0;
	uint32_t seq;
	char buf[ETHER_ADDR_STRLEN];
	char buf1[INET6_ADDRSTRLEN];
<<<<<<< HEAD
=======
	uint8_t sticky = 0;
	uint8_t remote_gw = 0;
	uint8_t router_flag = 0;
	uint8_t flags = 0;
	struct interface *ifp = NULL;
	struct zebra_if *zif = NULL;
>>>>>>> 95d8c3ce

	memset(&macaddr, 0, sizeof(struct ethaddr));
	memset(&ip, 0, sizeof(struct ipaddr));
	memset(&vtep_ip, 0, sizeof(struct in_addr));

	if (!EVPN_ENABLED(zvrf)) {
		zlog_warn("EVPN not enabled, ignoring remote MACIP ADD");
		return;
	}

	s = msg;

	while (l < hdr->length) {
		/* Obtain each remote MACIP and process. */
		/* Message contains VNI, followed by MAC followed by IP (if any)
		 * followed by remote VTEP IP.
		 */
		memset(&ip, 0, sizeof(ip));
		STREAM_GETL(s, vni);
		STREAM_GET(&macaddr.octet, s, ETH_ALEN);
		STREAM_GETL(s, ipa_len);
		if (ipa_len) {
			ip.ipa_type = (ipa_len == IPV4_MAX_BYTELEN) ? IPADDR_V4
								    : IPADDR_V6;
			STREAM_GET(&ip.ip.addr, s, ipa_len);
		}
		l += 4 + ETH_ALEN + 4 + ipa_len;
		STREAM_GET(&vtep_ip.s_addr, s, IPV4_MAX_BYTELEN);
		l += IPV4_MAX_BYTELEN;

		/* Get flags - sticky mac and/or gateway mac */
		STREAM_GETC(s, flags);
<<<<<<< HEAD
=======
		sticky = CHECK_FLAG(flags, ZEBRA_MACIP_TYPE_STICKY);
		remote_gw = CHECK_FLAG(flags, ZEBRA_MACIP_TYPE_GW);
		router_flag = CHECK_FLAG(flags, ZEBRA_MACIP_TYPE_ROUTER_FLAG);
>>>>>>> 95d8c3ce
		l++;
		STREAM_GETL(s, seq);
		l += 4;

		if (IS_ZEBRA_DEBUG_VXLAN)
			zlog_debug(
				"Recv MACIP ADD VNI %u MAC %s%s%s flags 0x%x seq %u VTEP %s from %s",
				vni,
				prefix_mac2str(&macaddr, buf, sizeof(buf)),
				ipa_len ? " IP " : "",
				ipa_len ?
				ipaddr2str(&ip, buf1, sizeof(buf1)) : "",
				flags, seq, inet_ntoa(vtep_ip),
				zebra_route_string(client->proto));

<<<<<<< HEAD
=======
		/* Locate VNI hash entry - expected to exist. */
		zvni = zvni_lookup(vni);
		if (!zvni) {
			zlog_warn(
				"Failed to locate VNI hash upon remote MACIP ADD, VNI %u",
				vni);
			continue;
		}
		ifp = zvni->vxlan_if;
		if (!ifp) {
			zlog_warn(
				"VNI %u hash %p doesn't have intf upon remote MACIP add",
				vni, zvni);
			continue;
		}
		zif = ifp->info;

		/* If down or not mapped to a bridge, we're done. */
		if (!if_is_operative(ifp) || !zif->brslave_info.br_if)
			continue;

		/* The remote VTEP specified should normally exist, but it is
		 * possible
		 * that when peering comes up, peer may advertise MACIP routes
		 * before
		 * advertising type-3 routes.
		 */
		zvtep = zvni_vtep_find(zvni, &vtep_ip);
		if (!zvtep) {
			if (zvni_vtep_add(zvni, &vtep_ip) == NULL) {
				flog_err(
					ZEBRA_ERR_VTEP_ADD_FAILED,
					"Failed to add remote VTEP, VNI %u zvni %p",
					vni, zvni);
				continue;
			}

			zvni_vtep_install(zvni, &vtep_ip);
		}

		mac = zvni_mac_lookup(zvni, &macaddr);

		/* Ignore the update if the mac is already present
		   as a gateway mac */
		if (mac && CHECK_FLAG(mac->flags, ZEBRA_MAC_DEF_GW)
		    && CHECK_FLAG(flags, ZEBRA_MACIP_TYPE_GW)) {
			if (IS_ZEBRA_DEBUG_VXLAN)
				zlog_debug(
					"%u:Ignore MAC %s IP %s on VNI %u as MAC is already configured as gateway mac",
					zvrf_id(zvrf),
					prefix_mac2str(&macaddr, buf,
						       sizeof(buf)),
					ipaddr2str(&ip, buf1, sizeof(buf1)),
					vni);
			continue;
		}

		/* check if the remote MAC is unknown or has a change.
		 * If so, that needs to be updated first. Note that client could
		 * install MAC and MACIP separately or just install the latter.
		 */
		if (!mac || !CHECK_FLAG(mac->flags, ZEBRA_MAC_REMOTE)
		    || (CHECK_FLAG(mac->flags, ZEBRA_MAC_STICKY) ? 1 : 0)
			       != sticky
		    || (CHECK_FLAG(mac->flags, ZEBRA_MAC_REMOTE_DEF_GW) ? 1 : 0)
			       != remote_gw
		    || !IPV4_ADDR_SAME(&mac->fwd_info.r_vtep_ip, &vtep_ip))
			update_mac = 1;

		if (update_mac) {
			if (!mac) {
				mac = zvni_mac_add(zvni, &macaddr);
				if (!mac) {
					zlog_warn(
						"Failed to add MAC %s VNI %u Remote VTEP %s",
						prefix_mac2str(&macaddr, buf,
							       sizeof(buf)),
						vni, inet_ntoa(vtep_ip));
					return;
				}

				/* Is this MAC created for a MACIP? */
				if (ipa_len)
					SET_FLAG(mac->flags, ZEBRA_MAC_AUTO);
			}

			/* Set "auto" and "remote" forwarding info. */
			UNSET_FLAG(mac->flags, ZEBRA_MAC_LOCAL);
			memset(&mac->fwd_info, 0, sizeof(mac->fwd_info));
			SET_FLAG(mac->flags, ZEBRA_MAC_REMOTE);
			mac->fwd_info.r_vtep_ip = vtep_ip;

			if (sticky)
				SET_FLAG(mac->flags, ZEBRA_MAC_STICKY);
			else
				UNSET_FLAG(mac->flags, ZEBRA_MAC_STICKY);

			if (remote_gw)
				SET_FLAG(mac->flags, ZEBRA_MAC_REMOTE_DEF_GW);
			else
				UNSET_FLAG(mac->flags, ZEBRA_MAC_REMOTE_DEF_GW);

			zvni_process_neigh_on_remote_mac_add(zvni, mac);

			/* Install the entry. */
			zvni_mac_install(zvni, mac);
		}

		/* If there is no IP, continue - after clearing AUTO flag of
		 * MAC. */
		if (!ipa_len) {
			UNSET_FLAG(mac->flags, ZEBRA_MAC_AUTO);
			continue;
		}

		/* Check if the remote neighbor itself is unknown or has a
		 * change.
		 * If so, create or update and then install the entry.
		 */
		n = zvni_neigh_lookup(zvni, &ip);
		if (!n || !CHECK_FLAG(n->flags, ZEBRA_NEIGH_REMOTE)
		    || ((CHECK_FLAG(n->flags, ZEBRA_NEIGH_ROUTER_FLAG) ? 1 : 0)
			!= router_flag)
		    || (memcmp(&n->emac, &macaddr, sizeof(macaddr)) != 0)
		    || !IPV4_ADDR_SAME(&n->r_vtep_ip, &vtep_ip))
			update_neigh = 1;

		if (update_neigh) {
			if (!n) {
				n = zvni_neigh_add(zvni, &ip, &macaddr);
				if (!n) {
					zlog_warn(
						"Failed to add Neigh %s MAC %s VNI %u Remote VTEP %s",
						ipaddr2str(&ip, buf1,
							   sizeof(buf1)),
						prefix_mac2str(&macaddr, buf,
							       sizeof(buf)),
						vni, inet_ntoa(vtep_ip));
					return;
				}

			} else if (memcmp(&n->emac, &macaddr, sizeof(macaddr))
				   != 0) {
				/* MAC change, update neigh list for old and new
				 * mac */
				old_mac = zvni_mac_lookup(zvni, &n->emac);
				if (old_mac) {
					listnode_delete(old_mac->neigh_list, n);
					zvni_deref_ip2mac(zvni, old_mac, 1);
				}
				listnode_add_sort(mac->neigh_list, n);
				memcpy(&n->emac, &macaddr, ETH_ALEN);
			}

			/* Set "remote" forwarding info. */
			UNSET_FLAG(n->flags, ZEBRA_NEIGH_LOCAL);
			/* TODO: Handle MAC change. */
			n->r_vtep_ip = vtep_ip;
			SET_FLAG(n->flags, ZEBRA_NEIGH_REMOTE);

			/* Set router flag (R-bit) to this Neighbor entry */
			if (CHECK_FLAG(flags, ZEBRA_MACIP_TYPE_ROUTER_FLAG))
				SET_FLAG(n->flags, ZEBRA_NEIGH_ROUTER_FLAG);
			else
				UNSET_FLAG(n->flags, ZEBRA_NEIGH_ROUTER_FLAG);
>>>>>>> 95d8c3ce

		process_remote_macip_add(vni, &macaddr, ipa_len, &ip,
					 flags, seq, vtep_ip);
	}

stream_failure:
	return;
}

/*
 * Handle notification of MAC add/update over VxLAN. If the kernel is notifying
 * us, this must involve a multihoming scenario. Treat this as implicit delete
 * of any prior local MAC.
 */
int zebra_vxlan_check_del_local_mac(struct interface *ifp,
				    struct interface *br_if,
				    struct ethaddr *macaddr, vlanid_t vid)
{
	struct zebra_if *zif;
	struct zebra_l2info_vxlan *vxl;
	vni_t vni;
	zebra_vni_t *zvni;
	zebra_mac_t *mac;
	char buf[ETHER_ADDR_STRLEN];

	zif = ifp->info;
	assert(zif);
	vxl = &zif->l2info.vxl;
	vni = vxl->vni;

	/* Check if EVPN is enabled. */
	if (!is_evpn_enabled())
		return 0;

	/* Locate hash entry; it is expected to exist. */
	zvni = zvni_lookup(vni);
	if (!zvni)
		return 0;

	/* If entry doesn't exist, nothing to do. */
	mac = zvni_mac_lookup(zvni, macaddr);
	if (!mac)
		return 0;

	/* Is it a local entry? */
	if (!CHECK_FLAG(mac->flags, ZEBRA_MAC_LOCAL))
		return 0;

	if (IS_ZEBRA_DEBUG_VXLAN)
		zlog_debug(
			"Add/update remote MAC %s intf %s(%u) VNI %u - del local",
			prefix_mac2str(macaddr, buf, sizeof(buf)), ifp->name,
			ifp->ifindex, vni);

	/* Remove MAC from BGP. */
	zvni_mac_send_del_to_client(zvni->vni, macaddr, mac->flags);

	/*
	 * If there are no neigh associated with the mac delete the mac
	 * else mark it as AUTO for forward reference
	 */
	if (!listcount(mac->neigh_list)) {
		zvni_mac_del(zvni, mac);
	} else {
		UNSET_FLAG(mac->flags, ZEBRA_MAC_LOCAL);
		SET_FLAG(mac->flags, ZEBRA_MAC_AUTO);
	}

	return 0;
}

/*
 * Handle remote MAC delete by kernel; readd the remote MAC if we have it.
 * This can happen because the remote MAC entries are also added as "dynamic",
 * so the kernel can ageout the entry.
 */
int zebra_vxlan_check_readd_remote_mac(struct interface *ifp,
				       struct interface *br_if,
				       struct ethaddr *macaddr, vlanid_t vid)
{
	struct zebra_if *zif = NULL;
	struct zebra_l2info_vxlan *vxl = NULL;
	vni_t vni;
	zebra_vni_t *zvni = NULL;
	zebra_l3vni_t *zl3vni = NULL;
	zebra_mac_t *mac = NULL;
	char buf[ETHER_ADDR_STRLEN];

	zif = ifp->info;
	assert(zif);
	vxl = &zif->l2info.vxl;
	vni = vxl->vni;

	/* Check if EVPN is enabled. */
	if (!is_evpn_enabled())
		return 0;

	/* check if this is a remote RMAC and readd simillar to remote macs */
	zl3vni = zl3vni_lookup(vni);
	if (zl3vni)
		return zebra_vxlan_readd_remote_rmac(zl3vni, macaddr);

	/* Locate hash entry; it is expected to exist. */
	zvni = zvni_lookup(vni);
	if (!zvni)
		return 0;

	/* If entry doesn't exist, nothing to do. */
	mac = zvni_mac_lookup(zvni, macaddr);
	if (!mac)
		return 0;

	/* Is it a remote entry? */
	if (!CHECK_FLAG(mac->flags, ZEBRA_MAC_REMOTE))
		return 0;

	if (IS_ZEBRA_DEBUG_VXLAN)
		zlog_debug("Del remote MAC %s intf %s(%u) VNI %u - readd",
			   prefix_mac2str(macaddr, buf, sizeof(buf)), ifp->name,
			   ifp->ifindex, vni);

	zvni_mac_install(zvni, mac);
	return 0;
}

/*
 * Handle local MAC delete (on a port or VLAN corresponding to this VNI).
 */
int zebra_vxlan_local_mac_del(struct interface *ifp, struct interface *br_if,
			      struct ethaddr *macaddr, vlanid_t vid)
{
	zebra_vni_t *zvni;
	zebra_mac_t *mac;
	char buf[ETHER_ADDR_STRLEN];

	/* We are interested in MACs only on ports or (port, VLAN) that
	 * map to a VNI.
	 */
	zvni = zvni_map_vlan(ifp, br_if, vid);
	if (!zvni)
		return 0;
	if (!zvni->vxlan_if) {
		zlog_warn("VNI %u hash %p doesn't have intf upon local MAC DEL",
			  zvni->vni, zvni);
		return -1;
	}

	if (IS_ZEBRA_DEBUG_VXLAN)
		zlog_debug("DEL MAC %s intf %s(%u) VID %u -> VNI %u",
			   prefix_mac2str(macaddr, buf, sizeof(buf)), ifp->name,
			   ifp->ifindex, vid, zvni->vni);

	/* If entry doesn't exist, nothing to do. */
	mac = zvni_mac_lookup(zvni, macaddr);
	if (!mac)
		return 0;

	/* Is it a local entry? */
	if (!CHECK_FLAG(mac->flags, ZEBRA_MAC_LOCAL))
		return 0;

	/* Update all the neigh entries associated with this mac */
	zvni_process_neigh_on_local_mac_del(zvni, mac);

	/* Remove MAC from BGP. */
	zvni_mac_send_del_to_client(zvni->vni, macaddr, mac->flags);

	/*
	 * If there are no neigh associated with the mac delete the mac
	 * else mark it as AUTO for forward reference
	 */
	if (!listcount(mac->neigh_list)) {
		zvni_mac_del(zvni, mac);
	} else {
		UNSET_FLAG(mac->flags, ZEBRA_MAC_LOCAL);
		SET_FLAG(mac->flags, ZEBRA_MAC_AUTO);
	}

	return 0;
}

/*
 * Handle local MAC add (on a port or VLAN corresponding to this VNI).
 */
int zebra_vxlan_local_mac_add_update(struct interface *ifp,
				     struct interface *br_if,
				     struct ethaddr *macaddr, vlanid_t vid,
				     uint8_t sticky)
{
	zebra_vni_t *zvni;
	zebra_mac_t *mac;
	char buf[ETHER_ADDR_STRLEN];
	bool mac_sticky = false;
	bool inform_client = false;
	bool upd_neigh = false;

	/* We are interested in MACs only on ports or (port, VLAN) that
	 * map to a VNI.
	 */
	zvni = zvni_map_vlan(ifp, br_if, vid);
	if (!zvni) {
		if (IS_ZEBRA_DEBUG_VXLAN)
			zlog_debug(
				"Add/Update %sMAC %s intf %s(%u) VID %u, could not find VNI",
				sticky ? "sticky " : "",
				prefix_mac2str(macaddr, buf, sizeof(buf)),
				ifp->name, ifp->ifindex, vid);
		return 0;
	}

	if (!zvni->vxlan_if) {
		zlog_warn("VNI %u hash %p doesn't have intf upon local MAC ADD",
			  zvni->vni, zvni);
		return -1;
	}

	/* Check if we need to create or update or it is a NO-OP. */
	mac = zvni_mac_lookup(zvni, macaddr);
	if (!mac) {
		if (IS_ZEBRA_DEBUG_VXLAN)
			zlog_debug(
				"ADD %sMAC %s intf %s(%u) VID %u -> VNI %u",
				sticky ? "sticky " : "",
				prefix_mac2str(macaddr, buf, sizeof(buf)),
				ifp->name, ifp->ifindex, vid, zvni->vni);

		mac = zvni_mac_add(zvni, macaddr);
		if (!mac) {
			flog_err(
				ZEBRA_ERR_MAC_ADD_FAILED,
				"Failed to add MAC %s intf %s(%u) VID %u VNI %u",
				prefix_mac2str(macaddr, buf, sizeof(buf)),
				ifp->name, ifp->ifindex, vid, zvni->vni);
			return -1;
		}
		SET_FLAG(mac->flags, ZEBRA_MAC_LOCAL);
		mac->fwd_info.local.ifindex = ifp->ifindex;
		mac->fwd_info.local.vid = vid;
		if (sticky)
			SET_FLAG(mac->flags, ZEBRA_MAC_STICKY);
		inform_client = true;

	} else {
		if (IS_ZEBRA_DEBUG_VXLAN)
			zlog_debug(
				"UPD %sMAC %s intf %s(%u) VID %u -> VNI %u curFlags 0x%x",
				sticky ? "sticky " : "",
				prefix_mac2str(macaddr, buf, sizeof(buf)),
				ifp->name, ifp->ifindex, vid, zvni->vni,
				mac->flags);

		if (CHECK_FLAG(mac->flags, ZEBRA_MAC_LOCAL)) {
			if (CHECK_FLAG(mac->flags, ZEBRA_MAC_STICKY))
				mac_sticky = true;

			/*
			 * Update any changes and if changes are relevant to
			 * BGP, note it.
			 */
			if (mac_sticky == sticky
			    && mac->fwd_info.local.ifindex == ifp->ifindex
			    && mac->fwd_info.local.vid == vid) {
				if (IS_ZEBRA_DEBUG_VXLAN)
					zlog_debug(
						"Add/Update %sMAC %s intf %s(%u) VID %u -> VNI %u, "
						"entry exists and has not changed ",
						sticky ? "sticky " : "",
						prefix_mac2str(macaddr, buf,
							       sizeof(buf)),
						ifp->name, ifp->ifindex, vid,
						zvni->vni);
				return 0;
			}
			if (mac_sticky != sticky) {
				if (sticky)
					SET_FLAG(mac->flags,
						 ZEBRA_MAC_STICKY);
				else
					UNSET_FLAG(mac->flags,
						   ZEBRA_MAC_STICKY);
				inform_client = true;
			}

			memset(&mac->fwd_info, 0, sizeof(mac->fwd_info));
			mac->fwd_info.local.ifindex = ifp->ifindex;
			mac->fwd_info.local.vid = vid;

		} else if (CHECK_FLAG(mac->flags, ZEBRA_MAC_REMOTE) ||
			   CHECK_FLAG(mac->flags, ZEBRA_MAC_AUTO)) {

			/*
			 * MAC has either moved or was "internally" created due
			 * to a neighbor learn and is now actually learnt. If
			 * it was learnt as a remote sticky MAC, this is an
			 * operator error.
			 */
			if (CHECK_FLAG(mac->flags, ZEBRA_MAC_STICKY)) {
				zlog_warn(
					"MAC %s already learnt as remote sticky behind VTEP %s VNI %u",
					prefix_mac2str(macaddr, buf,
						       sizeof(buf)),
					inet_ntoa(mac->fwd_info.r_vtep_ip),
					zvni->vni);
				return 0;
			}

			/* If an actual move, compute MAC's seq number */
			if (CHECK_FLAG(mac->flags, ZEBRA_MAC_REMOTE))
				mac->loc_seq = MAX(mac->rem_seq + 1,
						   mac->loc_seq);
			UNSET_FLAG(mac->flags, ZEBRA_MAC_REMOTE);
			UNSET_FLAG(mac->flags, ZEBRA_MAC_AUTO);
			SET_FLAG(mac->flags, ZEBRA_MAC_LOCAL);
			memset(&mac->fwd_info, 0, sizeof(mac->fwd_info));
			mac->fwd_info.local.ifindex = ifp->ifindex;
			mac->fwd_info.local.vid = vid;
			if (sticky)
				SET_FLAG(mac->flags, ZEBRA_MAC_STICKY);
			else
				UNSET_FLAG(mac->flags, ZEBRA_MAC_STICKY);
			/*
			 * We have to inform BGP of this MAC as well as process
			 * all neighbors.
			 */
			inform_client = true;
			upd_neigh = true;
		}
	}

	/* Inform BGP if required. */
	if (inform_client) {
		if (zvni_mac_send_add_to_client(zvni->vni, macaddr,
						mac->flags, mac->loc_seq))
			return -1;
	}

	/* Process all neighbors associated with this MAC, if required. */
	if (upd_neigh)
		zvni_process_neigh_on_local_mac_change(zvni, mac, 0);

	return 0;
}

/*
 * Handle message from client to delete a remote VTEP for a VNI.
 */
void zebra_vxlan_remote_vtep_del(ZAPI_HANDLER_ARGS)
{
	struct stream *s;
	unsigned short l = 0;
	vni_t vni;
	struct in_addr vtep_ip;
	zebra_vni_t *zvni;
	zebra_vtep_t *zvtep;
	struct interface *ifp;
	struct zebra_if *zif;

	if (!is_evpn_enabled()) {
		zlog_warn(
			"%s: EVPN is not enabled yet we have received a vtep del command",
			__PRETTY_FUNCTION__);
		return;
	}

	if (zvrf_id(zvrf) != VRF_DEFAULT) {
		zlog_warn("Recv MACIP DEL for non-default VRF %u",
			  zvrf_id(zvrf));
		return;
	}

	s = msg;

	while (l < hdr->length) {
		/* Obtain each remote VTEP and process. */
		STREAM_GETL(s, vni);
		l += 4;
		STREAM_GET(&vtep_ip.s_addr, s, IPV4_MAX_BYTELEN);
		l += IPV4_MAX_BYTELEN;

		if (IS_ZEBRA_DEBUG_VXLAN)
			zlog_debug("Recv VTEP_DEL %s VNI %u from %s",
				   inet_ntoa(vtep_ip), vni,
				   zebra_route_string(client->proto));

		/* Locate VNI hash entry - expected to exist. */
		zvni = zvni_lookup(vni);
		if (!zvni) {
			if (IS_ZEBRA_DEBUG_VXLAN)
				zlog_debug(
					"Failed to locate VNI hash upon remote VTEP DEL, "
					"VNI %u",
					vni);
			continue;
		}

		ifp = zvni->vxlan_if;
		if (!ifp) {
			zlog_warn(
				"VNI %u hash %p doesn't have intf upon remote VTEP DEL",
				zvni->vni, zvni);
			continue;
		}
		zif = ifp->info;

		/* If down or not mapped to a bridge, we're done. */
		if (!if_is_operative(ifp) || !zif->brslave_info.br_if)
			continue;

		/* If the remote VTEP does not exist, there's nothing more to
		 * do.
		 * Otherwise, uninstall any remote MACs pointing to this VTEP
		 * and
		 * then, the VTEP entry itself and remove it.
		 */
		zvtep = zvni_vtep_find(zvni, &vtep_ip);
		if (!zvtep)
			continue;

		zvni_neigh_del_from_vtep(zvni, 1, &vtep_ip);
		zvni_mac_del_from_vtep(zvni, 1, &vtep_ip);
		zvni_vtep_uninstall(zvni, &vtep_ip);
		zvni_vtep_del(zvni, zvtep);
	}

stream_failure:
	return;
}

/*
 * Handle message from client to add a remote VTEP for a VNI.
 */
void zebra_vxlan_remote_vtep_add(ZAPI_HANDLER_ARGS)
{
	struct stream *s;
	unsigned short l = 0;
	vni_t vni;
	struct in_addr vtep_ip;
	zebra_vni_t *zvni;
	struct interface *ifp;
	struct zebra_if *zif;

	if (!is_evpn_enabled()) {
		zlog_warn(
			"%s: EVPN not enabled yet we received a vtep_add zapi call",
			__PRETTY_FUNCTION__);
		return;
	}

	if (zvrf_id(zvrf) != VRF_DEFAULT) {
		zlog_warn("Recv MACIP ADD for non-default VRF %u",
			  zvrf_id(zvrf));
		return;
	}

	s = msg;

	while (l < hdr->length) {
		/* Obtain each remote VTEP and process. */
		STREAM_GETL(s, vni);
		l += 4;
		STREAM_GET(&vtep_ip.s_addr, s, IPV4_MAX_BYTELEN);
		l += IPV4_MAX_BYTELEN;

		if (IS_ZEBRA_DEBUG_VXLAN)
			zlog_debug("Recv VTEP_ADD %s VNI %u from %s",
				   inet_ntoa(vtep_ip), vni,
				   zebra_route_string(client->proto));

		/* Locate VNI hash entry - expected to exist. */
		zvni = zvni_lookup(vni);
		if (!zvni) {
			flog_err(
				ZEBRA_ERR_VTEP_ADD_FAILED,
				"Failed to locate VNI hash upon remote VTEP ADD, VNI %u",
				vni);
			continue;
		}

		ifp = zvni->vxlan_if;
		if (!ifp) {
			flog_err(
				ZEBRA_ERR_VTEP_ADD_FAILED,
				"VNI %u hash %p doesn't have intf upon remote VTEP ADD",
				zvni->vni, zvni);
			continue;
		}

		zif = ifp->info;

		/* If down or not mapped to a bridge, we're done. */
		if (!if_is_operative(ifp) || !zif->brslave_info.br_if)
			continue;

		/* If the remote VTEP already exists,
		   there's nothing more to do. */
		if (zvni_vtep_find(zvni, &vtep_ip))
			continue;

		if (zvni_vtep_add(zvni, &vtep_ip) == NULL) {
			flog_err(ZEBRA_ERR_VTEP_ADD_FAILED,
				  "Failed to add remote VTEP, VNI %u zvni %p",
				  vni, zvni);
			continue;
		}

		zvni_vtep_install(zvni, &vtep_ip);
	}

stream_failure:
	return;
}

/*
 * Add/Del gateway macip to evpn
 * g/w can be:
 *  1. SVI interface on a vlan aware bridge
 *  2. SVI interface on a vlan unaware bridge
 *  3. vrr interface (MACVLAN) associated to a SVI
 * We advertise macip routes for an interface if it is associated to VxLan vlan
 */
int zebra_vxlan_add_del_gw_macip(struct interface *ifp, struct prefix *p,
				 int add)
{
	struct ipaddr ip;
	struct ethaddr macaddr;
	zebra_vni_t *zvni = NULL;

	memset(&ip, 0, sizeof(struct ipaddr));
	memset(&macaddr, 0, sizeof(struct ethaddr));

	/* Check if EVPN is enabled. */
	if (!is_evpn_enabled())
		return 0;

	if (IS_ZEBRA_IF_MACVLAN(ifp)) {
		struct interface *svi_if =
			NULL; /* SVI corresponding to the MACVLAN */
		struct zebra_if *ifp_zif =
			NULL; /* Zebra daemon specific info for MACVLAN */
		struct zebra_if *svi_if_zif =
			NULL; /* Zebra daemon specific info for SVI*/

		ifp_zif = ifp->info;
		if (!ifp_zif)
			return -1;

		/*
		 * for a MACVLAN interface the link represents the svi_if
		 */
		svi_if = if_lookup_by_index_per_ns(zebra_ns_lookup(NS_DEFAULT),
						   ifp_zif->link_ifindex);
		if (!svi_if) {
			zlog_warn("MACVLAN %s(%u) without link information",
				  ifp->name, ifp->ifindex);
			return -1;
		}

		if (IS_ZEBRA_IF_VLAN(svi_if)) {
			/*
			 * If it is a vlan aware bridge then the link gives the
			 * bridge information
			 */
			struct interface *svi_if_link = NULL;

			svi_if_zif = svi_if->info;
			if (svi_if_zif) {
				svi_if_link = if_lookup_by_index_per_ns(
					zebra_ns_lookup(NS_DEFAULT),
					svi_if_zif->link_ifindex);
				zvni = zvni_from_svi(svi_if, svi_if_link);
			}
		} else if (IS_ZEBRA_IF_BRIDGE(svi_if)) {
			/*
			 * If it is a vlan unaware bridge then svi is the bridge
			 * itself
			 */
			zvni = zvni_from_svi(svi_if, svi_if);
		}
	} else if (IS_ZEBRA_IF_VLAN(ifp)) {
		struct zebra_if *svi_if_zif =
			NULL; /* Zebra daemon specific info for SVI */
		struct interface *svi_if_link =
			NULL; /* link info for the SVI = bridge info */

		svi_if_zif = ifp->info;
		if (svi_if_zif) {
			svi_if_link = if_lookup_by_index_per_ns(
				zebra_ns_lookup(NS_DEFAULT),
				svi_if_zif->link_ifindex);
			if (svi_if_link)
				zvni = zvni_from_svi(ifp, svi_if_link);
		}
	} else if (IS_ZEBRA_IF_BRIDGE(ifp)) {
		zvni = zvni_from_svi(ifp, ifp);
	}

	if (!zvni)
		return 0;

	if (!zvni->vxlan_if) {
		zlog_warn("VNI %u hash %p doesn't have intf upon MACVLAN up",
			  zvni->vni, zvni);
		return -1;
	}


	memcpy(&macaddr.octet, ifp->hw_addr, ETH_ALEN);

	if (p->family == AF_INET) {
		ip.ipa_type = IPADDR_V4;
		memcpy(&(ip.ipaddr_v4), &(p->u.prefix4),
		       sizeof(struct in_addr));
	} else if (p->family == AF_INET6) {
		ip.ipa_type = IPADDR_V6;
		memcpy(&(ip.ipaddr_v6), &(p->u.prefix6),
		       sizeof(struct in6_addr));
	}


	if (add)
		zvni_gw_macip_add(ifp, zvni, &macaddr, &ip);
	else
		zvni_gw_macip_del(ifp, zvni, &ip);

	return 0;
}

/*
 * Handle SVI interface going down.
 * SVI can be associated to either L3-VNI or L2-VNI.
 * For L2-VNI: At this point, this is a NOP since
 *	the kernel deletes the neighbor entries on this SVI (if any).
 *      We only need to update the vrf corresponding to zvni.
 * For L3-VNI: L3-VNI is operationally down, update mac-ip routes and delete
 *	from bgp
 */
int zebra_vxlan_svi_down(struct interface *ifp, struct interface *link_if)
{
	zebra_l3vni_t *zl3vni = NULL;

	zl3vni = zl3vni_from_svi(ifp, link_if);
	if (zl3vni) {

		/* process l3-vni down */
		zebra_vxlan_process_l3vni_oper_down(zl3vni);

		/* remove association with svi-if */
		zl3vni->svi_if = NULL;
	} else {
		zebra_vni_t *zvni = NULL;

		/* since we dont have svi corresponding to zvni, we associate it
		 * to default vrf. Note: the corresponding neigh entries on the
		 * SVI would have already been deleted */
		zvni = zvni_from_svi(ifp, link_if);
		if (zvni) {
			zvni->vrf_id = VRF_DEFAULT;

			/* update the tenant vrf in BGP */
			zvni_send_add_to_client(zvni);
		}
	}
	return 0;
}

/*
 * Handle SVI interface coming up.
 * SVI can be associated to L3-VNI (l3vni vxlan interface) or L2-VNI (l2-vni
 * vxlan intf).
 * For L2-VNI: we need to install any remote neighbors entried (used for
 * apr-suppression)
 * For L3-VNI: SVI will be used to get the rmac to be used with L3-VNI
 */
int zebra_vxlan_svi_up(struct interface *ifp, struct interface *link_if)
{
	zebra_vni_t *zvni = NULL;
	zebra_l3vni_t *zl3vni = NULL;

	zl3vni = zl3vni_from_svi(ifp, link_if);
	if (zl3vni) {

		/* associate with svi */
		zl3vni->svi_if = ifp;

		/* process oper-up */
		if (is_l3vni_oper_up(zl3vni))
			zebra_vxlan_process_l3vni_oper_up(zl3vni);
	} else {

		/* process SVI up for l2-vni */
		struct neigh_walk_ctx n_wctx;

		zvni = zvni_from_svi(ifp, link_if);
		if (!zvni)
			return 0;

		if (!zvni->vxlan_if) {
			zlog_warn(
				"VNI %u hash %p doesn't have intf upon SVI up",
				zvni->vni, zvni);
			return -1;
		}

		if (IS_ZEBRA_DEBUG_VXLAN)
			zlog_debug(
				"SVI %s(%u) VNI %u VRF %s is UP, installing neighbors",
				ifp->name, ifp->ifindex, zvni->vni,
				vrf_id_to_name(ifp->vrf_id));

		/* update the vrf information for l2-vni and inform bgp */
		zvni->vrf_id = ifp->vrf_id;
		zvni_send_add_to_client(zvni);

		/* Install any remote neighbors for this VNI. */
		memset(&n_wctx, 0, sizeof(struct neigh_walk_ctx));
		n_wctx.zvni = zvni;
		hash_iterate(zvni->neigh_table, zvni_install_neigh_hash,
			     &n_wctx);
	}

	return 0;
}

/*
 * Handle VxLAN interface down
 */
int zebra_vxlan_if_down(struct interface *ifp)
{
	vni_t vni;
	struct zebra_if *zif = NULL;
	struct zebra_l2info_vxlan *vxl = NULL;
	zebra_l3vni_t *zl3vni = NULL;
	zebra_vni_t *zvni;

	/* Check if EVPN is enabled. */
	if (!is_evpn_enabled())
		return 0;

	zif = ifp->info;
	assert(zif);
	vxl = &zif->l2info.vxl;
	vni = vxl->vni;

	zl3vni = zl3vni_lookup(vni);
	if (zl3vni) {
		/* process-if-down for l3-vni */
		if (IS_ZEBRA_DEBUG_VXLAN)
			zlog_debug("Intf %s(%u) L3-VNI %u is DOWN", ifp->name,
				   ifp->ifindex, vni);

		zebra_vxlan_process_l3vni_oper_down(zl3vni);
	} else {
		/* process if-down for l2-vni */
		if (IS_ZEBRA_DEBUG_VXLAN)
			zlog_debug("Intf %s(%u) L2-VNI %u is DOWN", ifp->name,
				   ifp->ifindex, vni);

		/* Locate hash entry; it is expected to exist. */
		zvni = zvni_lookup(vni);
		if (!zvni) {
			zlog_warn(
				"Failed to locate VNI hash at DOWN, IF %s(%u) VNI %u",
				ifp->name, ifp->ifindex, vni);
			return -1;
		}

		assert(zvni->vxlan_if == ifp);

		/* Delete this VNI from BGP. */
		zvni_send_del_to_client(zvni->vni);

		/* Free up all neighbors and MACs, if any. */
		zvni_neigh_del_all(zvni, 1, 0, DEL_ALL_NEIGH);
		zvni_mac_del_all(zvni, 1, 0, DEL_ALL_MAC);

		/* Free up all remote VTEPs, if any. */
		zvni_vtep_del_all(zvni, 1);
	}
	return 0;
}

/*
 * Handle VxLAN interface up - update BGP if required.
 */
int zebra_vxlan_if_up(struct interface *ifp)
{
	vni_t vni;
	struct zebra_if *zif = NULL;
	struct zebra_l2info_vxlan *vxl = NULL;
	zebra_vni_t *zvni = NULL;
	zebra_l3vni_t *zl3vni = NULL;

	/* Check if EVPN is enabled. */
	if (!is_evpn_enabled())
		return 0;

	zif = ifp->info;
	assert(zif);
	vxl = &zif->l2info.vxl;
	vni = vxl->vni;

	zl3vni = zl3vni_lookup(vni);
	if (zl3vni) {

		if (IS_ZEBRA_DEBUG_VXLAN)
			zlog_debug("Intf %s(%u) L3-VNI %u is UP", ifp->name,
				   ifp->ifindex, vni);

		/* we need to associate with SVI, if any, we can associate with
		 * svi-if only after association with vxlan-intf is complete
		 */
		zl3vni->svi_if = zl3vni_map_to_svi_if(zl3vni);

		if (is_l3vni_oper_up(zl3vni))
			zebra_vxlan_process_l3vni_oper_up(zl3vni);
	} else {
		/* Handle L2-VNI add */
		struct interface *vlan_if = NULL;

		if (IS_ZEBRA_DEBUG_VXLAN)
			zlog_debug("Intf %s(%u) L2-VNI %u is UP", ifp->name,
				   ifp->ifindex, vni);

		/* Locate hash entry; it is expected to exist. */
		zvni = zvni_lookup(vni);
		if (!zvni) {
			zlog_warn(
				"Failed to locate VNI hash at UP, IF %s(%u) VNI %u",
				ifp->name, ifp->ifindex, vni);
			return -1;
		}

		assert(zvni->vxlan_if == ifp);
		vlan_if = zvni_map_to_svi(vxl->access_vlan,
					  zif->brslave_info.br_if);
		if (vlan_if) {
			zvni->vrf_id = vlan_if->vrf_id;
			zl3vni = zl3vni_from_vrf(vlan_if->vrf_id);
			if (zl3vni)
				listnode_add_sort(zl3vni->l2vnis, zvni);
		}

		/* If part of a bridge, inform BGP about this VNI. */
		/* Also, read and populate local MACs and neighbors. */
		if (zif->brslave_info.br_if) {
			zvni_send_add_to_client(zvni);
			zvni_read_mac_neigh(zvni, ifp);
		}
	}

	return 0;
}

/*
 * Handle VxLAN interface delete. Locate and remove entry in hash table
 * and update BGP, if required.
 */
int zebra_vxlan_if_del(struct interface *ifp)
{
	vni_t vni;
	struct zebra_if *zif = NULL;
	struct zebra_l2info_vxlan *vxl = NULL;
	zebra_vni_t *zvni = NULL;
	zebra_l3vni_t *zl3vni = NULL;

	/* Check if EVPN is enabled. */
	if (!is_evpn_enabled())
		return 0;

	zif = ifp->info;
	assert(zif);
	vxl = &zif->l2info.vxl;
	vni = vxl->vni;

	zl3vni = zl3vni_lookup(vni);
	if (zl3vni) {

		if (IS_ZEBRA_DEBUG_VXLAN)
			zlog_debug("Del L3-VNI %u intf %s(%u)", vni, ifp->name,
				   ifp->ifindex);

		/* process oper-down for l3-vni */
		zebra_vxlan_process_l3vni_oper_down(zl3vni);

		/* remove the association with vxlan_if */
		memset(&zl3vni->local_vtep_ip, 0, sizeof(struct in_addr));
		zl3vni->vxlan_if = NULL;
	} else {

		/* process if-del for l2-vni*/
		if (IS_ZEBRA_DEBUG_VXLAN)
			zlog_debug("Del L2-VNI %u intf %s(%u)", vni, ifp->name,
				   ifp->ifindex);

		/* Locate hash entry; it is expected to exist. */
		zvni = zvni_lookup(vni);
		if (!zvni) {
			zlog_warn(
				"Failed to locate VNI hash at del, IF %s(%u) VNI %u",
				ifp->name, ifp->ifindex, vni);
			return 0;
		}

		/* remove from l3-vni list */
		zl3vni = zl3vni_from_vrf(zvni->vrf_id);
		if (zl3vni)
			listnode_delete(zl3vni->l2vnis, zvni);

		/* Delete VNI from BGP. */
		zvni_send_del_to_client(zvni->vni);

		/* Free up all neighbors and MAC, if any. */
		zvni_neigh_del_all(zvni, 0, 0, DEL_ALL_NEIGH);
		zvni_mac_del_all(zvni, 0, 0, DEL_ALL_MAC);

		/* Free up all remote VTEPs, if any. */
		zvni_vtep_del_all(zvni, 0);

		/* Delete the hash entry. */
		if (zvni_del(zvni)) {
			flog_err(ZEBRA_ERR_VNI_DEL_FAILED,
				  "Failed to del VNI hash %p, IF %s(%u) VNI %u",
				  zvni, ifp->name, ifp->ifindex, zvni->vni);
			return -1;
		}
	}
	return 0;
}

/*
 * Handle VxLAN interface update - change to tunnel IP, master or VLAN.
 */
int zebra_vxlan_if_update(struct interface *ifp, uint16_t chgflags)
{
	vni_t vni;
	struct zebra_if *zif = NULL;
	struct zebra_l2info_vxlan *vxl = NULL;
	zebra_vni_t *zvni = NULL;
	zebra_l3vni_t *zl3vni = NULL;

	/* Check if EVPN is enabled. */
	if (!is_evpn_enabled())
		return 0;

	zif = ifp->info;
	assert(zif);
	vxl = &zif->l2info.vxl;
	vni = vxl->vni;

	zl3vni = zl3vni_lookup(vni);
	if (zl3vni) {

		if (IS_ZEBRA_DEBUG_VXLAN)
			zlog_debug(
				"Update L3-VNI %u intf %s(%u) VLAN %u local IP %s master %u chg 0x%x",
				vni, ifp->name, ifp->ifindex, vxl->access_vlan,
				inet_ntoa(vxl->vtep_ip),
				zif->brslave_info.bridge_ifindex, chgflags);

		/* Removed from bridge? Cleanup and return */
		if ((chgflags & ZEBRA_VXLIF_MASTER_CHANGE)
		    && (zif->brslave_info.bridge_ifindex == IFINDEX_INTERNAL)) {
			zebra_vxlan_process_l3vni_oper_down(zl3vni);
			return 0;
		}

		/* access-vlan change - process oper down, associate with new
		 * svi_if and then process oper up again
		 */
		if (chgflags & ZEBRA_VXLIF_VLAN_CHANGE) {
			if (if_is_operative(ifp)) {
				zebra_vxlan_process_l3vni_oper_down(zl3vni);
				zl3vni->svi_if = NULL;
				zl3vni->svi_if = zl3vni_map_to_svi_if(zl3vni);
				zl3vni->local_vtep_ip = vxl->vtep_ip;
				if (is_l3vni_oper_up(zl3vni))
					zebra_vxlan_process_l3vni_oper_up(
						zl3vni);
			}
		}

		/*
		 * local-ip change - process oper down, associate with new
		 * local-ip and then process oper up again
		 */
		if (chgflags & ZEBRA_VXLIF_LOCAL_IP_CHANGE) {
			if (if_is_operative(ifp)) {
				zebra_vxlan_process_l3vni_oper_down(zl3vni);
				zl3vni->local_vtep_ip = vxl->vtep_ip;
				if (is_l3vni_oper_up(zl3vni))
					zebra_vxlan_process_l3vni_oper_up(
						zl3vni);
			}
		}

		/* Update local tunnel IP. */
		zl3vni->local_vtep_ip = vxl->vtep_ip;

		/* if we have a valid new master, process l3-vni oper up */
		if (chgflags & ZEBRA_VXLIF_MASTER_CHANGE) {
			if (if_is_operative(ifp) && is_l3vni_oper_up(zl3vni))
				zebra_vxlan_process_l3vni_oper_up(zl3vni);
		}
	} else {

		/* Update VNI hash. */
		zvni = zvni_lookup(vni);
		if (!zvni) {
			zlog_warn(
				"Failed to find L2-VNI hash on update, IF %s(%u) VNI %u",
				ifp->name, ifp->ifindex, vni);
			return -1;
		}

		if (IS_ZEBRA_DEBUG_VXLAN)
			zlog_debug(
				"Update L2-VNI %u intf %s(%u) VLAN %u local IP %s master %u chg 0x%x",
				vni, ifp->name, ifp->ifindex, vxl->access_vlan,
				inet_ntoa(vxl->vtep_ip),
				zif->brslave_info.bridge_ifindex, chgflags);

		/* Removed from bridge? Cleanup and return */
		if ((chgflags & ZEBRA_VXLIF_MASTER_CHANGE)
		    && (zif->brslave_info.bridge_ifindex == IFINDEX_INTERNAL)) {
			/* Delete from client, remove all remote VTEPs */
			/* Also, free up all MACs and neighbors. */
			zvni_send_del_to_client(zvni->vni);
			zvni_neigh_del_all(zvni, 1, 0, DEL_ALL_NEIGH);
			zvni_mac_del_all(zvni, 1, 0, DEL_ALL_MAC);
			zvni_vtep_del_all(zvni, 1);
			return 0;
		}

		/* Handle other changes. */
		if (chgflags & ZEBRA_VXLIF_VLAN_CHANGE) {
			/* Remove all existing local neigh and MACs for this VNI
			 * (including from BGP)
			 */
			zvni_neigh_del_all(zvni, 0, 1, DEL_LOCAL_MAC);
			zvni_mac_del_all(zvni, 0, 1, DEL_LOCAL_MAC);
		}

		zvni->local_vtep_ip = vxl->vtep_ip;
		zvni->vxlan_if = ifp;

		/* Take further actions needed.
		 * Note that if we are here, there is a change of interest.
		 */
		/* If down or not mapped to a bridge, we're done. */
		if (!if_is_operative(ifp) || !zif->brslave_info.br_if)
			return 0;

		/* Inform BGP, if there is a change of interest. */
		if (chgflags
		    & (ZEBRA_VXLIF_MASTER_CHANGE | ZEBRA_VXLIF_LOCAL_IP_CHANGE))
			zvni_send_add_to_client(zvni);

		/* If there is a valid new master or a VLAN mapping change,
		 * read and populate local MACs and neighbors.
		 * Also, reinstall any remote MACs and neighbors
		 * for this VNI (based on new VLAN).
		 */
		if (chgflags & ZEBRA_VXLIF_MASTER_CHANGE)
			zvni_read_mac_neigh(zvni, ifp);
		else if (chgflags & ZEBRA_VXLIF_VLAN_CHANGE) {
			struct mac_walk_ctx m_wctx;
			struct neigh_walk_ctx n_wctx;

			zvni_read_mac_neigh(zvni, ifp);

			memset(&m_wctx, 0, sizeof(struct mac_walk_ctx));
			m_wctx.zvni = zvni;
			hash_iterate(zvni->mac_table, zvni_install_mac_hash,
				     &m_wctx);

			memset(&n_wctx, 0, sizeof(struct neigh_walk_ctx));
			n_wctx.zvni = zvni;
			hash_iterate(zvni->neigh_table, zvni_install_neigh_hash,
				     &n_wctx);
		}
	}

	return 0;
}

/*
 * Handle VxLAN interface add.
 */
int zebra_vxlan_if_add(struct interface *ifp)
{
	vni_t vni;
	struct zebra_if *zif = NULL;
	struct zebra_l2info_vxlan *vxl = NULL;
	zebra_vni_t *zvni = NULL;
	zebra_l3vni_t *zl3vni = NULL;

	/* Check if EVPN is enabled. */
	if (!is_evpn_enabled())
		return 0;

	zif = ifp->info;
	assert(zif);
	vxl = &zif->l2info.vxl;
	vni = vxl->vni;

	zl3vni = zl3vni_lookup(vni);
	if (zl3vni) {

		/* process if-add for l3-vni*/
		if (IS_ZEBRA_DEBUG_VXLAN)
			zlog_debug(
				"Add L3-VNI %u intf %s(%u) VLAN %u local IP %s master %u",
				vni, ifp->name, ifp->ifindex, vxl->access_vlan,
				inet_ntoa(vxl->vtep_ip),
				zif->brslave_info.bridge_ifindex);

		/* associate with vxlan_if */
		zl3vni->local_vtep_ip = vxl->vtep_ip;
		zl3vni->vxlan_if = ifp;

		/* Associate with SVI, if any. We can associate with svi-if only
		 * after association with vxlan_if is complete */
		zl3vni->svi_if = zl3vni_map_to_svi_if(zl3vni);

		if (is_l3vni_oper_up(zl3vni))
			zebra_vxlan_process_l3vni_oper_up(zl3vni);
	} else {

		/* process if-add for l2-vni */
		struct interface *vlan_if = NULL;

		/* Create or update VNI hash. */
		zvni = zvni_lookup(vni);
		if (!zvni) {
			zvni = zvni_add(vni);
			if (!zvni) {
				flog_err(
					ZEBRA_ERR_VNI_ADD_FAILED,
					"Failed to add VNI hash, IF %s(%u) VNI %u",
					ifp->name, ifp->ifindex, vni);
				return -1;
			}
		}

		zvni->local_vtep_ip = vxl->vtep_ip;
		zvni->vxlan_if = ifp;
		vlan_if = zvni_map_to_svi(vxl->access_vlan,
					  zif->brslave_info.br_if);
		if (vlan_if) {
			zvni->vrf_id = vlan_if->vrf_id;
			zl3vni = zl3vni_from_vrf(vlan_if->vrf_id);
			if (zl3vni)
				listnode_add_sort(zl3vni->l2vnis, zvni);
		}

		if (IS_ZEBRA_DEBUG_VXLAN)
			zlog_debug(
				"Add L2-VNI %u VRF %s intf %s(%u) VLAN %u local IP %s master %u",
				vni,
				vlan_if ? vrf_id_to_name(vlan_if->vrf_id)
					: "Default",
				ifp->name, ifp->ifindex, vxl->access_vlan,
				inet_ntoa(vxl->vtep_ip),
				zif->brslave_info.bridge_ifindex);

		/* If down or not mapped to a bridge, we're done. */
		if (!if_is_operative(ifp) || !zif->brslave_info.br_if)
			return 0;

		/* Inform BGP */
		zvni_send_add_to_client(zvni);

		/* Read and populate local MACs and neighbors */
		zvni_read_mac_neigh(zvni, ifp);
	}

	return 0;
}

int zebra_vxlan_process_vrf_vni_cmd(struct zebra_vrf *zvrf, vni_t vni,
				    char *err, int err_str_sz, int filter,
				    int add)
{
	zebra_l3vni_t *zl3vni = NULL;
	struct zebra_vrf *zvrf_default = NULL;

	zvrf_default = zebra_vrf_lookup_by_id(VRF_DEFAULT);
	if (!zvrf_default)
		return -1;

	if (IS_ZEBRA_DEBUG_VXLAN)
		zlog_debug("vrf %s vni %u %s", zvrf_name(zvrf), vni,
			   add ? "ADD" : "DEL");

	if (add) {

		zebra_vxlan_handle_vni_transition(zvrf, vni, add);

		/* check if the vni is already present under zvrf */
		if (zvrf->l3vni) {
			snprintf(err, err_str_sz,
				 "VNI is already configured under the vrf");
			return -1;
		}

		/* check if this VNI is already present in the system */
		zl3vni = zl3vni_lookup(vni);
		if (zl3vni) {
			snprintf(err, err_str_sz,
				 "VNI is already configured as L3-VNI");
			return -1;
		}

		/* add the L3-VNI to the global table */
		zl3vni = zl3vni_add(vni, zvrf_id(zvrf));
		if (!zl3vni) {
			snprintf(err, err_str_sz, "Could not add L3-VNI");
			return -1;
		}

		/* associate the vrf with vni */
		zvrf->l3vni = vni;

		/* set the filter in l3vni to denote if we are using l3vni only
		 * for prefix routes
		 */
		if (filter)
			SET_FLAG(zl3vni->filter, PREFIX_ROUTES_ONLY);

		/* associate with vxlan-intf;
		 * we need to associate with the vxlan-intf first
		 */
		zl3vni->vxlan_if = zl3vni_map_to_vxlan_if(zl3vni);

		/* associate with corresponding SVI interface, we can associate
		 * with svi-if only after vxlan interface association is
		 * complete
		 */
		zl3vni->svi_if = zl3vni_map_to_svi_if(zl3vni);

		/* formulate l2vni list */
		hash_iterate(zvrf_default->vni_table, zvni_add_to_l3vni_list,
			     zl3vni);

		if (is_l3vni_oper_up(zl3vni))
			zebra_vxlan_process_l3vni_oper_up(zl3vni);

	} else {
		zl3vni = zl3vni_lookup(vni);
		if (!zl3vni) {
			snprintf(err, err_str_sz, "VNI doesn't exist");
			return -1;
		}

		if (filter && !CHECK_FLAG(zl3vni->filter, PREFIX_ROUTES_ONLY)) {
			snprintf(err, ERR_STR_SZ,
				 "prefix-routes-only is not set for the vni");
			return -1;
		}

		zebra_vxlan_process_l3vni_oper_down(zl3vni);

		/* delete and uninstall all rmacs */
		hash_iterate(zl3vni->rmac_table, zl3vni_del_rmac_hash_entry,
			     zl3vni);

		/* delete and uninstall all next-hops */
		hash_iterate(zl3vni->nh_table, zl3vni_del_nh_hash_entry,
			     zl3vni);

		zvrf->l3vni = 0;
		zl3vni_del(zl3vni);

		zebra_vxlan_handle_vni_transition(zvrf, vni, add);
	}
	return 0;
}

int zebra_vxlan_vrf_enable(struct zebra_vrf *zvrf)
{
	zebra_l3vni_t *zl3vni = NULL;

	if (zvrf->l3vni)
		zl3vni = zl3vni_lookup(zvrf->l3vni);
	if (!zl3vni)
		return 0;

	zl3vni->vrf_id = zvrf_id(zvrf);
	if (is_l3vni_oper_up(zl3vni))
		zebra_vxlan_process_l3vni_oper_up(zl3vni);
	return 0;
}

int zebra_vxlan_vrf_disable(struct zebra_vrf *zvrf)
{
	zebra_l3vni_t *zl3vni = NULL;

	if (zvrf->l3vni)
		zl3vni = zl3vni_lookup(zvrf->l3vni);
	if (!zl3vni)
		return 0;

	zl3vni->vrf_id = VRF_UNKNOWN;
	zebra_vxlan_process_l3vni_oper_down(zl3vni);
	return 0;
}

int zebra_vxlan_vrf_delete(struct zebra_vrf *zvrf)
{
	zebra_l3vni_t *zl3vni = NULL;
	vni_t vni;

	if (zvrf->l3vni)
		zl3vni = zl3vni_lookup(zvrf->l3vni);
	if (!zl3vni)
		return 0;

	vni = zl3vni->vni;
	zl3vni_del(zl3vni);
	zebra_vxlan_handle_vni_transition(zvrf, vni, 0);

	return 0;
}

/*
 * Handle message from client to enable/disable advertisement of g/w macip
 * routes
 */
void zebra_vxlan_advertise_subnet(ZAPI_HANDLER_ARGS)
{
	struct stream *s;
	int advertise;
	vni_t vni = 0;
	zebra_vni_t *zvni = NULL;
	struct interface *ifp = NULL;
	struct zebra_if *zif = NULL;
	struct zebra_l2info_vxlan zl2_info;
	struct interface *vlan_if = NULL;

	if (zvrf_id(zvrf) != VRF_DEFAULT) {
		zlog_warn("EVPN GW-MACIP Adv for non-default VRF %u",
			  zvrf_id(zvrf));
		return;
	}

	s = msg;
	STREAM_GETC(s, advertise);
	vni = stream_get3(s);

	zvni = zvni_lookup(vni);
	if (!zvni)
		return;

	if (zvni->advertise_subnet == advertise)
		return;

	if (IS_ZEBRA_DEBUG_VXLAN)
		zlog_debug("EVPN subnet Adv %s on VNI %d , currently %s",
			   advertise ? "enabled" : "disabled", vni,
			   zvni->advertise_subnet ? "enabled" : "disabled");


	zvni->advertise_subnet = advertise;

	ifp = zvni->vxlan_if;
	if (!ifp)
		return;

	zif = ifp->info;

	/* If down or not mapped to a bridge, we're done. */
	if (!if_is_operative(ifp) || !zif->brslave_info.br_if)
		return;

	zl2_info = zif->l2info.vxl;

	vlan_if =
		zvni_map_to_svi(zl2_info.access_vlan, zif->brslave_info.br_if);
	if (!vlan_if)
		return;

	if (zvni->advertise_subnet)
		zvni_advertise_subnet(zvni, vlan_if, 1);
	else
		zvni_advertise_subnet(zvni, vlan_if, 0);

stream_failure:
	return;
}

/*
 * Handle message from client to enable/disable advertisement of g/w macip
 * routes
 */
void zebra_vxlan_advertise_gw_macip(ZAPI_HANDLER_ARGS)
{
	struct stream *s;
	int advertise;
	vni_t vni = 0;
	zebra_vni_t *zvni = NULL;
	struct interface *ifp = NULL;

	if (zvrf_id(zvrf) != VRF_DEFAULT) {
		zlog_warn("EVPN GW-MACIP Adv for non-default VRF %u",
			  zvrf_id(zvrf));
		return;
	}

	s = msg;
	STREAM_GETC(s, advertise);
	STREAM_GETL(s, vni);

	if (!vni) {
		if (IS_ZEBRA_DEBUG_VXLAN)
			zlog_debug("EVPN gateway macip Adv %s, currently %s",
				   advertise ? "enabled" : "disabled",
				   advertise_gw_macip_enabled(NULL)
					   ? "enabled"
					   : "disabled");

		if (zvrf->advertise_gw_macip == advertise)
			return;

		zvrf->advertise_gw_macip = advertise;

		if (advertise_gw_macip_enabled(zvni))
			hash_iterate(zvrf->vni_table,
				     zvni_gw_macip_add_for_vni_hash, NULL);
		else
			hash_iterate(zvrf->vni_table,
				     zvni_gw_macip_del_for_vni_hash, NULL);

	} else {
		struct zebra_if *zif = NULL;
		struct zebra_l2info_vxlan zl2_info;
		struct interface *vlan_if = NULL;
		struct interface *vrr_if = NULL;

		zvni = zvni_lookup(vni);
		if (!zvni)
			return;

		if (IS_ZEBRA_DEBUG_VXLAN)
			zlog_debug(
				"EVPN gateway macip Adv %s on VNI %d , currently %s",
				advertise ? "enabled" : "disabled", vni,
				advertise_gw_macip_enabled(zvni) ? "enabled"
								 : "disabled");

		if (zvni->advertise_gw_macip == advertise)
			return;

		zvni->advertise_gw_macip = advertise;

		ifp = zvni->vxlan_if;
		if (!ifp)
			return;

		zif = ifp->info;

		/* If down or not mapped to a bridge, we're done. */
		if (!if_is_operative(ifp) || !zif->brslave_info.br_if)
			return;

		zl2_info = zif->l2info.vxl;

		vlan_if = zvni_map_to_svi(zl2_info.access_vlan,
					  zif->brslave_info.br_if);
		if (!vlan_if)
			return;

		if (advertise_gw_macip_enabled(zvni)) {
			/* Add primary SVI MAC-IP */
			zvni_add_macip_for_intf(vlan_if, zvni);

			/* Add VRR MAC-IP - if any*/
			vrr_if = zebra_get_vrr_intf_for_svi(vlan_if);
			if (vrr_if)
				zvni_add_macip_for_intf(vrr_if, zvni);
		} else {
			/* Del primary MAC-IP */
			zvni_del_macip_for_intf(vlan_if, zvni);

			/* Del VRR MAC-IP - if any*/
			vrr_if = zebra_get_vrr_intf_for_svi(vlan_if);
			if (vrr_if)
				zvni_del_macip_for_intf(vrr_if, zvni);
		}
	}

stream_failure:
	return;
}


/*
 * Handle message from client to learn (or stop learning) about VNIs and MACs.
 * When enabled, the VNI hash table will be built and MAC FDB table read;
 * when disabled, the entries should be deleted and remote VTEPs and MACs
 * uninstalled from the kernel.
 */
void zebra_vxlan_advertise_all_vni(ZAPI_HANDLER_ARGS)
{
	struct stream *s = NULL;
	int advertise = 0;
	struct zebra_ns *zns = NULL;

	if (zvrf_id(zvrf) != VRF_DEFAULT) {
		zlog_warn("EVPN VNI Adv for non-default VRF %u", zvrf_id(zvrf));
		return;
	}

	s = msg;
	STREAM_GETC(s, advertise);

	if (IS_ZEBRA_DEBUG_VXLAN)
		zlog_debug("EVPN VNI Adv %s, currently %s",
			   advertise ? "enabled" : "disabled",
			   is_evpn_enabled() ? "enabled" : "disabled");

	if (zvrf->advertise_all_vni == advertise)
		return;

	zvrf->advertise_all_vni = advertise;
	if (is_evpn_enabled()) {
		/* Build VNI hash table and inform BGP. */
		zvni_build_hash_table();

		/* Add all SVI (L3 GW) MACs to BGP*/
		hash_iterate(zvrf->vni_table, zvni_gw_macip_add_for_vni_hash,
			     NULL);

		/* Read the MAC FDB */
		macfdb_read(zvrf->zns);

		/* Read neighbors */
		neigh_read(zvrf->zns);
	} else {
		/* Cleanup VTEPs for all VNIs - uninstall from
		 * kernel and free entries.
		 */
		hash_iterate(zvrf->vni_table, zvni_cleanup_all, zvrf);

		/* cleanup all l3vnis */
		zns = zebra_ns_lookup(NS_DEFAULT);
		if (!zns)
			return;

		hash_iterate(zns->l3vni_table, zl3vni_cleanup_all, NULL);
	}

stream_failure:
	return;
}

/*
 * Allocate VNI hash table for this VRF and do other initialization.
 * NOTE: Currently supported only for default VRF.
 */
void zebra_vxlan_init_tables(struct zebra_vrf *zvrf)
{
	if (!zvrf)
		return;
	zvrf->vni_table = hash_create(vni_hash_keymake, vni_hash_cmp,
				      "Zebra VRF VNI Table");
}

/* Cleanup VNI info, but don't free the table. */
void zebra_vxlan_cleanup_tables(struct zebra_vrf *zvrf)
{
	if (!zvrf)
		return;
	hash_iterate(zvrf->vni_table, zvni_cleanup_all, zvrf);
}

/* Close all VNI handling */
void zebra_vxlan_close_tables(struct zebra_vrf *zvrf)
{
	if (!zvrf)
		return;
	hash_iterate(zvrf->vni_table, zvni_cleanup_all, zvrf);
	hash_free(zvrf->vni_table);
}

/* init the l3vni table */
void zebra_vxlan_ns_init(struct zebra_ns *zns)
{
	zns->l3vni_table = hash_create(l3vni_hash_keymake, l3vni_hash_cmp,
				       "Zebra VRF L3 VNI table");
}

/* free l3vni table */
void zebra_vxlan_ns_disable(struct zebra_ns *zns)
{
	hash_free(zns->l3vni_table);
}

/* get the l3vni svi ifindex */
ifindex_t get_l3vni_svi_ifindex(vrf_id_t vrf_id)
{
	zebra_l3vni_t *zl3vni = NULL;

	zl3vni = zl3vni_from_vrf(vrf_id);
	if (!zl3vni || !is_l3vni_oper_up(zl3vni))
		return 0;

	return zl3vni->svi_if->ifindex;
}<|MERGE_RESOLUTION|>--- conflicted
+++ resolved
@@ -1965,13 +1965,10 @@
 	char buf2[INET6_ADDRSTRLEN];
 	zebra_neigh_t *n = NULL;
 	zebra_mac_t *zmac = NULL, *old_zmac = NULL;
-<<<<<<< HEAD
 	uint32_t old_mac_seq = 0, mac_new_seq = 0;
 	bool upd_mac_seq = false;
 	bool neigh_mac_change = false;
-=======
 	bool check_rbit = false;
->>>>>>> 95d8c3ce
 
 	/* Check if the MAC exists. */
 	zmac = zvni_mac_lookup(zvni, macaddr);
@@ -2024,18 +2021,15 @@
 		/* Set "local" forwarding info. */
 		SET_FLAG(n->flags, ZEBRA_NEIGH_LOCAL);
 		n->ifindex = ifp->ifindex;
+		check_rbit = true;
 	} else {
 		if (CHECK_FLAG(n->flags, ZEBRA_NEIGH_LOCAL)) {
-<<<<<<< HEAD
 			/* If there is no MAC change, BGP isn't interested. */
-=======
-
 			if (router_flag !=
 			    (CHECK_FLAG(n->flags, ZEBRA_NEIGH_ROUTER_FLAG)
 					? 1 : 0))
 				check_rbit = true;
 
->>>>>>> 95d8c3ce
 			if (memcmp(n->emac.octet, macaddr->octet,
 				   ETH_ALEN) == 0) {
 				/* Update any params and return - client doesn't
@@ -2044,39 +2038,28 @@
 				n->ifindex = ifp->ifindex;
 			} else {
 
-<<<<<<< HEAD
-			/* If the MAC has changed, need to issue a delete
-			 * first as this means a different MACIP route.
-			 * Also, need to do some unlinking/relinking.
-			 * We also need to update the MAC's sequence number
-			 * in different situations.
-			 */
-			if (IS_ZEBRA_NEIGH_ACTIVE(n))
-				zvni_neigh_send_del_to_client(zvni->vni, &n->ip,
-							      &n->emac, 0);
-			old_zmac = zvni_mac_lookup(zvni, &n->emac);
-			if (old_zmac) {
-				old_mac_seq = CHECK_FLAG(old_zmac->flags,
-							 ZEBRA_MAC_REMOTE) ?
-					old_zmac->rem_seq : old_zmac->loc_seq;
-				neigh_mac_change = upd_mac_seq = true;
-				listnode_delete(old_zmac->neigh_list, n);
-				zvni_deref_ip2mac(zvni, old_zmac, 0);
-			}
-=======
-				/* If the MAC has changed,
-				 * need to issue a delete first
-				 * as this means a different MACIP route.
-				 * Also, need to do some unlinking/relinking.
+				/* If the MAC has changed, need to issue a
+				 * delete first as this means a different
+				 * MACIP route. Also, need to do some
+				 * unlinking/relinking. We also need to
+				 * update the MAC's sequence number
+				 * in different situations.
 				 */
-				zvni_neigh_send_del_to_client(zvni->vni, &n->ip,
-						      &n->emac, 0);
+				if (IS_ZEBRA_NEIGH_ACTIVE(n))
+					zvni_neigh_send_del_to_client(
+						zvni->vni, &n->ip, &n->emac, 0);
 				old_zmac = zvni_mac_lookup(zvni, &n->emac);
 				if (old_zmac) {
-					listnode_delete(old_zmac->neigh_list, n);
+					old_mac_seq =
+						CHECK_FLAG(old_zmac->flags,
+							   ZEBRA_MAC_REMOTE) ?
+							old_zmac->rem_seq :
+							old_zmac->loc_seq;
+					neigh_mac_change = upd_mac_seq = true;
+					listnode_delete(
+						old_zmac->neigh_list, n);
 					zvni_deref_ip2mac(zvni, old_zmac, 0);
 				}
->>>>>>> 95d8c3ce
 
 				/* Update the forwarding info. */
 				n->ifindex = ifp->ifindex;
@@ -2118,7 +2101,6 @@
 			n->ifindex = ifp->ifindex;
 			check_rbit = true;
 		}
-<<<<<<< HEAD
 	}
 
 	/* If MAC was previously remote, or the neighbor had a different
@@ -2132,24 +2114,6 @@
 		seq2 = neigh_mac_change ? old_mac_seq + 1 : 0;
 		mac_new_seq = zmac->loc_seq < MAX(seq1, seq2) ?
 			      MAX(seq1, seq2) : zmac->loc_seq;
-=======
-	} else {
-		/* New neighbor - create */
-		n = zvni_neigh_add(zvni, ip, macaddr);
-		if (!n) {
-			flog_err(
-				ZEBRA_ERR_MAC_ADD_FAILED,
-				"Failed to add neighbor %s MAC %s intf %s(%u) -> VNI %u",
-				ipaddr2str(ip, buf2, sizeof(buf2)),
-				prefix_mac2str(macaddr, buf, sizeof(buf)),
-				ifp->name, ifp->ifindex, zvni->vni);
-			return -1;
-		}
-		/* Set "local" forwarding info. */
-		SET_FLAG(n->flags, ZEBRA_NEIGH_LOCAL);
-		n->ifindex = ifp->ifindex;
-		check_rbit = true;
->>>>>>> 95d8c3ce
 	}
 
 	/*Mark Router flag (R-bit) */
@@ -2162,37 +2126,15 @@
 	 * learnt. If not, force neighbor to be inactive and reset its seq.
 	 */
 	if (!CHECK_FLAG(zmac->flags, ZEBRA_MAC_LOCAL)) {
-<<<<<<< HEAD
 		ZEBRA_NEIGH_SET_INACTIVE(n);
 		n->loc_seq = 0;
 		zmac->loc_seq = mac_new_seq;
 		return 0;
 	}
 
-	/* Set router flag (R-bit) */
-	if (router_flag)
-		SET_FLAG(n->flags, ZEBRA_NEIGH_ROUTER_FLAG);
-=======
-		if (IS_ZEBRA_DEBUG_VXLAN)
-			zlog_debug(
-				"Skipping neigh %s add to client as MAC %s is not local on VNI %u with flags 0x%x",
-				ipaddr2str(ip, buf2, sizeof(buf2)),
-				prefix_mac2str(macaddr, buf, sizeof(buf)),
-				zvni->vni, n->flags);
-
+	if (!check_rbit) {
 		return 0;
 	}
-
-	if (!check_rbit) {
-		if (IS_ZEBRA_DEBUG_VXLAN)
-			zlog_debug(
-				"Skipping neigh %s with MAC %s on VNI %u add to client as router flag is not set.",
-				ipaddr2str(ip, buf2, sizeof(buf2)),
-				prefix_mac2str(macaddr, buf, sizeof(buf)),
-				zvni->vni);
-		return 0;
-	}
->>>>>>> 95d8c3ce
 
 	/* If the MAC's sequence number has changed, inform the MAC and all
 	 * neighbors associated with the MAC to BGP, else just inform this
@@ -4103,6 +4045,7 @@
 	uint32_t tmp_seq;
 	uint8_t sticky = 0;
 	u_char remote_gw = 0;
+	uint8_t router_flag = 0;
 
 	/* Locate VNI hash entry - expected to exist. */
 	zvni = zvni_lookup(vni);
@@ -4142,6 +4085,7 @@
 
 	sticky = CHECK_FLAG(flags, ZEBRA_MACIP_TYPE_STICKY);
 	remote_gw = CHECK_FLAG(flags, ZEBRA_MACIP_TYPE_GW);
+	router_flag = CHECK_FLAG(flags, ZEBRA_MACIP_TYPE_ROUTER_FLAG);
 
 	mac = zvni_mac_lookup(zvni, macaddr);
 
@@ -4260,6 +4204,8 @@
 	    || !CHECK_FLAG(n->flags, ZEBRA_NEIGH_REMOTE)
 	    || (memcmp(&n->emac, macaddr, sizeof(*macaddr)) != 0)
 	    || !IPV4_ADDR_SAME(&n->r_vtep_ip, &vtep_ip)
+	    || ((CHECK_FLAG(n->flags, ZEBRA_NEIGH_ROUTER_FLAG) ? 1 : 0)
+		!= router_flag)
 	    || seq != n->rem_seq)
 		update_neigh = 1;
 
@@ -4338,6 +4284,8 @@
 		/* Set router flag (R-bit) to this Neighbor entry */
 		if (CHECK_FLAG(flags, ZEBRA_MACIP_TYPE_ROUTER_FLAG))
 			SET_FLAG(n->flags, ZEBRA_NEIGH_ROUTER_FLAG);
+		else
+			UNSET_FLAG(n->flags, ZEBRA_NEIGH_ROUTER_FLAG);
 
 		/* Install the entry. */
 		zvni_neigh_install(zvni, n);
@@ -5554,15 +5502,6 @@
 	uint32_t seq;
 	char buf[ETHER_ADDR_STRLEN];
 	char buf1[INET6_ADDRSTRLEN];
-<<<<<<< HEAD
-=======
-	uint8_t sticky = 0;
-	uint8_t remote_gw = 0;
-	uint8_t router_flag = 0;
-	uint8_t flags = 0;
-	struct interface *ifp = NULL;
-	struct zebra_if *zif = NULL;
->>>>>>> 95d8c3ce
 
 	memset(&macaddr, 0, sizeof(struct ethaddr));
 	memset(&ip, 0, sizeof(struct ipaddr));
@@ -5595,12 +5534,6 @@
 
 		/* Get flags - sticky mac and/or gateway mac */
 		STREAM_GETC(s, flags);
-<<<<<<< HEAD
-=======
-		sticky = CHECK_FLAG(flags, ZEBRA_MACIP_TYPE_STICKY);
-		remote_gw = CHECK_FLAG(flags, ZEBRA_MACIP_TYPE_GW);
-		router_flag = CHECK_FLAG(flags, ZEBRA_MACIP_TYPE_ROUTER_FLAG);
->>>>>>> 95d8c3ce
 		l++;
 		STREAM_GETL(s, seq);
 		l += 4;
@@ -5615,175 +5548,6 @@
 				ipaddr2str(&ip, buf1, sizeof(buf1)) : "",
 				flags, seq, inet_ntoa(vtep_ip),
 				zebra_route_string(client->proto));
-
-<<<<<<< HEAD
-=======
-		/* Locate VNI hash entry - expected to exist. */
-		zvni = zvni_lookup(vni);
-		if (!zvni) {
-			zlog_warn(
-				"Failed to locate VNI hash upon remote MACIP ADD, VNI %u",
-				vni);
-			continue;
-		}
-		ifp = zvni->vxlan_if;
-		if (!ifp) {
-			zlog_warn(
-				"VNI %u hash %p doesn't have intf upon remote MACIP add",
-				vni, zvni);
-			continue;
-		}
-		zif = ifp->info;
-
-		/* If down or not mapped to a bridge, we're done. */
-		if (!if_is_operative(ifp) || !zif->brslave_info.br_if)
-			continue;
-
-		/* The remote VTEP specified should normally exist, but it is
-		 * possible
-		 * that when peering comes up, peer may advertise MACIP routes
-		 * before
-		 * advertising type-3 routes.
-		 */
-		zvtep = zvni_vtep_find(zvni, &vtep_ip);
-		if (!zvtep) {
-			if (zvni_vtep_add(zvni, &vtep_ip) == NULL) {
-				flog_err(
-					ZEBRA_ERR_VTEP_ADD_FAILED,
-					"Failed to add remote VTEP, VNI %u zvni %p",
-					vni, zvni);
-				continue;
-			}
-
-			zvni_vtep_install(zvni, &vtep_ip);
-		}
-
-		mac = zvni_mac_lookup(zvni, &macaddr);
-
-		/* Ignore the update if the mac is already present
-		   as a gateway mac */
-		if (mac && CHECK_FLAG(mac->flags, ZEBRA_MAC_DEF_GW)
-		    && CHECK_FLAG(flags, ZEBRA_MACIP_TYPE_GW)) {
-			if (IS_ZEBRA_DEBUG_VXLAN)
-				zlog_debug(
-					"%u:Ignore MAC %s IP %s on VNI %u as MAC is already configured as gateway mac",
-					zvrf_id(zvrf),
-					prefix_mac2str(&macaddr, buf,
-						       sizeof(buf)),
-					ipaddr2str(&ip, buf1, sizeof(buf1)),
-					vni);
-			continue;
-		}
-
-		/* check if the remote MAC is unknown or has a change.
-		 * If so, that needs to be updated first. Note that client could
-		 * install MAC and MACIP separately or just install the latter.
-		 */
-		if (!mac || !CHECK_FLAG(mac->flags, ZEBRA_MAC_REMOTE)
-		    || (CHECK_FLAG(mac->flags, ZEBRA_MAC_STICKY) ? 1 : 0)
-			       != sticky
-		    || (CHECK_FLAG(mac->flags, ZEBRA_MAC_REMOTE_DEF_GW) ? 1 : 0)
-			       != remote_gw
-		    || !IPV4_ADDR_SAME(&mac->fwd_info.r_vtep_ip, &vtep_ip))
-			update_mac = 1;
-
-		if (update_mac) {
-			if (!mac) {
-				mac = zvni_mac_add(zvni, &macaddr);
-				if (!mac) {
-					zlog_warn(
-						"Failed to add MAC %s VNI %u Remote VTEP %s",
-						prefix_mac2str(&macaddr, buf,
-							       sizeof(buf)),
-						vni, inet_ntoa(vtep_ip));
-					return;
-				}
-
-				/* Is this MAC created for a MACIP? */
-				if (ipa_len)
-					SET_FLAG(mac->flags, ZEBRA_MAC_AUTO);
-			}
-
-			/* Set "auto" and "remote" forwarding info. */
-			UNSET_FLAG(mac->flags, ZEBRA_MAC_LOCAL);
-			memset(&mac->fwd_info, 0, sizeof(mac->fwd_info));
-			SET_FLAG(mac->flags, ZEBRA_MAC_REMOTE);
-			mac->fwd_info.r_vtep_ip = vtep_ip;
-
-			if (sticky)
-				SET_FLAG(mac->flags, ZEBRA_MAC_STICKY);
-			else
-				UNSET_FLAG(mac->flags, ZEBRA_MAC_STICKY);
-
-			if (remote_gw)
-				SET_FLAG(mac->flags, ZEBRA_MAC_REMOTE_DEF_GW);
-			else
-				UNSET_FLAG(mac->flags, ZEBRA_MAC_REMOTE_DEF_GW);
-
-			zvni_process_neigh_on_remote_mac_add(zvni, mac);
-
-			/* Install the entry. */
-			zvni_mac_install(zvni, mac);
-		}
-
-		/* If there is no IP, continue - after clearing AUTO flag of
-		 * MAC. */
-		if (!ipa_len) {
-			UNSET_FLAG(mac->flags, ZEBRA_MAC_AUTO);
-			continue;
-		}
-
-		/* Check if the remote neighbor itself is unknown or has a
-		 * change.
-		 * If so, create or update and then install the entry.
-		 */
-		n = zvni_neigh_lookup(zvni, &ip);
-		if (!n || !CHECK_FLAG(n->flags, ZEBRA_NEIGH_REMOTE)
-		    || ((CHECK_FLAG(n->flags, ZEBRA_NEIGH_ROUTER_FLAG) ? 1 : 0)
-			!= router_flag)
-		    || (memcmp(&n->emac, &macaddr, sizeof(macaddr)) != 0)
-		    || !IPV4_ADDR_SAME(&n->r_vtep_ip, &vtep_ip))
-			update_neigh = 1;
-
-		if (update_neigh) {
-			if (!n) {
-				n = zvni_neigh_add(zvni, &ip, &macaddr);
-				if (!n) {
-					zlog_warn(
-						"Failed to add Neigh %s MAC %s VNI %u Remote VTEP %s",
-						ipaddr2str(&ip, buf1,
-							   sizeof(buf1)),
-						prefix_mac2str(&macaddr, buf,
-							       sizeof(buf)),
-						vni, inet_ntoa(vtep_ip));
-					return;
-				}
-
-			} else if (memcmp(&n->emac, &macaddr, sizeof(macaddr))
-				   != 0) {
-				/* MAC change, update neigh list for old and new
-				 * mac */
-				old_mac = zvni_mac_lookup(zvni, &n->emac);
-				if (old_mac) {
-					listnode_delete(old_mac->neigh_list, n);
-					zvni_deref_ip2mac(zvni, old_mac, 1);
-				}
-				listnode_add_sort(mac->neigh_list, n);
-				memcpy(&n->emac, &macaddr, ETH_ALEN);
-			}
-
-			/* Set "remote" forwarding info. */
-			UNSET_FLAG(n->flags, ZEBRA_NEIGH_LOCAL);
-			/* TODO: Handle MAC change. */
-			n->r_vtep_ip = vtep_ip;
-			SET_FLAG(n->flags, ZEBRA_NEIGH_REMOTE);
-
-			/* Set router flag (R-bit) to this Neighbor entry */
-			if (CHECK_FLAG(flags, ZEBRA_MACIP_TYPE_ROUTER_FLAG))
-				SET_FLAG(n->flags, ZEBRA_NEIGH_ROUTER_FLAG);
-			else
-				UNSET_FLAG(n->flags, ZEBRA_NEIGH_ROUTER_FLAG);
->>>>>>> 95d8c3ce
 
 		process_remote_macip_add(vni, &macaddr, ipa_len, &ip,
 					 flags, seq, vtep_ip);
