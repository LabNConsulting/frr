--- conflicted
+++ resolved
@@ -708,14 +708,11 @@
      for setting ifindex to IFINDEX_INTERNAL after processing the
      interface deletion message. */
   ifp->ifindex = IFINDEX_INTERNAL;
-<<<<<<< HEAD
   ifp->node = NULL;
-=======
 
   /* if the ifp is in a vrf, move it to default so vrf can be deleted if desired */
   if (ifp->vrf_id)
     if_handle_vrf_change (ifp, VRF_DEFAULT);
->>>>>>> ac39ea28
 }
 
 /* VRF change for an interface */
