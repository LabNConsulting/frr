--- conflicted
+++ resolved
@@ -626,10 +626,6 @@
 
 		vrf_bitmap_free(client->redist_default[afi]);
 	}
-<<<<<<< HEAD
-	vrf_bitmap_free(client->ifinfo);
-=======
->>>>>>> 23db048e
 	vrf_bitmap_free(client->ridinfo);
 
 	XFREE(MTYPE_TMP, client);
@@ -710,10 +706,6 @@
 			client->redist[afi][i] = vrf_bitmap_init();
 		client->redist_default[afi] = vrf_bitmap_init();
 	}
-<<<<<<< HEAD
-	client->ifinfo = vrf_bitmap_init();
-=======
->>>>>>> 23db048e
 	client->ridinfo = vrf_bitmap_init();
 
 	/* by default, it's not a synchronous client */
