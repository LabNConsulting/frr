#!/usr/bin/env python3
#
# Copyright (c) 2021, LabN Consulting, L.L.C.
#
# This program is free software; you can redistribute it and/or
# modify it under the terms of the GNU General Public License
# as published by the Free Software Foundation; either version 2
# of the License, or (at your option) any later version.
#
# This program is distributed in the hope that it will be useful,
# but WITHOUT ANY WARRANTY; without even the implied warranty of
# MERCHANTABILITY or FITNESS FOR A PARTICULAR PURPOSE.  See the
# GNU General Public License for more details.
#
# You should have received a copy of the GNU General Public License along
# with this program; see the file COPYING; if not, write to the Free Software
# Foundation, Inc., 51 Franklin St, Fifth Floor, Boston, MA 02110-1301 USA
#

########################################################
### Python Script to generate the FRR support bundle ###
########################################################
import argparse
import logging
import os
import subprocess
import tempfile

def open_with_backup(path):
    if os.path.exists(path):
        print("Making backup of " + path)
        subprocess.check_call("mv {0} {0}.prev".format(path))
    return open(path, "w")

def main():
    parser = argparse.ArgumentParser()
    parser.add_argument("-c", "--config", default="/etc/frr/support_bundle_commands.conf", help="input config")
    parser.add_argument("-l", "--log-dir", default="/var/log/frr", help="directory for logfiles")
    args = parser.parse_args()

    collecting = False # file format has sentinels (seem superfluous)
    proc_cmds = {}
    proc = None
    temp = None

<<<<<<< HEAD
# Create the output file name
def createOutputFile(procName):
  fileName = procName + "_support_bundle.log"
  oldFile = LOG_DIR + fileName
  cpFileCmd = "cp " + oldFile + " " + oldFile + ".prev"
  rmFileCmd = "rm -rf " + oldFile
  print("Making backup of " + oldFile)
  os.system(cpFileCmd)
  print("Removing " + oldFile)
  os.system(rmFileCmd)
  return fileName

# Open the output file for this process
def openOutputFile(fileName):
  crt_file_cmd = LOG_DIR + fileName
  print(crt_file_cmd)
  try:
    outputFile = open(crt_file_cmd, "w")
    return outputFile
  except IOError:
    return ()
=======
    # Collect all the commands for each daemon
    try:
        for line in open(args.config):
            line = line.rstrip()
            if len(line) == 0 or line[0] == "#":
                continue
>>>>>>> f44e7a37

            cmd_line = line.split(":")
            if cmd_line[0] == "PROC_NAME":
                proc = cmd_line[1]
                temp = tempfile.NamedTemporaryFile("w+")
                collecting = False
            elif cmd_line[0] == "CMD_LIST_START":
                collecting = True
            elif cmd_line[0] == "CMD_LIST_END":
                collecting = False
                temp.flush()
                proc_cmds[proc] = open(temp.name)
                temp.close()
            elif collecting:
                temp.write(line + "\n")
            else:
                print("Ignoring unexpected input " + line.rstrip())
    except IOError as error:
        logging.fatal("Cannot read config file: %s: %s", args.config, str(error))
        return

<<<<<<< HEAD
# Execute the command over vtysh and store in the
# output file
def executeCommand(cmd, outputFile):
  cmd_exec_str = "vtysh -c \"" + cmd + "\" "
  try:
    cmd_output = subprocess.check_output(cmd_exec_str, shell=True)
    try:
      dateTime = datetime.datetime.now()
      outputFile.write(">>[" + str(dateTime) + "]" + cmd + "\n")
      outputFile.write(cmd_output)
      outputFile.write("########################################################\n")
      outputFile.write('\n')
    except:
      print("Writing to ouptut file Failed")
  except subprocess.CalledProcessError as e:
    dateTime = datetime.datetime.now()
    outputFile.write(">>[" + str(dateTime) + "]" + cmd + "\n")
    outputFile.write(e.output)
    outputFile.write("########################################################\n")
    outputFile.write('\n')
    print("Error:" + e.output)
=======
    # Spawn a vtysh to fetch each set of commands
    procs = []
    for proc in proc_cmds:
        ofn = os.path.join(args.log_dir, proc + "_support_bundle.log")
        p = subprocess.Popen(
            ["/usr/bin/env", "vtysh", "-t"],
            stdin=proc_cmds[proc],
            stdout=open_with_backup(ofn),
            stderr=subprocess.STDOUT,
        )
        procs.append(p)
>>>>>>> f44e7a37

    for p in procs:
        p.wait()

<<<<<<< HEAD
# Process the support bundle configuration file
# and call appropriate functions
def processConfFile(lines):
  for line in lines:
    if line[0][0] == '#':
      continue
    cmd_line = line.split(':')
    if cmd_line[0] == "PROC_NAME":
      outputFileName = createOutputFile(cmd_line[1])
      if outputFileName:
        print(outputFileName, "created for", cmd_line[1])
    elif cmd_line[0] == "CMD_LIST_START":
      outputFile = openOutputFile(outputFileName)
      if outputFile:
        print(outputFileName, "opened")
      else:
        print(outputFileName, "open failed")
        return FAIL
    elif cmd_line[0] == "CMD_LIST_END":
      if closeOutputFile(outputFile):
        print(outputFileName, "closed")
      else:
        print(outputFileName, "close failed")
    else:
      print("Execute:" , cmd_line[0])
      executeCommand(cmd_line[0], outputFile)
      
# Main Function
lines = openConfFile(inputFile)
if not lines:
  print("File support_bundle_commands.conf not present in /etc/frr/ directory")
else:
  processConfFile(lines)
=======
if __name__ == "__main__":
    main()
>>>>>>> f44e7a37
<|MERGE_RESOLUTION|>--- conflicted
+++ resolved
@@ -43,36 +43,12 @@
     proc = None
     temp = None
 
-<<<<<<< HEAD
-# Create the output file name
-def createOutputFile(procName):
-  fileName = procName + "_support_bundle.log"
-  oldFile = LOG_DIR + fileName
-  cpFileCmd = "cp " + oldFile + " " + oldFile + ".prev"
-  rmFileCmd = "rm -rf " + oldFile
-  print("Making backup of " + oldFile)
-  os.system(cpFileCmd)
-  print("Removing " + oldFile)
-  os.system(rmFileCmd)
-  return fileName
-
-# Open the output file for this process
-def openOutputFile(fileName):
-  crt_file_cmd = LOG_DIR + fileName
-  print(crt_file_cmd)
-  try:
-    outputFile = open(crt_file_cmd, "w")
-    return outputFile
-  except IOError:
-    return ()
-=======
     # Collect all the commands for each daemon
     try:
         for line in open(args.config):
             line = line.rstrip()
             if len(line) == 0 or line[0] == "#":
                 continue
->>>>>>> f44e7a37
 
             cmd_line = line.split(":")
             if cmd_line[0] == "PROC_NAME":
@@ -94,29 +70,6 @@
         logging.fatal("Cannot read config file: %s: %s", args.config, str(error))
         return
 
-<<<<<<< HEAD
-# Execute the command over vtysh and store in the
-# output file
-def executeCommand(cmd, outputFile):
-  cmd_exec_str = "vtysh -c \"" + cmd + "\" "
-  try:
-    cmd_output = subprocess.check_output(cmd_exec_str, shell=True)
-    try:
-      dateTime = datetime.datetime.now()
-      outputFile.write(">>[" + str(dateTime) + "]" + cmd + "\n")
-      outputFile.write(cmd_output)
-      outputFile.write("########################################################\n")
-      outputFile.write('\n')
-    except:
-      print("Writing to ouptut file Failed")
-  except subprocess.CalledProcessError as e:
-    dateTime = datetime.datetime.now()
-    outputFile.write(">>[" + str(dateTime) + "]" + cmd + "\n")
-    outputFile.write(e.output)
-    outputFile.write("########################################################\n")
-    outputFile.write('\n')
-    print("Error:" + e.output)
-=======
     # Spawn a vtysh to fetch each set of commands
     procs = []
     for proc in proc_cmds:
@@ -128,46 +81,9 @@
             stderr=subprocess.STDOUT,
         )
         procs.append(p)
->>>>>>> f44e7a37
 
     for p in procs:
         p.wait()
 
-<<<<<<< HEAD
-# Process the support bundle configuration file
-# and call appropriate functions
-def processConfFile(lines):
-  for line in lines:
-    if line[0][0] == '#':
-      continue
-    cmd_line = line.split(':')
-    if cmd_line[0] == "PROC_NAME":
-      outputFileName = createOutputFile(cmd_line[1])
-      if outputFileName:
-        print(outputFileName, "created for", cmd_line[1])
-    elif cmd_line[0] == "CMD_LIST_START":
-      outputFile = openOutputFile(outputFileName)
-      if outputFile:
-        print(outputFileName, "opened")
-      else:
-        print(outputFileName, "open failed")
-        return FAIL
-    elif cmd_line[0] == "CMD_LIST_END":
-      if closeOutputFile(outputFile):
-        print(outputFileName, "closed")
-      else:
-        print(outputFileName, "close failed")
-    else:
-      print("Execute:" , cmd_line[0])
-      executeCommand(cmd_line[0], outputFile)
-      
-# Main Function
-lines = openConfFile(inputFile)
-if not lines:
-  print("File support_bundle_commands.conf not present in /etc/frr/ directory")
-else:
-  processConfFile(lines)
-=======
 if __name__ == "__main__":
-    main()
->>>>>>> f44e7a37
+    main()